--- conflicted
+++ resolved
@@ -784,12 +784,7 @@
     if args.tokenizer_name:
         tokenizer = AutoTokenizer.from_pretrained(args.tokenizer_name, cache_dir=args.cache_dir)
     elif args.model_name_or_path:
-<<<<<<< HEAD
-        tokenizer = tokenizer_class.from_pretrained(args.model_name_or_path, cache_dir=args.cache_dir)
-
-=======
         tokenizer = AutoTokenizer.from_pretrained(args.model_name_or_path, cache_dir=args.cache_dir)
->>>>>>> d22894df
     else:
         raise ValueError(
             "You are instantiating a new tokenizer from scratch. This is not supported, but you can do it from another script, save it,"

# coding=utf-8
# Copyright 2018 HuggingFace Inc..
#
# Licensed under the Apache License, Version 2.0 (the "License");
# you may not use this file except in compliance with the License.
# You may obtain a copy of the License at
#
#     http://www.apache.org/licenses/LICENSE-2.0
#
# Unless required by applicable law or agreed to in writing, software
# distributed under the License is distributed on an "AS IS" BASIS,
# WITHOUT WARRANTIES OR CONDITIONS OF ANY KIND, either express or implied.
# See the License for the specific language governing permissions and
# limitations under the License.


import argparse
import logging
import os
import sys
from unittest.mock import patch

import torch

from transformers.file_utils import is_apex_available
from transformers.testing_utils import TestCasePlus, require_torch_non_multigpu_but_fix_me, torch_device


SRC_DIRS = [
    os.path.join(os.path.dirname(__file__), dirname)
    for dirname in [
        "text-generation",
        "text-classification",
        "token-classification",
        "language-modeling",
        "question-answering",
    ]
]
sys.path.extend(SRC_DIRS)


if SRC_DIRS is not None:
    import run_clm
    import run_generation
    import run_glue
    import run_mlm
    import run_ner
    import run_pl_glue
    import run_squad


logging.basicConfig(level=logging.DEBUG)

logger = logging.getLogger()


def get_setup_file():
    parser = argparse.ArgumentParser()
    parser.add_argument("-f")
    args = parser.parse_args()
    return args.f


def is_cuda_and_apex_available():
    is_using_cuda = torch.cuda.is_available() and torch_device == "cuda"
    return is_using_cuda and is_apex_available()


class ExamplesTests(TestCasePlus):
    @require_torch_non_multigpu_but_fix_me
    def test_run_glue(self):
        stream_handler = logging.StreamHandler(sys.stdout)
        logger.addHandler(stream_handler)

        tmp_dir = self.get_auto_remove_tmp_dir()
        testargs = f"""
            run_glue.py
            --model_name_or_path distilbert-base-uncased
            --output_dir {tmp_dir}
            --overwrite_output_dir
            --train_file ./tests/fixtures/tests_samples/MRPC/train.csv
            --validation_file ./tests/fixtures/tests_samples/MRPC/dev.csv
            --do_train
            --do_eval
            --per_device_train_batch_size=2
            --per_device_eval_batch_size=1
            --learning_rate=1e-4
            --max_steps=10
            --warmup_steps=2
            --seed=42
            --max_seq_length=128
            """.split()

        if is_cuda_and_apex_available():
            testargs.append("--fp16")

        with patch.object(sys, "argv", testargs):
            result = run_glue.main()
            del result["eval_loss"]
            for value in result.values():
                self.assertGreaterEqual(value, 0.75)

    @require_torch_non_multigpu_but_fix_me
    def test_run_pl_glue(self):
        stream_handler = logging.StreamHandler(sys.stdout)
        logger.addHandler(stream_handler)

        tmp_dir = self.get_auto_remove_tmp_dir()
        testargs = f"""
            run_pl_glue.py
            --model_name_or_path bert-base-cased
            --data_dir ./tests/fixtures/tests_samples/MRPC/
            --output_dir {tmp_dir}
            --task mrpc
            --do_train
            --do_predict
            --train_batch_size=32
            --learning_rate=1e-4
            --num_train_epochs=1
            --seed=42
            --max_seq_length=128
            """.split()
        if torch.cuda.is_available():
            testargs += ["--gpus=1"]
        if is_cuda_and_apex_available():
            testargs.append("--fp16")

        with patch.object(sys, "argv", testargs):
            result = run_pl_glue.main()[0]
            # for now just testing that the script can run to completion
            self.assertGreater(result["acc"], 0.25)
            #
            # TODO: this fails on CI - doesn't get acc/f1>=0.75:
            #
            #     # remove all the various *loss* attributes
            #     result = {k: v for k, v in result.items() if "loss" not in k}
            #     for k, v in result.items():
            #         self.assertGreaterEqual(v, 0.75, f"({k})")
            #

    @require_torch_non_multigpu_but_fix_me
    def test_run_clm(self):
        stream_handler = logging.StreamHandler(sys.stdout)
        logger.addHandler(stream_handler)

        tmp_dir = self.get_auto_remove_tmp_dir()
        testargs = f"""
            run_clm.py
            --model_name_or_path distilgpt2
            --train_file ./tests/fixtures/sample_text.txt
            --validation_file ./tests/fixtures/sample_text.txt
            --do_train
            --do_eval
            --block_size 128
            --per_device_train_batch_size 5
            --per_device_eval_batch_size 5
            --num_train_epochs 2
            --output_dir {tmp_dir}
            --overwrite_output_dir
            """.split()

        if torch.cuda.device_count() > 1:
            # Skipping because there are not enough batches to train the model + would need a drop_last to work.
            return

        if torch_device != "cuda":
            testargs.append("--no_cuda")

        with patch.object(sys, "argv", testargs):
            result = run_clm.main()
            self.assertLess(result["perplexity"], 100)

    @require_torch_non_multigpu_but_fix_me
    def test_run_mlm(self):
        stream_handler = logging.StreamHandler(sys.stdout)
        logger.addHandler(stream_handler)

        tmp_dir = self.get_auto_remove_tmp_dir()
        testargs = f"""
            run_mlm.py
            --model_name_or_path distilroberta-base
            --train_file ./tests/fixtures/sample_text.txt
            --validation_file ./tests/fixtures/sample_text.txt
            --output_dir {tmp_dir}
            --overwrite_output_dir
            --do_train
            --do_eval
            --prediction_loss_only
            --num_train_epochs=1
        """.split()

        if torch_device != "cuda":
            testargs.append("--no_cuda")

        with patch.object(sys, "argv", testargs):
            result = run_mlm.main()
            self.assertLess(result["perplexity"], 42)

<<<<<<< HEAD
    @require_torch_non_multigpu_but_fix_me
=======
    def test_run_ner(self):
        stream_handler = logging.StreamHandler(sys.stdout)
        logger.addHandler(stream_handler)

        tmp_dir = self.get_auto_remove_tmp_dir()
        testargs = f"""
            run_ner.py
            --model_name_or_path bert-base-uncased
            --train_file tests/fixtures/tests_samples/conll/sample.json
            --validation_file tests/fixtures/tests_samples/conll/sample.json
            --output_dir {tmp_dir}
            --overwrite_output_dir
            --do_train
            --do_eval
            --warmup_steps=2
            --learning_rate=2e-4
            --per_gpu_train_batch_size=2
            --per_gpu_eval_batch_size=2
            --num_train_epochs=2
        """.split()

        if torch_device != "cuda":
            testargs.append("--no_cuda")

        with patch.object(sys, "argv", testargs):
            result = run_ner.main()
            self.assertGreaterEqual(result["eval_accuracy_score"], 0.75)
            self.assertGreaterEqual(result["eval_precision"], 0.75)
            self.assertLess(result["eval_loss"], 0.5)

>>>>>>> 9c83b96e
    def test_run_squad(self):
        stream_handler = logging.StreamHandler(sys.stdout)
        logger.addHandler(stream_handler)

        tmp_dir = self.get_auto_remove_tmp_dir()
        testargs = f"""
            run_squad.py
            --model_type=distilbert
            --model_name_or_path=sshleifer/tiny-distilbert-base-cased-distilled-squad
            --data_dir=./tests/fixtures/tests_samples/SQUAD
            --output_dir {tmp_dir}
            --overwrite_output_dir
            --max_steps=10
            --warmup_steps=2
            --do_train
            --do_eval
            --version_2_with_negative
            --learning_rate=2e-4
            --per_gpu_train_batch_size=2
            --per_gpu_eval_batch_size=1
            --seed=42
        """.split()

        with patch.object(sys, "argv", testargs):
            result = run_squad.main()
            self.assertGreaterEqual(result["f1"], 25)
            self.assertGreaterEqual(result["exact"], 21)

    @require_torch_non_multigpu_but_fix_me
    def test_generation(self):
        stream_handler = logging.StreamHandler(sys.stdout)
        logger.addHandler(stream_handler)

        testargs = ["run_generation.py", "--prompt=Hello", "--length=10", "--seed=42"]

        if is_cuda_and_apex_available():
            testargs.append("--fp16")

        model_type, model_name = (
            "--model_type=gpt2",
            "--model_name_or_path=sshleifer/tiny-gpt2",
        )
        with patch.object(sys, "argv", testargs + [model_type, model_name]):
            result = run_generation.main()
            self.assertGreaterEqual(len(result[0]), 10)<|MERGE_RESOLUTION|>--- conflicted
+++ resolved
@@ -196,9 +196,7 @@
             result = run_mlm.main()
             self.assertLess(result["perplexity"], 42)
 
-<<<<<<< HEAD
-    @require_torch_non_multigpu_but_fix_me
-=======
+    @require_torch_non_multigpu_but_fix_me
     def test_run_ner(self):
         stream_handler = logging.StreamHandler(sys.stdout)
         logger.addHandler(stream_handler)
@@ -229,7 +227,7 @@
             self.assertGreaterEqual(result["eval_precision"], 0.75)
             self.assertLess(result["eval_loss"], 0.5)
 
->>>>>>> 9c83b96e
+    @require_torch_non_multigpu_but_fix_me
     def test_run_squad(self):
         stream_handler = logging.StreamHandler(sys.stdout)
         logger.addHandler(stream_handler)

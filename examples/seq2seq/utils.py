import itertools
import json
import os
import pickle
from logging import getLogger
from pathlib import Path
from typing import Callable, Dict, Iterable, List

import git
import numpy as np
import torch
from rouge_score import rouge_scorer, scoring
from sacrebleu import corpus_bleu
from torch import nn
from torch.utils.data import Dataset, Sampler
from tqdm import tqdm

<<<<<<< HEAD
def label_smoothed_nll_loss(lprobs, target, epsilon, ignore_index=None, reduce=True):
    if target.dim() == lprobs.dim() - 1:
        target = target.unsqueeze(-1)
    nll_loss = -lprobs.gather(dim=-1, index=target)
    smooth_loss = -lprobs.sum(dim=-1, keepdim=True)
    if ignore_index is not None:
        pad_mask = target.eq(ignore_index)
        nll_loss.masked_fill_(pad_mask, 0.)
        smooth_loss.masked_fill_(pad_mask, 0.)
    else:
        nll_loss = nll_loss.squeeze(-1)
        smooth_loss = smooth_loss.squeeze(-1)
    if reduce:
        nll_loss = nll_loss.sum()
        smooth_loss = smooth_loss.sum()
    eps_i = epsilon / lprobs.size(-1)
    loss = (1. - epsilon) * nll_loss + eps_i * smooth_loss
    return loss, nll_loss

def ce_loss(lm_logits, labels):
    loss_fct = nn.CrossEntropyLoss()
    # TODO(SS): do we need to ignore pad tokens in labels?
    masked_lm_loss = loss_fct(lm_logits.view(-1, lm_logits.shape[-1]), labels.view(-1))
    return masked_lm_loss
=======
from transformers import BartTokenizer
>>>>>>> d533c7e9


def encode_file(
    tokenizer,
    data_path,
    max_length,
    return_tensors="pt",
    overwrite_cache=False,
    prefix="",
    tok_name="",
):
    extra_kw = {"add_prefix_space": True} if isinstance(tokenizer, BartTokenizer) else {}
    cache_path = Path(f"{data_path}_{tok_name}{max_length}.pt")
    if not overwrite_cache and cache_path.exists():
        try:
            examples = torch.load(cache_path)
            assert isinstance(examples, list)
            return examples

        except Exception:
            print(f"failed to load from {cache_path}, retokenizing {data_path}")
    data_path = Path(data_path)

    lns = lmap(str.strip, data_path.open().readlines())
    lns = [prefix + text for text in lns]
    assert lns, f"found empty file at {data_path}"
    examples = []
    for text in tqdm(lns, desc=f"Tokenizing {data_path.name}"):
        tokenized = tokenizer(
            [text],
            max_length=max_length,
            padding=True,
            truncation=True,
            return_tensors=return_tensors,
            **extra_kw,
        )
        assert tokenized.input_ids.shape[1] == max_length
        examples.append(tokenized)
    torch.save(lmap(dict, examples), cache_path.open("wb"))
    return examples


def lmap(f: Callable, x: Iterable) -> List:
    """list(map(f, x))"""
    return list(map(f, x))


def calculate_bleu_score(output_lns, refs_lns, **kwargs) -> dict:
    """Uses sacrebleu's corpus_bleu implementation."""
    return {"bleu": corpus_bleu(output_lns, [refs_lns], **kwargs).score}


def trim_batch(
    input_ids, pad_token_id, attention_mask=None,
):
    """Remove columns that are populated exclusively by pad_token_id"""
    keep_column_mask = input_ids.ne(pad_token_id).any(dim=0)
    if attention_mask is None:
        return input_ids[:, keep_column_mask]
    else:
        return (input_ids[:, keep_column_mask], attention_mask[:, keep_column_mask])


class SummarizationDataset(Dataset):
    def __init__(
        self,
        tokenizer,
        data_dir,
        type_path="train",
        max_source_length=1024,
        max_target_length=56,
        n_obs=None,
        overwrite_cache=False,
        prefix="",
        src_lang=None,
        tgt_lang=None,
    ):
        super().__init__()
        # FIXME: the rstrip logic strips all the chars, it seems.
        tok_name = tokenizer.__class__.__name__.lower().rstrip("tokenizer")
        if hasattr(tokenizer, "set_lang") and src_lang is not None:
            tokenizer.set_lang(src_lang)  # HACK: only applies to mbart
        self.source = encode_file(
            tokenizer,
            os.path.join(data_dir, type_path + ".source"),
            max_source_length,
            overwrite_cache=overwrite_cache,
            prefix=prefix,
            tok_name=tok_name,
        )
        tgt_path = os.path.join(data_dir, type_path + ".target")
        if hasattr(tokenizer, "set_lang"):
            assert tgt_lang is not None, "--tgt_lang must be passed to build a translation"
            tokenizer.set_lang(tgt_lang)  # HACK: only applies to mbart
        self.target = encode_file(
            tokenizer, tgt_path, max_target_length, overwrite_cache=overwrite_cache, tok_name=tok_name
        )
        if n_obs is not None:
            self.source = self.source[:n_obs]
            self.target = self.target[:n_obs]
        self.pad_token_id = tokenizer.pad_token_id

    def __len__(self):
        return len(self.source)

    def __getitem__(self, index):
        source_ids = self.source[index]["input_ids"].squeeze()
        target_ids = self.target[index]["input_ids"].squeeze()
        src_mask = self.source[index]["attention_mask"].squeeze()
        return {"input_ids": source_ids, "attention_mask": src_mask, "decoder_input_ids": target_ids}

    @staticmethod
    def trim_seq2seq_batch(batch, pad_token_id):
        y = trim_batch(batch["decoder_input_ids"], pad_token_id)
        source_ids, source_mask = trim_batch(batch["input_ids"], pad_token_id, attention_mask=batch["attention_mask"])
        return source_ids, source_mask, y

    def collate_fn(self, batch) -> dict:
        input_ids = torch.stack([x["input_ids"] for x in batch])
        masks = torch.stack([x["attention_mask"] for x in batch])
        target_ids = torch.stack([x["decoder_input_ids"] for x in batch])
        pad_token_id = self.pad_token_id
        y = trim_batch(target_ids, pad_token_id)
        source_ids, source_mask = trim_batch(input_ids, pad_token_id, attention_mask=masks)
        batch = {"input_ids": source_ids, "attention_mask": source_mask, "decoder_input_ids": y}
        return batch

    @property
    def src_lens(self):  # Can delete?
        return lmap(len, self.source)

    @property
    def tgt_lens(self):
        return lmap(len, self.target)

    def make_sortish_sampler(self, batch_size):
        return SortishSampler(self.source, batch_size)


class SortishSampler(Sampler):
    "Go through the text data by order of src length with a bit of randomness. From fastai repo."

    def __init__(self, data, batch_size):
        self.data, self.bs = data, batch_size

    def key(self, i):
        return len(self.data[i])

    def __len__(self) -> int:
        return len(self.data)

    def __iter__(self):
        idxs = np.random.permutation(len(self.data))
        sz = self.bs * 50
        ck_idx = [idxs[i : i + sz] for i in range(0, len(idxs), sz)]
        sort_idx = np.concatenate([sorted(s, key=self.key, reverse=True) for s in ck_idx])
        sz = self.bs
        ck_idx = [sort_idx[i : i + sz] for i in range(0, len(sort_idx), sz)]
        max_ck = np.argmax([self.key(ck[0]) for ck in ck_idx])  # find the chunk with the largest key,
        ck_idx[0], ck_idx[max_ck] = ck_idx[max_ck], ck_idx[0]  # then make sure it goes first.
        sort_idx = np.concatenate(np.random.permutation(ck_idx[1:])) if len(ck_idx) > 1 else np.array([], dtype=np.int)
        sort_idx = np.concatenate((ck_idx[0], sort_idx))
        return iter(sort_idx)



logger = getLogger(__name__)


def use_task_specific_params(model, task):
    """Update config with summarization specific params."""
    task_specific_params = model.config.task_specific_params

    if task_specific_params is not None:
        pars = task_specific_params.get(task, {})
        logger.info(f"using task specific params for {task}: {pars}")
        model.config.update(pars)


def pickle_load(path):
    """pickle.load(path)"""
    with open(path, "rb") as f:
        return pickle.load(f)


def pickle_save(obj, path):
    """pickle.dump(obj, path)"""
    with open(path, "wb") as f:
        return pickle.dump(obj, f)


def flatten_list(summary_ids: List[List]):
    return [x for x in itertools.chain.from_iterable(summary_ids)]


def save_git_info(folder_path: str) -> None:
    """Save git information to output_dir/git_log.json"""
    repo_infos = get_git_info()
    save_json(repo_infos, os.path.join(folder_path, "git_log.json"))


def save_json(content, path):
    with open(path, "w") as f:
        json.dump(content, f, indent=4)


def load_json(path):
    with open(path) as f:
        return json.load(f)


def get_git_info():
    repo = git.Repo(search_parent_directories=True)
    repo_infos = {
        "repo_id": str(repo),
        "repo_sha": str(repo.head.object.hexsha),
        "repo_branch": str(repo.active_branch),
    }
    return repo_infos


ROUGE_KEYS = ["rouge1", "rouge2", "rougeL"]


def calculate_rouge(output_lns: List[str], reference_lns: List[str], use_stemmer=True) -> Dict:
    scorer = rouge_scorer.RougeScorer(ROUGE_KEYS, use_stemmer=use_stemmer)
    aggregator = scoring.BootstrapAggregator()

    for reference_ln, output_ln in zip(reference_lns, output_lns):
        scores = scorer.score(reference_ln, output_ln)
        aggregator.add_scores(scores)

    result = aggregator.aggregate()
    return {k: v.mid.fmeasure for k, v in result.items()}


def freeze_params(model: nn.Module):
    for par in model.parameters():
        par.requires_grad = False


def grad_status(model: nn.Module) -> Iterable:
    return (par.requires_grad for par in model.parameters())


def any_requires_grad(model: nn.Module) -> bool:
    return any(grad_status(model))


def assert_all_frozen(model):
    model_grads: List[bool] = list(grad_status(model))
    n_require_grad = sum(lmap(int, model_grads))
    npars = len(model_grads)
    assert not any(model_grads), f"{n_require_grad/npars:.1%} of {npars} weights require grad"


def assert_not_all_frozen(model):
    model_grads: List[bool] = list(grad_status(model))
    npars = len(model_grads)
    assert any(model_grads), f"none of {npars} weights require grad"<|MERGE_RESOLUTION|>--- conflicted
+++ resolved
@@ -15,7 +15,9 @@
 from torch.utils.data import Dataset, Sampler
 from tqdm import tqdm
 
-<<<<<<< HEAD
+from transformers import BartTokenizer
+
+
 def label_smoothed_nll_loss(lprobs, target, epsilon, ignore_index=None, reduce=True):
     if target.dim() == lprobs.dim() - 1:
         target = target.unsqueeze(-1)
@@ -23,8 +25,8 @@
     smooth_loss = -lprobs.sum(dim=-1, keepdim=True)
     if ignore_index is not None:
         pad_mask = target.eq(ignore_index)
-        nll_loss.masked_fill_(pad_mask, 0.)
-        smooth_loss.masked_fill_(pad_mask, 0.)
+        nll_loss.masked_fill_(pad_mask, 0.0)
+        smooth_loss.masked_fill_(pad_mask, 0.0)
     else:
         nll_loss = nll_loss.squeeze(-1)
         smooth_loss = smooth_loss.squeeze(-1)
@@ -32,27 +34,21 @@
         nll_loss = nll_loss.sum()
         smooth_loss = smooth_loss.sum()
     eps_i = epsilon / lprobs.size(-1)
-    loss = (1. - epsilon) * nll_loss + eps_i * smooth_loss
+    loss = (1.0 - epsilon) * nll_loss + eps_i * smooth_loss
     return loss, nll_loss
 
+import torch.nn.functional as F
 def ce_loss(lm_logits, labels):
     loss_fct = nn.CrossEntropyLoss()
     # TODO(SS): do we need to ignore pad tokens in labels?
-    masked_lm_loss = loss_fct(lm_logits.view(-1, lm_logits.shape[-1]), labels.view(-1))
+    masked_lm_loss = F.cross_entropy(lm_logits.view(-1, lm_logits.shape[-1]), labels.view(-1))
     return masked_lm_loss
-=======
-from transformers import BartTokenizer
->>>>>>> d533c7e9
+
+
 
 
 def encode_file(
-    tokenizer,
-    data_path,
-    max_length,
-    return_tensors="pt",
-    overwrite_cache=False,
-    prefix="",
-    tok_name="",
+    tokenizer, data_path, max_length, return_tensors="pt", overwrite_cache=False, prefix="", tok_name="",
 ):
     extra_kw = {"add_prefix_space": True} if isinstance(tokenizer, BartTokenizer) else {}
     cache_path = Path(f"{data_path}_{tok_name}{max_length}.pt")
@@ -72,12 +68,7 @@
     examples = []
     for text in tqdm(lns, desc=f"Tokenizing {data_path.name}"):
         tokenized = tokenizer(
-            [text],
-            max_length=max_length,
-            padding=True,
-            truncation=True,
-            return_tensors=return_tensors,
-            **extra_kw,
+            [text], max_length=max_length, padding=True, truncation=True, return_tensors=return_tensors, **extra_kw,
         )
         assert tokenized.input_ids.shape[1] == max_length
         examples.append(tokenized)
@@ -208,7 +199,6 @@
         return iter(sort_idx)
 
 
-
 logger = getLogger(__name__)
 
 

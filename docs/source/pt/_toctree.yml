- sections:
<<<<<<< HEAD
  - local: index
    title: 🤗 Transformers
  - local: quicktour
    title: Gúia Rápido
=======
  - local: quicktour
    title: Tour rápido
>>>>>>> 522a9ece
  - local: installation
    title: Instalação
  title: Iniciar
- sections:
  - local: pipeline_tutorial
    title: Pipelines para inferência
  - local: training
    title: Fine-tuning de um modelo pré-treinado
  - local: accelerate
    title: Treinamento distribuído com 🤗 Accelerate
  title: Tutoriais
- sections:
  - local: fast_tokenizers
    title: Usando os Tokenizers do 🤗 Tokenizers
  - sections:
    - local: tasks/sequence_classification
      title: Classificação de texto
    - local: tasks/token_classification
      title: Classificação de tokens
    title: Fine-tuning para tarefas específicas
  - local: multilingual
    title: Modelos multilinguísticos para inferência
  title: Guias práticos<|MERGE_RESOLUTION|>--- conflicted
+++ resolved
@@ -1,13 +1,8 @@
 - sections:
-<<<<<<< HEAD
   - local: index
     title: 🤗 Transformers
   - local: quicktour
-    title: Gúia Rápido
-=======
-  - local: quicktour
     title: Tour rápido
->>>>>>> 522a9ece
   - local: installation
     title: Instalação
   title: Iniciar

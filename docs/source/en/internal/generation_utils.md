<!--Copyright 2020 The HuggingFace Team. All rights reserved.

Licensed under the Apache License, Version 2.0 (the "License"); you may not use this file except in compliance with
the License. You may obtain a copy of the License at

http://www.apache.org/licenses/LICENSE-2.0

Unless required by applicable law or agreed to in writing, software distributed under the License is distributed on
an "AS IS" BASIS, WITHOUT WARRANTIES OR CONDITIONS OF ANY KIND, either express or implied. See the License for the
specific language governing permissions and limitations under the License.

⚠️ Note that this file is in Markdown but contain specific syntax for our doc-builder (similar to MDX) that may not be
rendered properly in your Markdown viewer.

-->

# Utilities for Generation

This page lists all the utility functions used by [`~generation.GenerationMixin.generate`].

## Generate Outputs

The output of [`~generation.GenerationMixin.generate`] is an instance of a subclass of
[`~utils.ModelOutput`]. This output is a data structure containing all the information returned
by [`~generation.GenerationMixin.generate`], but that can also be used as tuple or dictionary.

Here's an example:

```python
from transformers import GPT2Tokenizer, GPT2LMHeadModel

tokenizer = GPT2Tokenizer.from_pretrained("openai-community/gpt2")
model = GPT2LMHeadModel.from_pretrained("openai-community/gpt2")

inputs = tokenizer("Hello, my dog is cute and ", return_tensors="pt")
generation_output = model.generate(**inputs, return_dict_in_generate=True, output_scores=True)
```

The `generation_output` object is a [`~generation.GenerateDecoderOnlyOutput`], as we can
see in the documentation of that class below, it means it has the following attributes:

- `sequences`: the generated sequences of tokens
- `scores` (optional): the prediction scores of the language modelling head, for each generation step
- `hidden_states` (optional): the hidden states of the model, for each generation step
- `attentions` (optional): the attention weights of the model, for each generation step

Here we have the `scores` since we passed along `output_scores=True`, but we don't have `hidden_states` and
`attentions` because we didn't pass `output_hidden_states=True` or `output_attentions=True`.

You can access each attribute as you would usually do, and if that attribute has not been returned by the model, you
will get `None`. Here for instance `generation_output.scores` are all the generated prediction scores of the
language modeling head, and `generation_output.attentions` is `None`.

When using our `generation_output` object as a tuple, it only keeps the attributes that don't have `None` values.
Here, for instance, it has two elements, `loss` then `logits`, so

```python
generation_output[:2]
```

will return the tuple `(generation_output.sequences, generation_output.scores)` for instance.

When using our `generation_output` object as a dictionary, it only keeps the attributes that don't have `None`
values. Here, for instance, it has two keys that are `sequences` and `scores`.

We document here all output types.


### PyTorch

[[autodoc]] generation.GenerateDecoderOnlyOutput

[[autodoc]] generation.GenerateEncoderDecoderOutput

[[autodoc]] generation.GenerateBeamDecoderOnlyOutput

[[autodoc]] generation.GenerateBeamEncoderDecoderOutput

### TensorFlow

[[autodoc]] generation.TFGreedySearchEncoderDecoderOutput

[[autodoc]] generation.TFGreedySearchDecoderOnlyOutput

[[autodoc]] generation.TFSampleEncoderDecoderOutput

[[autodoc]] generation.TFSampleDecoderOnlyOutput

[[autodoc]] generation.TFBeamSearchEncoderDecoderOutput

[[autodoc]] generation.TFBeamSearchDecoderOnlyOutput

[[autodoc]] generation.TFBeamSampleEncoderDecoderOutput

[[autodoc]] generation.TFBeamSampleDecoderOnlyOutput

[[autodoc]] generation.TFContrastiveSearchEncoderDecoderOutput

[[autodoc]] generation.TFContrastiveSearchDecoderOnlyOutput

### FLAX

[[autodoc]] generation.FlaxSampleOutput

[[autodoc]] generation.FlaxGreedySearchOutput

[[autodoc]] generation.FlaxBeamSearchOutput

## LogitsProcessor

A [`LogitsProcessor`] can be used to modify the prediction scores of a language model head for
generation.

### PyTorch

[[autodoc]] AlternatingCodebooksLogitsProcessor
    - __call__

[[autodoc]] ClassifierFreeGuidanceLogitsProcessor
    - __call__

[[autodoc]] EncoderNoRepeatNGramLogitsProcessor
    - __call__

[[autodoc]] EncoderRepetitionPenaltyLogitsProcessor
    - __call__

[[autodoc]] EpsilonLogitsWarper
    - __call__

[[autodoc]] EtaLogitsWarper
    - __call__

[[autodoc]] ExponentialDecayLengthPenalty
    - __call__

[[autodoc]] ForcedBOSTokenLogitsProcessor
    - __call__

[[autodoc]] ForcedEOSTokenLogitsProcessor
    - __call__

[[autodoc]] ForceTokensLogitsProcessor
    - __call__

[[autodoc]] HammingDiversityLogitsProcessor
    - __call__

[[autodoc]] InfNanRemoveLogitsProcessor
    - __call__

[[autodoc]] LogitNormalization
    - __call__

[[autodoc]] LogitsProcessor
    - __call__

[[autodoc]] LogitsProcessorList
    - __call__

[[autodoc]] LogitsWarper
    - __call__

[[autodoc]] MinLengthLogitsProcessor
    - __call__

[[autodoc]] MinNewTokensLengthLogitsProcessor
    - __call__

[[autodoc]] MinPLogitsWarper
    - __call__

[[autodoc]] NoBadWordsLogitsProcessor
    - __call__

[[autodoc]] NoRepeatNGramLogitsProcessor
    - __call__

[[autodoc]] PrefixConstrainedLogitsProcessor
    - __call__

[[autodoc]] RepetitionPenaltyLogitsProcessor
    - __call__

[[autodoc]] SequenceBiasLogitsProcessor
    - __call__

[[autodoc]] SuppressTokensAtBeginLogitsProcessor
    - __call__

[[autodoc]] SuppressTokensLogitsProcessor
    - __call__

[[autodoc]] TemperatureLogitsWarper
    - __call__

[[autodoc]] TopKLogitsWarper
    - __call__

[[autodoc]] TopPLogitsWarper
    - __call__

[[autodoc]] TypicalLogitsWarper
    - __call__

[[autodoc]] UnbatchedClassifierFreeGuidanceLogitsProcessor
    - __call__

[[autodoc]] WhisperTimeStampLogitsProcessor
    - __call__

[[autodoc]] WatermarkLogitsProcessor
    - __call__


### TensorFlow

[[autodoc]] TFForcedBOSTokenLogitsProcessor
    - __call__

[[autodoc]] TFForcedEOSTokenLogitsProcessor
    - __call__

[[autodoc]] TFForceTokensLogitsProcessor
    - __call__

[[autodoc]] TFLogitsProcessor
    - __call__

[[autodoc]] TFLogitsProcessorList
    - __call__

[[autodoc]] TFLogitsWarper
    - __call__

[[autodoc]] TFMinLengthLogitsProcessor
    - __call__

[[autodoc]] TFNoBadWordsLogitsProcessor
    - __call__

[[autodoc]] TFNoRepeatNGramLogitsProcessor
    - __call__

[[autodoc]] TFRepetitionPenaltyLogitsProcessor
    - __call__

[[autodoc]] TFSuppressTokensAtBeginLogitsProcessor
    - __call__

[[autodoc]] TFSuppressTokensLogitsProcessor
    - __call__

[[autodoc]] TFTemperatureLogitsWarper
    - __call__

[[autodoc]] TFTopKLogitsWarper
    - __call__

[[autodoc]] TFTopPLogitsWarper
    - __call__

### FLAX

[[autodoc]] FlaxForcedBOSTokenLogitsProcessor
    - __call__

[[autodoc]] FlaxForcedEOSTokenLogitsProcessor
    - __call__

[[autodoc]] FlaxForceTokensLogitsProcessor
    - __call__

[[autodoc]] FlaxLogitsProcessor
    - __call__

[[autodoc]] FlaxLogitsProcessorList
    - __call__

[[autodoc]] FlaxLogitsWarper
    - __call__

[[autodoc]] FlaxMinLengthLogitsProcessor
    - __call__

[[autodoc]] FlaxSuppressTokensAtBeginLogitsProcessor
    - __call__

[[autodoc]] FlaxSuppressTokensLogitsProcessor
    - __call__

[[autodoc]] FlaxTemperatureLogitsWarper
    - __call__

[[autodoc]] FlaxTopKLogitsWarper
    - __call__

[[autodoc]] FlaxTopPLogitsWarper
    - __call__

[[autodoc]] FlaxWhisperTimeStampLogitsProcessor
    - __call__

## StoppingCriteria

A [`StoppingCriteria`] can be used to change when to stop generation (other than EOS token). Please note that this is exclusively available to our PyTorch implementations.

[[autodoc]] StoppingCriteria
    - __call__

[[autodoc]] StoppingCriteriaList
    - __call__

[[autodoc]] MaxLengthCriteria
    - __call__

[[autodoc]] MaxTimeCriteria
    - __call__

[[autodoc]] StopStringCriteria
    - __call__

[[autodoc]] EosTokenCriteria
    - __call__

## Constraints

A [`Constraint`] can be used to force the generation to include specific tokens or sequences in the output. Please note that this is exclusively available to our PyTorch implementations.

[[autodoc]] Constraint

[[autodoc]] PhrasalConstraint

[[autodoc]] DisjunctiveConstraint

[[autodoc]] ConstraintListState

## BeamSearch

[[autodoc]] BeamScorer
    - process
    - finalize

[[autodoc]] BeamSearchScorer
    - process
    - finalize

[[autodoc]] ConstrainedBeamSearchScorer
    - process
    - finalize

## Streamers

[[autodoc]] TextStreamer

[[autodoc]] TextIteratorStreamer

## Caches

[[autodoc]] Cache
    - update

[[autodoc]] DynamicCache
    - update
    - get_seq_length
    - reorder_cache
    - to_legacy_cache
    - from_legacy_cache

[[autodoc]] SinkCache
    - update
    - get_seq_length
    - reorder_cache

[[autodoc]] StaticCache
    - update
    - get_seq_length
<<<<<<< HEAD


## Watermark Utils

[[autodoc]] WatermarkDetector
    - __call__
=======
    - reorder_cache
>>>>>>> df53c6e5
<|MERGE_RESOLUTION|>--- conflicted
+++ resolved
@@ -375,13 +375,10 @@
 [[autodoc]] StaticCache
     - update
     - get_seq_length
-<<<<<<< HEAD
+    - reorder_cache
 
 
 ## Watermark Utils
 
 [[autodoc]] WatermarkDetector
     - __call__
-=======
-    - reorder_cache
->>>>>>> df53c6e5

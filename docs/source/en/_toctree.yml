--- conflicted
+++ resolved
@@ -47,7 +47,6 @@
   - title: Pipeline API
     isExpanded: false
     sections:
-<<<<<<< HEAD
     - local: pipeline_tutorial
       title: Run inference with pipelines
     - local: pipeline_webserver
@@ -56,45 +55,6 @@
       title: How to add a pipeline to 🤗 Transformers?
   - title: LLMs
     isExpanded: false
-=======
-    - local: tasks/image_classification
-      title: Image classification
-    - local: tasks/semantic_segmentation
-      title: Image segmentation
-    - local: tasks/video_classification
-      title: Video classification
-    - local: tasks/object_detection
-      title: Object detection
-    - local: tasks/zero_shot_object_detection
-      title: Zero-shot object detection
-    - local: tasks/zero_shot_image_classification
-      title: Zero-shot image classification
-    - local: tasks/monocular_depth_estimation
-      title: Depth estimation
-    - local: tasks/image_to_image
-      title: Image-to-Image
-    - local: tasks/image_feature_extraction
-      title: Image Feature Extraction
-    - local: tasks/mask_generation
-      title: Mask Generation
-    - local: tasks/knowledge_distillation_for_image_classification
-      title: Knowledge Distillation for Computer Vision
-    title: Computer Vision
-  - isExpanded: false
-    sections:
-    - local: tasks/image_captioning
-      title: Image captioning
-    - local: tasks/document_question_answering
-      title: Document Question Answering
-    - local: tasks/visual_question_answering
-      title: Visual Question Answering
-    - local: tasks/text-to-speech
-      title: Text to speech
-    - local: tasks/image_text_to_text
-      title: Image-text-to-text
-    title: Multimodal
-  - isExpanded: false
->>>>>>> d1ec36b9
     sections:
     - local: tasks/prompting
       title: LLM prompting guide
@@ -727,14 +687,9 @@
         title: ViTMSN
       - local: model_doc/yolos
         title: YOLOS
-<<<<<<< HEAD
-    - title: Audio models
-=======
       - local: model_doc/zoedepth
         title: ZoeDepth
-      title: Vision models
-    - isExpanded: false
->>>>>>> d1ec36b9
+    - title: Audio models
       sections:
       - local: model_doc/audio-spectrogram-transformer
         title: Audio Spectrogram Transformer

- sections:
  - local: index
    title: 🤗 Transformers
  - local: quicktour
    title: Quick tour
  - local: installation
    title: Installation
  title: Get started
- sections:
  - local: pipeline_tutorial
    title: Run inference with pipelines
  - local: autoclass_tutorial
    title: Write portable code with AutoClass
  - local: preprocessing
    title: Preprocess data
  - local: training
    title: Fine-tune a pretrained model
  - local: run_scripts
    title: Train with a script
  - local: accelerate
    title: Set up distributed training with 🤗 Accelerate
  - local: peft
    title: Load and train adapters with 🤗 PEFT
  - local: model_sharing
    title: Share your model
  - local: transformers_agents
    title: Agents
  - local: llm_tutorial
    title: Generation with LLMs
  title: Tutorials
- sections:
  - isExpanded: false
    sections:
    - local: tasks/sequence_classification
      title: Text classification
    - local: tasks/token_classification
      title: Token classification
    - local: tasks/question_answering
      title: Question answering
    - local: tasks/language_modeling
      title: Causal language modeling
    - local: tasks/masked_language_modeling
      title: Masked language modeling
    - local: tasks/translation
      title: Translation
    - local: tasks/summarization
      title: Summarization
    - local: tasks/multiple_choice
      title: Multiple choice
    title: Natural Language Processing
  - isExpanded: false
    sections:
    - local: tasks/audio_classification
      title: Audio classification
    - local: tasks/asr
      title: Automatic speech recognition
    title: Audio
  - isExpanded: false
    sections:
    - local: tasks/image_classification
      title: Image classification
    - local: tasks/semantic_segmentation
      title: Semantic segmentation
    - local: tasks/video_classification
      title: Video classification
    - local: tasks/object_detection
      title: Object detection
    - local: tasks/zero_shot_object_detection
      title: Zero-shot object detection
    - local: tasks/zero_shot_image_classification
      title: Zero-shot image classification
    - local: tasks/monocular_depth_estimation
      title: Depth estimation
    - local: tasks/image_to_image
      title: Image-to-Image
    - local: tasks/knowledge_distillation_for_image_classification
      title: Knowledge Distillation for Computer Vision
    title: Computer Vision
  - isExpanded: false
    sections:
    - local: tasks/image_captioning
      title: Image captioning
    - local: tasks/document_question_answering
      title: Document Question Answering
    - local: tasks/visual_question_answering
      title: Visual Question Answering
    - local: tasks/text-to-speech
      title: Text to speech
    title: Multimodal
  - isExpanded: false
    sections:
    - local: generation_strategies
      title: Customize the generation strategy
    title: Generation
  - isExpanded: false
    sections:
    - local: tasks/idefics
      title: Image tasks with IDEFICS
    - local: tasks/prompting
      title: LLM prompting guide
    title: Prompting
  title: Task Guides
- sections:
  - local: fast_tokenizers
    title: Use fast tokenizers from 🤗 Tokenizers
  - local: multilingual
    title: Run inference with multilingual models
  - local: create_a_model
    title: Use model-specific APIs
  - local: custom_models
    title: Share a custom model
  - local: chat_templating
    title: Templates for chat models
  - local: sagemaker
    title: Run training on Amazon SageMaker
  - local: serialization
    title: Export to ONNX
  - local: tflite
    title: Export to TFLite
  - local: torchscript
    title: Export to TorchScript
  - local: benchmarks
    title: Benchmarks
  - local: notebooks
    title: Notebooks with examples
  - local: community
    title: Community resources
  - local: custom_tools
    title: Custom Tools and Prompts
  - local: troubleshooting
    title: Troubleshoot
  title: Developer guides
- sections:
  - local: performance
    title: Overview
  - sections:
    - local: perf_train_gpu_one
      title: Methods and tools for efficient training on a single GPU
    - local: perf_train_gpu_many
      title: Multiple GPUs and parallelism
    - local: perf_train_cpu
      title: Efficient training on CPU
    - local: perf_train_cpu_many
      title: Distributed CPU training
    - local: perf_train_tpu
      title: Training on TPUs
    - local: perf_train_tpu_tf
      title: Training on TPU with TensorFlow
    - local: perf_train_special
      title: Training on Specialized Hardware
    - local: perf_hardware
      title: Custom hardware for training
    - local: hpo_train
      title: Hyperparameter Search using Trainer API
    title: Efficient training techniques
  - sections:
    - local: perf_infer_cpu
      title: CPU inference
    - local: perf_infer_gpu_one
      title: GPU inference
    title: Optimizing inference
  - local: big_models
    title: Instantiating a big model
  - local: debugging
    title: Troubleshooting
  - local: tf_xla
    title: XLA Integration for TensorFlow Models
  - local: perf_torch_compile
    title: Optimize inference using `torch.compile()`
  title: Performance and scalability
- sections:
  - local: contributing
    title: How to contribute to transformers?
  - local: add_new_model
    title: How to add a model to 🤗 Transformers?
  - local: add_tensorflow_model
    title: How to convert a 🤗 Transformers model to TensorFlow?
  - local: add_new_pipeline
    title: How to add a pipeline to 🤗 Transformers?
  - local: testing
    title: Testing
  - local: pr_checks
    title: Checks on a Pull Request
  title: Contribute
- sections:
  - local: philosophy
    title: Philosophy
  - local: glossary
    title: Glossary
  - local: task_summary
    title: What 🤗 Transformers can do
  - local: tasks_explained
    title: How 🤗 Transformers solve tasks
  - local: model_summary
    title: The Transformer model family
  - local: tokenizer_summary
    title: Summary of the tokenizers
  - local: attention
    title: Attention mechanisms
  - local: pad_truncation
    title: Padding and truncation
  - local: bertology
    title: BERTology
  - local: perplexity
    title: Perplexity of fixed-length models
  - local: pipeline_webserver
    title: Pipelines for webserver inference
  - local: model_memory_anatomy
    title: Model training anatomy
  - local: llm_tutorial_optimization
    title: Getting the most out of LLMs
  title: Conceptual guides
- sections:
  - sections:
    - local: main_classes/agent
      title: Agents and Tools
    - local: model_doc/auto
      title: Auto Classes
    - local: main_classes/callback
      title: Callbacks
    - local: main_classes/configuration
      title: Configuration
    - local: main_classes/data_collator
      title: Data Collator
    - local: main_classes/keras_callbacks
      title: Keras callbacks
    - local: main_classes/logging
      title: Logging
    - local: main_classes/model
      title: Models
    - local: main_classes/text_generation
      title: Text Generation
    - local: main_classes/onnx
      title: ONNX
    - local: main_classes/optimizer_schedules
      title: Optimization
    - local: main_classes/output
      title: Model outputs
    - local: main_classes/pipelines
      title: Pipelines
    - local: main_classes/processors
      title: Processors
    - local: main_classes/quantization
      title: Quantization
    - local: main_classes/tokenizer
      title: Tokenizer
    - local: main_classes/trainer
      title: Trainer
    - local: main_classes/deepspeed
      title: DeepSpeed Integration
    - local: main_classes/feature_extractor
      title: Feature Extractor
    - local: main_classes/image_processor
      title: Image Processor
    title: Main Classes
  - sections:
    - isExpanded: false
      sections:
      - local: model_doc/albert
        title: ALBERT
      - local: model_doc/bart
        title: BART
      - local: model_doc/barthez
        title: BARThez
      - local: model_doc/bartpho
        title: BARTpho
      - local: model_doc/bert
        title: BERT
      - local: model_doc/bert-generation
        title: BertGeneration
      - local: model_doc/bert-japanese
        title: BertJapanese
      - local: model_doc/bertweet
        title: Bertweet
      - local: model_doc/big_bird
        title: BigBird
      - local: model_doc/bigbird_pegasus
        title: BigBirdPegasus
      - local: model_doc/biogpt
        title: BioGpt
      - local: model_doc/blenderbot
        title: Blenderbot
      - local: model_doc/blenderbot-small
        title: Blenderbot Small
      - local: model_doc/bloom
        title: BLOOM
      - local: model_doc/bort
        title: BORT
      - local: model_doc/byt5
        title: ByT5
      - local: model_doc/camembert
        title: CamemBERT
      - local: model_doc/canine
        title: CANINE
      - local: model_doc/codegen
        title: CodeGen
      - local: model_doc/code_llama
        title: CodeLlama
      - local: model_doc/convbert
        title: ConvBERT
      - local: model_doc/cpm
        title: CPM
      - local: model_doc/cpmant
        title: CPMANT
      - local: model_doc/ctrl
        title: CTRL
      - local: model_doc/deberta
        title: DeBERTa
      - local: model_doc/deberta-v2
        title: DeBERTa-v2
      - local: model_doc/dialogpt
        title: DialoGPT
      - local: model_doc/distilbert
        title: DistilBERT
      - local: model_doc/dpr
        title: DPR
      - local: model_doc/electra
        title: ELECTRA
      - local: model_doc/encoder-decoder
        title: Encoder Decoder Models
      - local: model_doc/ernie
        title: ERNIE
      - local: model_doc/ernie_m
        title: ErnieM
      - local: model_doc/esm
        title: ESM
      - local: model_doc/falcon
        title: Falcon
      - local: model_doc/flan-t5
        title: FLAN-T5
      - local: model_doc/flan-ul2
        title: FLAN-UL2
      - local: model_doc/flaubert
        title: FlauBERT
      - local: model_doc/fnet
        title: FNet
      - local: model_doc/fsmt
        title: FSMT
      - local: model_doc/funnel
        title: Funnel Transformer
      - local: model_doc/fuyu
        title: Fuyu
      - local: model_doc/openai-gpt
        title: GPT
      - local: model_doc/gpt_neo
        title: GPT Neo
      - local: model_doc/gpt_neox
        title: GPT NeoX
      - local: model_doc/gpt_neox_japanese
        title: GPT NeoX Japanese
      - local: model_doc/gptj
        title: GPT-J
      - local: model_doc/gpt2
        title: GPT2
      - local: model_doc/gpt_bigcode
        title: GPTBigCode
      - local: model_doc/gptsan-japanese
        title: GPTSAN Japanese
      - local: model_doc/gpt-sw3
        title: GPTSw3
      - local: model_doc/herbert
        title: HerBERT
      - local: model_doc/ibert
        title: I-BERT
      - local: model_doc/jukebox
        title: Jukebox
      - local: model_doc/led
        title: LED
      - local: model_doc/llama
        title: LLaMA
      - local: model_doc/llama2
        title: Llama2
      - local: model_doc/longformer
        title: Longformer
      - local: model_doc/longt5
        title: LongT5
      - local: model_doc/luke
        title: LUKE
      - local: model_doc/m2m_100
        title: M2M100
      - local: model_doc/marian
        title: MarianMT
      - local: model_doc/markuplm
        title: MarkupLM
      - local: model_doc/mbart
        title: MBart and MBart-50
      - local: model_doc/mega
        title: MEGA
      - local: model_doc/megatron-bert
        title: MegatronBERT
      - local: model_doc/megatron_gpt2
        title: MegatronGPT2
      - local: model_doc/mistral
        title: Mistral
      - local: model_doc/mluke
        title: mLUKE
      - local: model_doc/mobilebert
        title: MobileBERT
      - local: model_doc/mpnet
        title: MPNet
      - local: model_doc/mpt
        title: MPT
      - local: model_doc/mra
        title: MRA
      - local: model_doc/mt5
        title: MT5
      - local: model_doc/mvp
        title: MVP
      - local: model_doc/nezha
        title: NEZHA
      - local: model_doc/nllb
        title: NLLB
      - local: model_doc/nllb-moe
        title: NLLB-MoE
      - local: model_doc/nystromformer
        title: Nyströmformer
      - local: model_doc/open-llama
        title: Open-Llama
      - local: model_doc/opt
        title: OPT
      - local: model_doc/pegasus
        title: Pegasus
      - local: model_doc/pegasus_x
        title: PEGASUS-X
      - local: model_doc/persimmon
        title: Persimmon
      - local: model_doc/phi
        title: Phi
      - local: model_doc/phobert
        title: PhoBERT
      - local: model_doc/plbart
        title: PLBart
      - local: model_doc/prophetnet
        title: ProphetNet
      - local: model_doc/qdqbert
        title: QDQBert
      - local: model_doc/rag
        title: RAG
      - local: model_doc/realm
        title: REALM
      - local: model_doc/reformer
        title: Reformer
      - local: model_doc/rembert
        title: RemBERT
      - local: model_doc/retribert
        title: RetriBERT
      - local: model_doc/roberta
        title: RoBERTa
      - local: model_doc/roberta-prelayernorm
        title: RoBERTa-PreLayerNorm
      - local: model_doc/roc_bert
        title: RoCBert
      - local: model_doc/roformer
        title: RoFormer
      - local: model_doc/rwkv
        title: RWKV
      - local: model_doc/splinter
        title: Splinter
      - local: model_doc/squeezebert
        title: SqueezeBERT
      - local: model_doc/switch_transformers
        title: SwitchTransformers
      - local: model_doc/t5
        title: T5
      - local: model_doc/t5v1.1
        title: T5v1.1
      - local: model_doc/tapex
        title: TAPEX
      - local: model_doc/transfo-xl
        title: Transformer XL
      - local: model_doc/ul2
        title: UL2
      - local: model_doc/umt5
        title: UMT5
      - local: model_doc/xmod
        title: X-MOD
      - local: model_doc/xglm
        title: XGLM
      - local: model_doc/xlm
        title: XLM
      - local: model_doc/xlm-prophetnet
        title: XLM-ProphetNet
      - local: model_doc/xlm-roberta
        title: XLM-RoBERTa
      - local: model_doc/xlm-roberta-xl
        title: XLM-RoBERTa-XL
      - local: model_doc/xlm-v
        title: XLM-V
      - local: model_doc/xlnet
        title: XLNet
      - local: model_doc/yoso
        title: YOSO
      title: Text models
    - isExpanded: false
      sections:
      - local: model_doc/beit
        title: BEiT
      - local: model_doc/bit
        title: BiT
      - local: model_doc/conditional_detr
        title: Conditional DETR
      - local: model_doc/convnext
        title: ConvNeXT
      - local: model_doc/convnextv2
        title: ConvNeXTV2
      - local: model_doc/cvt
        title: CvT
      - local: model_doc/deformable_detr
        title: Deformable DETR
      - local: model_doc/deit
        title: DeiT
      - local: model_doc/deta
        title: DETA
      - local: model_doc/detr
        title: DETR
      - local: model_doc/dinat
        title: DiNAT
      - local: model_doc/dinov2
        title: DINOV2
      - local: model_doc/dit
        title: DiT
      - local: model_doc/dpt
        title: DPT
      - local: model_doc/efficientformer
        title: EfficientFormer
      - local: model_doc/efficientnet
        title: EfficientNet
      - local: model_doc/focalnet
        title: FocalNet
      - local: model_doc/glpn
        title: GLPN
      - local: model_doc/imagegpt
        title: ImageGPT
      - local: model_doc/levit
        title: LeViT
      - local: model_doc/mask2former
        title: Mask2Former
      - local: model_doc/maskformer
        title: MaskFormer
      - local: model_doc/mobilenet_v1
        title: MobileNetV1
      - local: model_doc/mobilenet_v2
        title: MobileNetV2
      - local: model_doc/mobilevit
        title: MobileViT
      - local: model_doc/mobilevitv2
        title: MobileViTV2
      - local: model_doc/nat
        title: NAT
      - local: model_doc/poolformer
        title: PoolFormer
      - local: model_doc/pvt
        title: Pyramid Vision Transformer (PVT)
      - local: model_doc/regnet
        title: RegNet
      - local: model_doc/resnet
        title: ResNet
      - local: model_doc/segformer
        title: SegFormer
      - local: model_doc/swiftformer
        title: SwiftFormer
      - local: model_doc/swin
        title: Swin Transformer
      - local: model_doc/swinv2
        title: Swin Transformer V2
      - local: model_doc/swin2sr
        title: Swin2SR
      - local: model_doc/table-transformer
        title: Table Transformer
      - local: model_doc/timesformer
        title: TimeSformer
      - local: model_doc/upernet
        title: UperNet
      - local: model_doc/van
        title: VAN
      - local: model_doc/videomae
        title: VideoMAE
      - local: model_doc/vit
        title: Vision Transformer (ViT)
      - local: model_doc/vit_hybrid
        title: ViT Hybrid
      - local: model_doc/vitdet
        title: ViTDet
      - local: model_doc/vit_mae
        title: ViTMAE
      - local: model_doc/vitmatte
        title: ViTMatte
      - local: model_doc/vit_msn
        title: ViTMSN
      - local: model_doc/vivit
        title: ViViT
      - local: model_doc/yolos
        title: YOLOS
      title: Vision models
    - isExpanded: false
      sections:
      - local: model_doc/audio-spectrogram-transformer
        title: Audio Spectrogram Transformer
      - local: model_doc/bark
        title: Bark
      - local: model_doc/clap
        title: CLAP
      - local: model_doc/encodec
        title: EnCodec
      - local: model_doc/hubert
        title: Hubert
      - local: model_doc/mctct
        title: MCTCT
      - local: model_doc/mms
        title: MMS
      - local: model_doc/musicgen
        title: MusicGen
      - local: model_doc/pop2piano
        title: Pop2Piano
      - local: model_doc/seamless_m4t
        title: Seamless-M4T
      - local: model_doc/sew
        title: SEW
      - local: model_doc/sew-d
        title: SEW-D
      - local: model_doc/speech_to_text
        title: Speech2Text
      - local: model_doc/speech_to_text_2
        title: Speech2Text2
      - local: model_doc/speecht5
        title: SpeechT5
      - local: model_doc/unispeech
        title: UniSpeech
      - local: model_doc/unispeech-sat
        title: UniSpeech-SAT
      - local: model_doc/vits
        title: VITS
      - local: model_doc/wav2vec2
        title: Wav2Vec2
      - local: model_doc/wav2vec2-conformer
        title: Wav2Vec2-Conformer
      - local: model_doc/wav2vec2_phoneme
        title: Wav2Vec2Phoneme
      - local: model_doc/wavlm
        title: WavLM
      - local: model_doc/whisper
        title: Whisper
      - local: model_doc/xls_r
        title: XLS-R
      - local: model_doc/xlsr_wav2vec2
        title: XLSR-Wav2Vec2
      title: Audio models
    - isExpanded: false
      sections:
      - local: model_doc/align
        title: ALIGN
      - local: model_doc/altclip
        title: AltCLIP
      - local: model_doc/blip
        title: BLIP
      - local: model_doc/blip-2
        title: BLIP-2
      - local: model_doc/bridgetower
        title: BridgeTower
      - local: model_doc/bros
        title: BROS
      - local: model_doc/chinese_clip
        title: Chinese-CLIP
      - local: model_doc/clip
        title: CLIP
      - local: model_doc/clipseg
        title: CLIPSeg
      - local: model_doc/clvp
        title: CLVP
      - local: model_doc/data2vec
        title: Data2Vec
      - local: model_doc/deplot
        title: DePlot
      - local: model_doc/donut
        title: Donut
      - local: model_doc/flava
        title: FLAVA
      - local: model_doc/git
        title: GIT
      - local: model_doc/groupvit
        title: GroupViT
      - local: model_doc/idefics
        title: IDEFICS
      - local: model_doc/instructblip
        title: InstructBLIP
      - local: model_doc/kosmos-2
        title: KOSMOS-2
      - local: model_doc/layoutlm
        title: LayoutLM
      - local: model_doc/layoutlmv2
        title: LayoutLMV2
      - local: model_doc/layoutlmv3
        title: LayoutLMV3
      - local: model_doc/layoutxlm
        title: LayoutXLM
      - local: model_doc/lilt
        title: LiLT
      - local: model_doc/lxmert
        title: LXMERT
      - local: model_doc/matcha
        title: MatCha
      - local: model_doc/mgp-str
        title: MGP-STR
      - local: model_doc/nougat
        title: Nougat
      - local: model_doc/oneformer
        title: OneFormer
      - local: model_doc/owlvit
        title: OWL-ViT
      - local: model_doc/owlv2
        title: OWLv2
      - local: model_doc/perceiver
        title: Perceiver
      - local: model_doc/pix2struct
        title: Pix2Struct
      - local: model_doc/sam
        title: Segment Anything
      - local: model_doc/speech-encoder-decoder
        title: Speech Encoder Decoder Models
      - local: model_doc/tapas
        title: TAPAS
      - local: model_doc/trocr
        title: TrOCR
      - local: model_doc/tvlt
        title: TVLT
      - local: model_doc/vilt
        title: ViLT
      - local: model_doc/vision-encoder-decoder
        title: Vision Encoder Decoder Models
      - local: model_doc/vision-text-dual-encoder
        title: Vision Text Dual Encoder
      - local: model_doc/visual_bert
        title: VisualBERT
      - local: model_doc/xclip
        title: X-CLIP
      title: Multimodal models
    - isExpanded: false
      sections:
      - local: model_doc/decision_transformer
        title: Decision Transformer
      - local: model_doc/trajectory_transformer
        title: Trajectory Transformer
      title: Reinforcement learning models
    - isExpanded: false
      sections:
      - local: model_doc/autoformer
        title: Autoformer
      - local: model_doc/informer
        title: Informer
<<<<<<< HEAD
      - local: model_doc/patchtsmixer
        title: patchtsmixer
=======
      - local: model_doc/patchtst
        title: PatchTST
>>>>>>> 2ac5b932
      - local: model_doc/time_series_transformer
        title: Time Series Transformer
      title: Time series models
    - isExpanded: false
      sections:
      - local: model_doc/graphormer
        title: Graphormer
      title: Graph models
    title: Models
  - sections:
    - local: internal/modeling_utils
      title: Custom Layers and Utilities
    - local: internal/pipelines_utils
      title: Utilities for pipelines
    - local: internal/tokenization_utils
      title: Utilities for Tokenizers
    - local: internal/trainer_utils
      title: Utilities for Trainer
    - local: internal/generation_utils
      title: Utilities for Generation
    - local: internal/image_processing_utils
      title: Utilities for Image Processors
    - local: internal/audio_utils
      title: Utilities for Audio processing
    - local: internal/file_utils
      title: General Utilities
    - local: internal/time_series_utils
      title: Utilities for Time Series
    title: Internal Helpers
  title: API<|MERGE_RESOLUTION|>--- conflicted
+++ resolved
@@ -747,13 +747,6 @@
         title: Autoformer
       - local: model_doc/informer
         title: Informer
-<<<<<<< HEAD
-      - local: model_doc/patchtsmixer
-        title: patchtsmixer
-=======
-      - local: model_doc/patchtst
-        title: PatchTST
->>>>>>> 2ac5b932
       - local: model_doc/time_series_transformer
         title: Time Series Transformer
       title: Time series models

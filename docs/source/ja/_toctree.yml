--- conflicted
+++ resolved
@@ -30,7 +30,6 @@
   title: Tutorials
 - sections:
   - isExpanded: false
-<<<<<<< HEAD
     sections:
     - local: tasks/sequence_classification
       title: テキストの分類
@@ -88,70 +87,10 @@
     - local: tasks/text-to-speech
       title: テキスト読み上げ
     title: マルチモーダル
-=======
-  #   sections:
-  #   - local: tasks/sequence_classification
-  #     title: Text classification
-  #   - local: tasks/token_classification
-  #     title: Token classification
-  #   - local: tasks/question_answering
-  #     title: Question answering
-  #   - local: tasks/language_modeling
-  #     title: Causal language modeling
-  #   - local: tasks/masked_language_modeling
-  #     title: Masked language modeling
-  #   - local: tasks/translation
-  #     title: Translation
-  #   - local: tasks/summarization
-  #     title: Summarization
-  #   - local: tasks/multiple_choice
-  #     title: Multiple choice
-  #   title: Natural Language Processing
-  # - isExpanded: false
-  #   sections:
-  #   - local: tasks/audio_classification
-  #     title: Audio classification
-  #   - local: tasks/asr
-  #     title: Automatic speech recognition
-  #   title: Audio
-  # - isExpanded: false
-  #   sections:
-  #   - local: tasks/image_classification
-  #     title: Image classification
-  #   - local: tasks/semantic_segmentation
-  #     title: Semantic segmentation
-  #   - local: tasks/video_classification
-  #     title: Video classification
-  #   - local: tasks/object_detection
-  #     title: Object detection
-  #   - local: tasks/zero_shot_object_detection
-  #     title: Zero-shot object detection
-  #   - local: tasks/zero_shot_image_classification
-  #     title: Zero-shot image classification
-  #   - local: tasks/monocular_depth_estimation
-  #     title: Depth estimation
-  #   - local: tasks/image_to_image
-  #     title: Image-to-Image
-  #   - local: tasks/knowledge_distillation_for_image_classification
-  #     title: Knowledge Distillation for Computer Vision
-  #   title: Computer Vision
-  # - isExpanded: false
-  #   sections:
-  #   - local: tasks/image_captioning
-  #     title: Image captioning
-  #   - local: tasks/document_question_answering
-  #     title: Document Question Answering
-  #   - local: tasks/visual_question_answering
-  #     title: Visual Question Answering
-  #   - local: tasks/text-to-speech
-  #     title: Text to speech
-  #   title: Multimodal
->>>>>>> 8211c59b
   - isExpanded: false
     sections:
     - local: generation_strategies
       title: 生成戦略をカスタマイズする
-<<<<<<< HEAD
     title: 世代
   - isExpanded: false
     sections:
@@ -160,17 +99,6 @@
     - local: tasks/prompting
       title: LLM プロンプト ガイド
     title: プロンプト
-=======
-    title: Generation
-  # - isExpanded: false
-  #   sections:
-  #   - local: tasks/idefics
-  #     title: Image tasks with IDEFICS
-  #   - local: tasks/prompting
-  #     title: LLM prompting guide
-  #   title: Prompting
-    title: Task Guides
->>>>>>> 8211c59b
 - sections:
   - local: fast_tokenizers
     title: 🤗 トークナイザーの高速トークナイザーを使用する

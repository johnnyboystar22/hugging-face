<!--Copyright 2022 The HuggingFace Team. All rights reserved.

Licensed under the Apache License, Version 2.0 (the "License"); you may not use this file except in compliance with
the License. You may obtain a copy of the License at

http://www.apache.org/licenses/LICENSE-2.0

Unless required by applicable law or agreed to in writing, software distributed under the License is distributed on
an "AS IS" BASIS, WITHOUT WARRANTIES OR CONDITIONS OF ANY KIND, either express or implied. See the License for the
specific language governing permissions and limitations under the License.
-->

# Text classification

<Youtube id="leNG9fN9FQU"/>

Text classification is a common NLP task that assigns a label or class to text. There are many practical applications of text classification widely used in production by some of today's largest companies. One of the most popular forms of text classification is sentiment analysis, which assigns a label like positive, negative, or neutral to a sequence of text. 

This guide will show you how to fine-tune [DistilBERT](https://huggingface.co/distilbert-base-uncased) on the [IMDb](https://huggingface.co/datasets/imdb) dataset to determine whether a movie review is positive or negative.

<Tip>

See the text classification [task page](https://huggingface.co/tasks/text-classification) for more information about other forms of text classification and their associated models, datasets, and metrics.

</Tip>

## Load IMDb dataset

Load the IMDb dataset from the 🤗 Datasets library:

```py
>>> from datasets import load_dataset

>>> imdb = load_dataset("imdb")
```

Then take a look at an example:

```py
>>> imdb["test"][0]
{
    "label": 0,
    "text": "I love sci-fi and am willing to put up with a lot. Sci-fi movies/TV are usually underfunded, under-appreciated and misunderstood. I tried to like this, I really did, but it is to good TV sci-fi as Babylon 5 is to Star Trek (the original). Silly prosthetics, cheap cardboard sets, stilted dialogues, CG that doesn't match the background, and painfully one-dimensional characters cannot be overcome with a 'sci-fi' setting. (I'm sure there are those of you out there who think Babylon 5 is good sci-fi TV. It's not. It's clichéd and uninspiring.) While US viewers might like emotion and character development, sci-fi is a genre that does not take itself seriously (cf. Star Trek). It may treat important issues, yet not as a serious philosophy. It's really difficult to care about the characters here as they are not simply foolish, just missing a spark of life. Their actions and reactions are wooden and predictable, often painful to watch. The makers of Earth KNOW it's rubbish as they have to always say \"Gene Roddenberry's Earth...\" otherwise people would not continue watching. Roddenberry's ashes must be turning in their orbit as this dull, cheap, poorly edited (watching it without advert breaks really brings this home) trudging Trabant of a show lumbers into space. Spoiler. So, kill off a main character. And then bring him back as another actor. Jeeez! Dallas all over again.",
}
```

There are two fields in this dataset: 

- `text`: a string containing the text of the movie review.
- `label`: a value that can either be `0` for a negative review or `1` for a positive review.

## Preprocess

Load the DistilBERT tokenizer to process the `text` field:

```py
>>> from transformers import AutoTokenizer

>>> tokenizer = AutoTokenizer.from_pretrained("distilbert-base-uncased")
```

Create a preprocessing function to tokenize `text` and truncate sequences to be no longer than DistilBERT's maximum input length:

```py
>>> def preprocess_function(examples):
...     return tokenizer(examples["text"], truncation=True)
```

Use 🤗 Datasets [`map`](https://huggingface.co/docs/datasets/package_reference/main_classes.html#datasets.Dataset.map) function to apply the preprocessing function over the entire dataset. You can speed up the `map` function by setting `batched=True` to process multiple elements of the dataset at once:

```py
tokenized_imdb = imdb.map(preprocess_function, batched=True)
```

Use [`DataCollatorWithPadding`] to create a batch of examples. It will also *dynamically pad* your text to the length of the longest element in its batch, so they are a uniform length. While it is possible to pad your text in the `tokenizer` function by setting `padding=True`, dynamic padding is more efficient.

<frameworkcontent>
<pt>
```py
>>> from transformers import DataCollatorWithPadding

>>> data_collator = DataCollatorWithPadding(tokenizer=tokenizer)
```
</pt>
<tf>
```py
>>> from transformers import DataCollatorWithPadding

>>> data_collator = DataCollatorWithPadding(tokenizer=tokenizer, return_tensors="tf")
```
</tf>
</frameworkcontent>

## Train

<frameworkcontent>
<pt>
Load DistilBERT with [`AutoModelForSequenceClassification`] along with the number of expected labels:

```py
>>> from transformers import AutoModelForSequenceClassification, TrainingArguments, Trainer

>>> model = AutoModelForSequenceClassification.from_pretrained("distilbert-base-uncased", num_labels=2)
```

<Tip>

If you aren't familiar with fine-tuning a model with the [`Trainer`], take a look at the basic tutorial [here](../training#finetune-with-trainer)!

</Tip>

At this point, only three steps remain:

1. Define your training hyperparameters in [`TrainingArguments`].
2. Pass the training arguments to [`Trainer`] along with the model, dataset, tokenizer, and data collator.
3. Call [`~Trainer.train`] to fine-tune your model.

```py
>>> training_args = TrainingArguments(
...     output_dir="./results",
...     learning_rate=2e-5,
...     per_device_train_batch_size=16,
...     per_device_eval_batch_size=16,
...     num_train_epochs=5,
...     weight_decay=0.01,
... )

>>> trainer = Trainer(
...     model=model,
...     args=training_args,
...     train_dataset=tokenized_imdb["train"],
...     eval_dataset=tokenized_imdb["test"],
...     tokenizer=tokenizer,
...     data_collator=data_collator,
... )

>>> trainer.train()
```

<Tip>

[`Trainer`] will apply dynamic padding by default when you pass `tokenizer` to it. In this case, you don't need to specify a data collator explicitly.

</Tip>
<<<<<<< HEAD
</pt>
<tf>
To fine-tune a model in TensorFlow, start by converting your datasets to the `tf.data.Dataset` format with [`to_tf_dataset`](https://huggingface.co/docs/datasets/package_reference/main_classes.html#datasets.Dataset.to_tf_dataset). Specify inputs and labels in `columns`, whether to shuffle the dataset order, batch size, and the data collator:
=======

## Fine-tune with TensorFlow

To fine-tune a model in TensorFlow is just as easy, with only a few differences.

<Tip>

If you aren't familiar with fine-tuning a model with Keras, take a look at the basic tutorial [here](../training#finetune-with-keras)!

</Tip>

Convert your datasets to the `tf.data.Dataset` format with [`to_tf_dataset`](https://huggingface.co/docs/datasets/package_reference/main_classes.html#datasets.Dataset.to_tf_dataset). Specify inputs and labels in `columns`, whether to shuffle the dataset order, batch size, and the data collator:
>>>>>>> c30798ec

```py
>>> tf_train_set = tokenized_imdb["train"].to_tf_dataset(
...     columns=["attention_mask", "input_ids", "label"],
...     shuffle=True,
...     batch_size=16,
...     collate_fn=data_collator,
... )

>>> tf_validation_set = tokenized_imdb["test"].to_tf_dataset(
...     columns=["attention_mask", "input_ids", "label"],
...     shuffle=False,
...     batch_size=16,
...     collate_fn=data_collator,
... )
```

<Tip>

If you aren't familiar with fine-tuning a model with Keras, take a look at the basic tutorial [here](training#finetune-with-keras)!

</Tip>

Set up an optimizer function, learning rate schedule, and some training hyperparameters:

```py
>>> from transformers import create_optimizer
>>> import tensorflow as tf

>>> batch_size = 16
>>> num_epochs = 5
>>> batches_per_epoch = len(tokenized_imdb["train"]) // batch_size
>>> total_train_steps = int(batches_per_epoch * num_epochs)
>>> optimizer, schedule = create_optimizer(init_lr=2e-5, num_warmup_steps=0, num_train_steps=total_train_steps)
```

Load DistilBERT with [`TFAutoModelForSequenceClassification`] along with the number of expected labels:

```py
>>> from transformers import TFAutoModelForSequenceClassification

>>> model = TFAutoModelForSequenceClassification.from_pretrained("distilbert-base-uncased", num_labels=2)
```

Configure the model for training with [`compile`](https://keras.io/api/models/model_training_apis/#compile-method):

```py
>>> import tensorflow as tf

>>> model.compile(optimizer=optimizer)
```

Call [`fit`](https://keras.io/api/models/model_training_apis/#fit-method) to fine-tune the model:

```py
>>> model.fit(x=tf_train_set, validation_data=tf_validation_set, epochs=3)
```
</tf>
</frameworkcontent>

<Tip>

For a more in-depth example of how to fine-tune a model for text classification, take a look at the corresponding
[PyTorch notebook](https://colab.research.google.com/github/huggingface/notebooks/blob/master/examples/text_classification.ipynb)
or [TensorFlow notebook](https://colab.research.google.com/github/huggingface/notebooks/blob/master/examples/text_classification-tf.ipynb).

</Tip><|MERGE_RESOLUTION|>--- conflicted
+++ resolved
@@ -142,24 +142,9 @@
 [`Trainer`] will apply dynamic padding by default when you pass `tokenizer` to it. In this case, you don't need to specify a data collator explicitly.
 
 </Tip>
-<<<<<<< HEAD
 </pt>
 <tf>
 To fine-tune a model in TensorFlow, start by converting your datasets to the `tf.data.Dataset` format with [`to_tf_dataset`](https://huggingface.co/docs/datasets/package_reference/main_classes.html#datasets.Dataset.to_tf_dataset). Specify inputs and labels in `columns`, whether to shuffle the dataset order, batch size, and the data collator:
-=======
-
-## Fine-tune with TensorFlow
-
-To fine-tune a model in TensorFlow is just as easy, with only a few differences.
-
-<Tip>
-
-If you aren't familiar with fine-tuning a model with Keras, take a look at the basic tutorial [here](../training#finetune-with-keras)!
-
-</Tip>
-
-Convert your datasets to the `tf.data.Dataset` format with [`to_tf_dataset`](https://huggingface.co/docs/datasets/package_reference/main_classes.html#datasets.Dataset.to_tf_dataset). Specify inputs and labels in `columns`, whether to shuffle the dataset order, batch size, and the data collator:
->>>>>>> c30798ec
 
 ```py
 >>> tf_train_set = tokenized_imdb["train"].to_tf_dataset(

name: Build documentation

on:
  push:
    branches:
      - main
      - doc-builder*
      - v*-release
      - use_templates

jobs:
   build:
    uses: huggingface/doc-builder/.github/workflows/build_main_documentation.yml@main
    with:
      commit_sha: ${{ github.sha }}
      package: transformers
      notebook_folder: transformers_doc
<<<<<<< HEAD
      languages: de en es fr hi it ko pt zh ja
=======
      languages: de en es fr it ko pt zh ja te
>>>>>>> c34c50cd
    secrets:
      token: ${{ secrets.HUGGINGFACE_PUSH }}
      hf_token: ${{ secrets.HF_DOC_BUILD_PUSH }}<|MERGE_RESOLUTION|>--- conflicted
+++ resolved
@@ -15,11 +15,7 @@
       commit_sha: ${{ github.sha }}
       package: transformers
       notebook_folder: transformers_doc
-<<<<<<< HEAD
-      languages: de en es fr hi it ko pt zh ja
-=======
-      languages: de en es fr it ko pt zh ja te
->>>>>>> c34c50cd
+      languages: de en es fr hi it ko pt zh ja te
     secrets:
       token: ${{ secrets.HUGGINGFACE_PUSH }}
       hf_token: ${{ secrets.HF_DOC_BUILD_PUSH }}
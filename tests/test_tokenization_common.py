# coding=utf-8
# Copyright 2019 HuggingFace Inc.
#
# Licensed under the Apache License, Version 2.0 (the "License");
# you may not use this file except in compliance with the License.
# You may obtain a copy of the License at
#
#     http://www.apache.org/licenses/LICENSE-2.0
#
# Unless required by applicable law or agreed to in writing, software
# distributed under the License is distributed on an "AS IS" BASIS,
# WITHOUT WARRANTIES OR CONDITIONS OF ANY KIND, either express or implied.
# See the License for the specific language governing permissions and
# limitations under the License.


import inspect
import itertools
import os
import pickle
import re
import shutil
import tempfile
import unittest
from collections import OrderedDict
from itertools import takewhile
from typing import TYPE_CHECKING, Any, Dict, List, Tuple, Union

from huggingface_hub import HfApi
from requests.exceptions import HTTPError
from transformers import (
    AlbertTokenizer,
    AlbertTokenizerFast,
    BertTokenizer,
    BertTokenizerFast,
    PreTrainedTokenizer,
    PreTrainedTokenizerBase,
    PreTrainedTokenizerFast,
    SpecialTokensMixin,
    is_tf_available,
    is_torch_available,
)
from transformers.testing_utils import (
    ENDPOINT_STAGING,
    PASS,
    USER,
    get_tests_dir,
    is_pt_tf_cross_test,
    is_staging_test,
    require_tf,
    require_tokenizers,
    require_torch,
    slow,
)
from transformers.tokenization_utils import AddedToken


if TYPE_CHECKING:
    from transformers import PretrainedConfig, PreTrainedModel, TFPreTrainedModel


NON_ENGLISH_TAGS = ["chinese", "dutch", "french", "finnish", "german", "multilingual"]

SMALL_TRAINING_CORPUS = [
    ["This is the first sentence.", "This is the second one."],
    ["This sentence (contains #) over symbols and numbers 12 3.", "But not this one."],
]


def filter_non_english(_, pretrained_name: str):
    """Filter all the model for non-english language"""
    return not any([lang in pretrained_name for lang in NON_ENGLISH_TAGS])


def filter_roberta_detectors(_, pretrained_name: str):
    return "detector" not in pretrained_name


def merge_model_tokenizer_mappings(
    model_mapping: Dict["PretrainedConfig", Union["PreTrainedModel", "TFPreTrainedModel"]],
    tokenizer_mapping: Dict["PretrainedConfig", Tuple["PreTrainedTokenizer", "PreTrainedTokenizerFast"]],
) -> Dict[
    Union["PreTrainedTokenizer", "PreTrainedTokenizerFast"],
    Tuple["PretrainedConfig", Union["PreTrainedModel", "TFPreTrainedModel"]],
]:
    configurations = list(model_mapping.keys())
    model_tokenizer_mapping = OrderedDict([])

    for configuration in configurations:
        if configuration in model_mapping and configuration in tokenizer_mapping:
            model = model_mapping[configuration]
            tokenizer = tokenizer_mapping[configuration][0]
            tokenizer_fast = tokenizer_mapping[configuration][1]

            model_tokenizer_mapping.update({tokenizer: (configuration, model)})
            if tokenizer_fast is not None:
                model_tokenizer_mapping.update({tokenizer_fast: (configuration, model)})

    return model_tokenizer_mapping


class TokenizerTesterMixin:

    tokenizer_class = None
    rust_tokenizer_class = None
    test_slow_tokenizer = True
    test_rust_tokenizer = True
    space_between_special_tokens = False
    from_pretrained_kwargs = None
    from_pretrained_filter = None
    from_pretrained_vocab_key = "vocab_file"
    test_seq2seq = True

    # set to True to test a sentencepiece tokenizer
    test_sentencepiece = False

    # set to True to ignore casing when testing a sentencepiece tokenizer
    # test_sentencepiece must also be set to True
    test_sentencepiece_ignore_case = False

    def setUp(self) -> None:
        # Tokenizer.filter makes it possible to filter which Tokenizer to case based on all the
        # information available in Tokenizer (name, rust class, python class, vocab key name)
        if self.test_rust_tokenizer and self.test_slow_tokenizer:
            tokenizers_list_rust = self.get_tokenizer_path_from_rust()
            tokenizers_list_slow = self.get_tokenizer_path_from_slow()
            tokenizers_list = [
                pretrained_name for pretrained_name in tokenizers_list_rust if pretrained_name in tokenizers_list_slow
            ]
        elif self.test_rust_tokenizer:
            tokenizers_list = self.get_tokenizer_path_from_rust()
        elif self.test_slow_tokenizer:
            tokenizers_list = self.get_tokenizer_path_from_slow()

        self.tokenizers_list = tokenizers_list[:1]  # Let's just test the first pretrained vocab for speed
        self.tokenizers_list[0] = (
            (self.tokenizers_list[0], self.from_pretrained_kwargs)
            if self.from_pretrained_kwargs is not None
            else (self.tokenizers_list[0], {})
        )  # Add kwargs

        with open(f"{get_tests_dir()}/fixtures/sample_text.txt", encoding="utf-8") as f_data:
            self._data = f_data.read().replace("\n\n", "\n").strip()

        self.tmpdirname = tempfile.mkdtemp()

    def get_tokenizer_path_from_slow(self):
        return [
            pretrained_name
            for pretrained_name in self.tokenizer_class.pretrained_vocab_files_map[
                self.from_pretrained_vocab_key
            ].keys()
            if self.from_pretrained_filter is None
            or (self.from_pretrained_filter is not None and self.from_pretrained_filter(pretrained_name))
        ]

    def get_tokenizer_path_from_rust(self):
        return [
            pretrained_name
            for pretrained_name in self.rust_tokenizer_class.pretrained_vocab_files_map[
                self.from_pretrained_vocab_key
            ].keys()
            if self.from_pretrained_filter is None
            or (self.from_pretrained_filter is not None and self.from_pretrained_filter(pretrained_name))
        ]

    def tearDown(self):
        shutil.rmtree(self.tmpdirname)

    def get_input_output_texts(self, tokenizer):
        input_txt = self.get_clean_sequence(tokenizer)[0]
        return input_txt, input_txt

    def get_clean_sequence(self, tokenizer, with_prefix_space=False, max_length=20, min_length=5) -> Tuple[str, list]:
        toks = [(i, tokenizer.decode([i], clean_up_tokenization_spaces=False)) for i in range(len(tokenizer))]
        toks = list(filter(lambda t: re.match(r"^[ a-zA-Z]+$", t[1]), toks))
        toks = list(filter(lambda t: [t[0]] == tokenizer.encode(t[1], add_special_tokens=False), toks))
        if max_length is not None and len(toks) > max_length:
            toks = toks[:max_length]
        if min_length is not None and len(toks) < min_length and len(toks) > 0:
            while len(toks) < min_length:
                toks = toks + toks
        # toks_str = [t[1] for t in toks]
        toks_ids = [t[0] for t in toks]

        # Ensure consistency
        output_txt = tokenizer.decode(toks_ids, clean_up_tokenization_spaces=False)
        if " " not in output_txt and len(toks_ids) > 1:
            output_txt = (
                tokenizer.decode([toks_ids[0]], clean_up_tokenization_spaces=False)
                + " "
                + tokenizer.decode(toks_ids[1:], clean_up_tokenization_spaces=False)
            )
        if with_prefix_space:
            output_txt = " " + output_txt
        output_ids = tokenizer.encode(output_txt, add_special_tokens=False)
        return output_txt, output_ids

    def get_tokenizers(self, fast=True, **kwargs) -> List[PreTrainedTokenizerBase]:
        if fast and self.test_rust_tokenizer and self.test_slow_tokenizer:
            return [self.get_tokenizer(**kwargs), self.get_rust_tokenizer(**kwargs)]
        elif fast and self.test_rust_tokenizer:
            return [self.get_rust_tokenizer(**kwargs)]
        elif self.test_slow_tokenizer:
            return [self.get_tokenizer(**kwargs)]
        else:
            raise ValueError("This tokenizer class has no tokenizer to be tested.")

    def get_tokenizer(self, **kwargs) -> PreTrainedTokenizer:
        return self.tokenizer_class.from_pretrained(self.tmpdirname, **kwargs)

    def get_rust_tokenizer(self, **kwargs) -> PreTrainedTokenizerFast:
        return self.rust_tokenizer_class.from_pretrained(self.tmpdirname, **kwargs)

    def tokenizer_integration_test_util(
        self,
        expected_encoding: Dict,
        model_name: str,
        revision: str = None,
        sequences: List[str] = None,
        decode_kwargs: Dict[str, Any] = None,
        padding: bool = True,
    ):
        """
        Util for integration test.

        Text is tokenized and then reverted back to text. Both results are then checked.

        Args:
            expected_encoding:
                The expected result of the tokenizer output.
            model_name:
                The model name of the tokenizer to load and use.
            revision:
                The full git revision number of the model. This is to pin the
                tokenizer config and to avoid that tests start to fail if the
                config gets changed upstream.
            sequences:
                Can overwrite the texts that are used to check the tokenizer.
                This is useful if the tokenizer supports non english languages
                like france.
            decode_kwargs:
                Additional args for the ``decode`` function which reverts the
                tokenized text back to a string.
            padding:
                Activates and controls padding of the tokenizer.
        """
        decode_kwargs = {} if decode_kwargs is None else decode_kwargs

        if sequences is None:
            sequences = [
                "Transformers (formerly known as pytorch-transformers and pytorch-pretrained-bert) provides "
                "general-purpose architectures (BERT, GPT-2, RoBERTa, XLM, DistilBert, XLNet...) for Natural "
                "Language Understanding (NLU) and Natural Language Generation (NLG) with over 32+ pretrained "
                "models in 100+ languages and deep interoperability between Jax, PyTorch and TensorFlow.",
                "BERT is designed to pre-train deep bidirectional representations from unlabeled text by jointly "
                "conditioning on both left and right context in all layers.",
                "The quick brown fox jumps over the lazy dog.",
            ]

        if self.test_sentencepiece_ignore_case:
            sequences = [sequence.lower() for sequence in sequences]

        tokenizer_classes = [self.tokenizer_class]
        if self.test_rust_tokenizer:
            tokenizer_classes.append(self.rust_tokenizer_class)

        for tokenizer_class in tokenizer_classes:
            tokenizer = tokenizer_class.from_pretrained(
                model_name,
                revision=revision,  # to pin the tokenizer version
            )

            encoding = tokenizer(sequences, padding=padding)
            decoded_sequences = [
                tokenizer.decode(seq, skip_special_tokens=True, **decode_kwargs) for seq in encoding["input_ids"]
            ]

            encoding_data = encoding.data
            self.assertDictEqual(encoding_data, expected_encoding)

            for expected, decoded in zip(sequences, decoded_sequences):
                if self.test_sentencepiece_ignore_case:
                    expected = expected.lower()
                self.assertEqual(expected, decoded)

    def assert_padded_input_match(self, input_r: list, input_p: list, max_length: int, pad_token_id: int):
        # Ensure we match max_length
        self.assertEqual(len(input_r), max_length)
        self.assertEqual(len(input_p), max_length)

        # Ensure the number of padded tokens is the same
        padded_tokens_r = list(takewhile(lambda i: i == pad_token_id, reversed(input_r)))
        padded_tokens_p = list(takewhile(lambda i: i == pad_token_id, reversed(input_p)))
        self.assertSequenceEqual(padded_tokens_r, padded_tokens_p)

    def assert_batch_padded_input_match(
        self,
        input_r: dict,
        input_p: dict,
        max_length: int,
        pad_token_id: int,
        model_main_input_name: str = "input_ids",
    ):
        for i_r in input_r.values():
            self.assertEqual(len(i_r), 2), self.assertEqual(len(i_r[0]), max_length), self.assertEqual(
                len(i_r[1]), max_length
            )
            self.assertEqual(len(i_r), 2), self.assertEqual(len(i_r[0]), max_length), self.assertEqual(
                len(i_r[1]), max_length
            )

        for i_r, i_p in zip(input_r[model_main_input_name], input_p[model_main_input_name]):
            self.assert_padded_input_match(i_r, i_p, max_length, pad_token_id)

        for i_r, i_p in zip(input_r["attention_mask"], input_p["attention_mask"]):
            self.assertSequenceEqual(i_r, i_p)

    @staticmethod
    def convert_batch_encode_plus_format_to_encode_plus(batch_encode_plus_sequences):
        # Switch from batch_encode_plus format:   {'input_ids': [[...], [...]], ...}
        # to the list of examples/ encode_plus format: [{'input_ids': [...], ...}, {'input_ids': [...], ...}]
        return [
            {value: batch_encode_plus_sequences[value][i] for value in batch_encode_plus_sequences.keys()}
            for i in range(len(batch_encode_plus_sequences["input_ids"]))
        ]

    # TODO: this test could be extended to all tokenizers - not just the sentencepiece
    def test_sentencepiece_tokenize_and_convert_tokens_to_string(self):
        """Test ``_tokenize`` and ``convert_tokens_to_string``."""
        if not self.test_sentencepiece:
            return

        tokenizer = self.get_tokenizer()
        text = "This is text to test the tokenizer."

        if self.test_sentencepiece_ignore_case:
            text = text.lower()

        tokens = tokenizer.tokenize(text)

        self.assertTrue(len(tokens) > 0)

        # check if converting back to original text works
        reverse_text = tokenizer.convert_tokens_to_string(tokens)

        if self.test_sentencepiece_ignore_case:
            reverse_text = reverse_text.lower()

        self.assertEqual(reverse_text, text)

    def test_subword_regularization_tokenizer(self) -> None:
        if not self.test_sentencepiece:
            return

        # Subword regularization is only available for the slow tokenizer.
        sp_model_kwargs = {"enable_sampling": True, "alpha": 0.1, "nbest_size": -1}
        tokenizer = self.get_tokenizer(sp_model_kwargs=sp_model_kwargs)

        self.assertTrue(hasattr(tokenizer, "sp_model_kwargs"))
        self.assertIsNotNone(tokenizer.sp_model_kwargs)
        self.assertTrue(isinstance(tokenizer.sp_model_kwargs, dict))
        self.assertEqual(tokenizer.sp_model_kwargs, sp_model_kwargs)
        self.check_subword_sampling(tokenizer)

    def test_pickle_subword_regularization_tokenizer(self) -> None:
        if not self.test_sentencepiece:
            return

        """Google pickle __getstate__ __setstate__ if you are struggling with this."""
        # Subword regularization is only available for the slow tokenizer.
        sp_model_kwargs = {"enable_sampling": True, "alpha": 0.1, "nbest_size": -1}
        tokenizer = self.get_tokenizer(sp_model_kwargs=sp_model_kwargs)
        tokenizer_bin = pickle.dumps(tokenizer)
        del tokenizer
        tokenizer_new = pickle.loads(tokenizer_bin)

        self.assertTrue(hasattr(tokenizer_new, "sp_model_kwargs"))
        self.assertIsNotNone(tokenizer_new.sp_model_kwargs)
        self.assertTrue(isinstance(tokenizer_new.sp_model_kwargs, dict))
        self.assertEqual(tokenizer_new.sp_model_kwargs, sp_model_kwargs)
        self.check_subword_sampling(tokenizer_new)

    def test_model_input_names_signature(self):
        accepted_model_main_input_names = [
            "input_ids",  # nlp models
            "input_values",  # speech models
        ]

        tokenizers = self.get_tokenizers()
        for tokenizer in tokenizers:
            # first name of model_input_names has to correspond to main model input name
            # to make sure `tokenizer.pad(...)` works correctly
            self.assertTrue(tokenizer.model_input_names[0] in accepted_model_main_input_names)

    def test_rust_tokenizer_signature(self):
        if not self.test_rust_tokenizer:
            return

        signature = inspect.signature(self.rust_tokenizer_class.__init__)

        self.assertIn("tokenizer_file", signature.parameters)
        self.assertIsNone(signature.parameters["tokenizer_file"].default)

    def test_tokenizer_slow_store_full_signature(self):
        if not self.test_slow_tokenizer:
            return

        signature = inspect.signature(self.tokenizer_class.__init__)
        tokenizer = self.get_tokenizer()

        for parameter_name, parameter in signature.parameters.items():
            if parameter.default != inspect.Parameter.empty:
                self.assertIn(parameter_name, tokenizer.init_kwargs)

    def test_tokenizer_fast_store_full_signature(self):
        if not self.test_rust_tokenizer:
            return

        signature = inspect.signature(self.rust_tokenizer_class.__init__)
        tokenizer = self.get_rust_tokenizer()

        for parameter_name, parameter in signature.parameters.items():
            if parameter.default != inspect.Parameter.empty and parameter_name not in [
                "vocab_file",
                "merges_file",
                "tokenizer_file",
            ]:
                self.assertIn(parameter_name, tokenizer.init_kwargs)

    def test_rust_and_python_full_tokenizers(self):
        if not self.test_rust_tokenizer:
            return

        if not self.test_slow_tokenizer:
            # as we don't have a slow version, we can't compare the outputs between slow and fast versions
            return

        tokenizer = self.get_tokenizer()
        rust_tokenizer = self.get_rust_tokenizer()

        sequence, _ = self.get_input_output_texts(tokenizer)

        # We don't have an exact equivalence on `tokenize()` between Rust and Slow
        # Slow tokenizer only split tokens, Rust tokenizers will replace with <unk>
        # tokens = tokenizer.tokenize(sequence)
        # rust_tokens = rust_tokenizer.tokenize(sequence)
        # self.assertListEqual(tokens, rust_tokens)

        ids = tokenizer.encode(sequence, add_special_tokens=False)
        rust_ids = rust_tokenizer.encode(sequence, add_special_tokens=False)
        self.assertListEqual(ids, rust_ids)

        ids = tokenizer.encode(sequence, add_special_tokens=True)
        rust_ids = rust_tokenizer.encode(sequence, add_special_tokens=True)
        self.assertListEqual(ids, rust_ids)

    def test_tokenizers_common_properties(self):
        tokenizers = self.get_tokenizers()
        for tokenizer in tokenizers:
            with self.subTest(f"{tokenizer.__class__.__name__}"):
                attributes_list = [
                    "bos_token",
                    "eos_token",
                    "unk_token",
                    "sep_token",
                    "pad_token",
                    "cls_token",
                    "mask_token",
                ]
                for attr in attributes_list:
                    self.assertTrue(hasattr(tokenizer, attr))
                    self.assertTrue(hasattr(tokenizer, attr + "_id"))

                self.assertTrue(hasattr(tokenizer, "additional_special_tokens"))
                self.assertTrue(hasattr(tokenizer, "additional_special_tokens_ids"))

                attributes_list = [
                    "model_max_length",
                    "init_inputs",
                    "init_kwargs",
                ]
                if not isinstance(tokenizer, PreTrainedTokenizerFast):
                    attributes_list += [
                        "added_tokens_encoder",
                        "added_tokens_decoder",
                    ]
                for attr in attributes_list:
                    self.assertTrue(hasattr(tokenizer, attr))

    def test_save_and_load_tokenizer(self):
        # safety check on max_len default value so we are sure the test works
        tokenizers = self.get_tokenizers()
        for tokenizer in tokenizers:
            with self.subTest(f"{tokenizer.__class__.__name__}"):
                self.assertNotEqual(tokenizer.model_max_length, 42)

        # Now let's start the test
        tokenizers = self.get_tokenizers()
        for tokenizer in tokenizers:
            with self.subTest(f"{tokenizer.__class__.__name__}"):
                # Isolate this from the other tests because we save additional tokens/etc
                tmpdirname = tempfile.mkdtemp()

                sample_text = " He is very happy, UNwant\u00E9d,running"
                before_tokens = tokenizer.encode(sample_text, add_special_tokens=False)
                before_vocab = tokenizer.get_vocab()
                tokenizer.save_pretrained(tmpdirname)

                after_tokenizer = tokenizer.__class__.from_pretrained(tmpdirname)
                after_tokens = after_tokenizer.encode(sample_text, add_special_tokens=False)
                after_vocab = after_tokenizer.get_vocab()
                self.assertListEqual(before_tokens, after_tokens)
                self.assertDictEqual(before_vocab, after_vocab)

                shutil.rmtree(tmpdirname)

        tokenizers = self.get_tokenizers(model_max_length=42)
        for tokenizer in tokenizers:
            with self.subTest(f"{tokenizer.__class__.__name__}"):
                # Isolate this from the other tests because we save additional tokens/etc
                tmpdirname = tempfile.mkdtemp()

                sample_text = " He is very happy, UNwant\u00E9d,running"
                tokenizer.add_tokens(["bim", "bambam"])
                additional_special_tokens = tokenizer.additional_special_tokens
                additional_special_tokens.append("new_additional_special_token")
                tokenizer.add_special_tokens({"additional_special_tokens": additional_special_tokens})
                before_tokens = tokenizer.encode(sample_text, add_special_tokens=False)
                before_vocab = tokenizer.get_vocab()
                tokenizer.save_pretrained(tmpdirname)

                after_tokenizer = tokenizer.__class__.from_pretrained(tmpdirname)
                after_tokens = after_tokenizer.encode(sample_text, add_special_tokens=False)
                after_vocab = after_tokenizer.get_vocab()
                self.assertListEqual(before_tokens, after_tokens)
                self.assertDictEqual(before_vocab, after_vocab)
                self.assertIn("bim", after_vocab)
                self.assertIn("bambam", after_vocab)
                self.assertIn("new_additional_special_token", after_tokenizer.additional_special_tokens)
                self.assertEqual(after_tokenizer.model_max_length, 42)

                tokenizer = tokenizer.__class__.from_pretrained(tmpdirname, model_max_length=43)
                self.assertEqual(tokenizer.model_max_length, 43)

                shutil.rmtree(tmpdirname)

        # Test that we can also use the non-legacy saving format for fast tokenizers
        tokenizers = self.get_tokenizers(model_max_length=42)
        for tokenizer in tokenizers:
            if not tokenizer.is_fast:
                continue
            with self.subTest(f"{tokenizer.__class__.__name__}"):
                # Isolate this from the other tests because we save additional tokens/etc
                tmpdirname = tempfile.mkdtemp()

                sample_text = " He is very happy, UNwant\u00E9d,running"
                tokenizer.add_tokens(["bim", "bambam"])
                additional_special_tokens = tokenizer.additional_special_tokens
                additional_special_tokens.append("new_additional_special_token")
                tokenizer.add_special_tokens({"additional_special_tokens": additional_special_tokens})
                before_tokens = tokenizer.encode(sample_text, add_special_tokens=False)
                before_vocab = tokenizer.get_vocab()
                tokenizer.save_pretrained(tmpdirname)

                after_tokenizer = tokenizer.__class__.from_pretrained(tmpdirname)
                after_tokens = after_tokenizer.encode(sample_text, add_special_tokens=False)
                after_vocab = after_tokenizer.get_vocab()
                self.assertListEqual(before_tokens, after_tokens)
                self.assertDictEqual(before_vocab, after_vocab)
                self.assertIn("bim", after_vocab)
                self.assertIn("bambam", after_vocab)
                self.assertIn("new_additional_special_token", after_tokenizer.additional_special_tokens)
                self.assertEqual(after_tokenizer.model_max_length, 42)

                tokenizer = tokenizer.__class__.from_pretrained(tmpdirname, model_max_length=43)
                self.assertEqual(tokenizer.model_max_length, 43)

                shutil.rmtree(tmpdirname)

    def test_pickle_tokenizer(self):
        """Google pickle __getstate__ __setstate__ if you are struggling with this."""
        tokenizers = self.get_tokenizers()
        for tokenizer in tokenizers:
            with self.subTest(f"{tokenizer.__class__.__name__}"):
                self.assertIsNotNone(tokenizer)

                text = "Munich and Berlin are nice cities"
                subwords = tokenizer.tokenize(text)

                filename = os.path.join(self.tmpdirname, "tokenizer.bin")
                with open(filename, "wb") as handle:
                    pickle.dump(tokenizer, handle)

                with open(filename, "rb") as handle:
                    tokenizer_new = pickle.load(handle)

                subwords_loaded = tokenizer_new.tokenize(text)

                self.assertListEqual(subwords, subwords_loaded)

    @require_tokenizers
    def test_pickle_added_tokens(self):
        tok1 = AddedToken("<s>", rstrip=True, lstrip=True, normalized=False, single_word=True)
        tok2 = pickle.loads(pickle.dumps(tok1))

        self.assertEqual(tok1.__getstate__(), tok2.__getstate__())

    def test_added_tokens_do_lower_case(self):
        # TODO(thom) activate fast tokenizer tests once Rust tokenizers accepts white spaces in added tokens.
        tokenizers = [self.get_tokenizer(do_lower_case=True)] if self.test_slow_tokenizer else []
        for tokenizer in tokenizers:
            with self.subTest(f"{tokenizer.__class__.__name__}"):
                if not hasattr(tokenizer, "do_lower_case") or not tokenizer.do_lower_case:
                    continue

                special_token = tokenizer.all_special_tokens[0]

                text = special_token + " aaaaa bbbbbb low cccccccccdddddddd l " + special_token
                text2 = special_token + " AAAAA BBBBBB low CCCCCCCCCDDDDDDDD l " + special_token

                toks0 = tokenizer.tokenize(text)  # toks before adding new_toks

                new_toks = ["aaaaa bbbbbb", "cccccccccdddddddd", "AAAAA BBBBBB", "CCCCCCCCCDDDDDDDD"]
                added = tokenizer.add_tokens(new_toks)
                self.assertEqual(added, 2)

                toks = tokenizer.tokenize(text)
                toks2 = tokenizer.tokenize(text2)

                self.assertEqual(len(toks), len(toks2))
                self.assertListEqual(toks, toks2)
                if not isinstance(tokenizer, PreTrainedTokenizerFast):
                    # Python tokenizers can have added tokens with spaces inside them
                    # cf https://github.com/huggingface/tokenizers/issues/302
                    self.assertNotEqual(len(toks), len(toks0))  # toks0 should be longer

                # Check that none of the special tokens are lowercased
                sequence_with_special_tokens = "A " + " yEs ".join(tokenizer.all_special_tokens) + " B"
                tokenized_sequence = tokenizer.tokenize(sequence_with_special_tokens)

                for special_token in tokenizer.all_special_tokens:
                    self.assertTrue(special_token in tokenized_sequence)

        tokenizers = [self.get_tokenizer(do_lower_case=True)] if self.test_slow_tokenizer else []
        for tokenizer in tokenizers:
            with self.subTest(f"{tokenizer.__class__.__name__}"):
                if hasattr(tokenizer, "do_lower_case") and tokenizer.do_lower_case:
                    continue

                special_token = tokenizer.all_special_tokens[0]

                text = special_token + " aaaaa bbbbbb low cccccccccdddddddd l " + special_token
                text2 = special_token + " AAAAA BBBBBB low CCCCCCCCCDDDDDDDD l " + special_token

                new_toks = ["aaaaa bbbbbb", "cccccccccdddddddd", "AAAAA BBBBBB", "CCCCCCCCCDDDDDDDD"]

                toks0 = tokenizer.tokenize(text)  # toks before adding new_toks

                added = tokenizer.add_tokens(new_toks)
                self.assertIn(added, [2, 4])

                toks = tokenizer.tokenize(text)
                toks2 = tokenizer.tokenize(text2)

                self.assertEqual(len(toks), len(toks2))  # Length should still be the same
                self.assertNotEqual(toks[1], toks2[1])  # But at least the first non-special tokens should differ
                if not isinstance(tokenizer, PreTrainedTokenizerFast):
                    # Python tokenizers can have added tokens with spaces inside them
                    # cf https://github.com/huggingface/tokenizers/issues/302
                    self.assertNotEqual(len(toks), len(toks0))  # toks0 should be longer

    def test_add_tokens_tokenizer(self):
        tokenizers = self.get_tokenizers(do_lower_case=False)
        for tokenizer in tokenizers:
            with self.subTest(f"{tokenizer.__class__.__name__}"):
                vocab_size = tokenizer.vocab_size
                all_size = len(tokenizer)

                self.assertNotEqual(vocab_size, 0)

                # We usually have added tokens from the start in tests because our vocab fixtures are
                # smaller than the original vocabs - let's not assert this
                # self.assertEqual(vocab_size, all_size)

                new_toks = ["aaaaa bbbbbb", "cccccccccdddddddd"]
                added_toks = tokenizer.add_tokens(new_toks)
                vocab_size_2 = tokenizer.vocab_size
                all_size_2 = len(tokenizer)

                self.assertNotEqual(vocab_size_2, 0)
                self.assertEqual(vocab_size, vocab_size_2)
                self.assertEqual(added_toks, len(new_toks))
                self.assertEqual(all_size_2, all_size + len(new_toks))

                tokens = tokenizer.encode("aaaaa bbbbbb low cccccccccdddddddd l", add_special_tokens=False)

                self.assertGreaterEqual(len(tokens), 4)
                self.assertGreater(tokens[0], tokenizer.vocab_size - 1)
                self.assertGreater(tokens[-2], tokenizer.vocab_size - 1)

                new_toks_2 = {"eos_token": ">>>>|||<||<<|<<", "pad_token": "<<<<<|||>|>>>>|>"}
                added_toks_2 = tokenizer.add_special_tokens(new_toks_2)
                vocab_size_3 = tokenizer.vocab_size
                all_size_3 = len(tokenizer)

                self.assertNotEqual(vocab_size_3, 0)
                self.assertEqual(vocab_size, vocab_size_3)
                self.assertEqual(added_toks_2, len(new_toks_2))
                self.assertEqual(all_size_3, all_size_2 + len(new_toks_2))

                tokens = tokenizer.encode(
                    ">>>>|||<||<<|<< aaaaabbbbbb low cccccccccdddddddd <<<<<|||>|>>>>|> l", add_special_tokens=False
                )

                self.assertGreaterEqual(len(tokens), 6)
                self.assertGreater(tokens[0], tokenizer.vocab_size - 1)
                self.assertGreater(tokens[0], tokens[1])
                self.assertGreater(tokens[-2], tokenizer.vocab_size - 1)
                self.assertGreater(tokens[-2], tokens[-3])
                self.assertEqual(tokens[0], tokenizer.eos_token_id)
                self.assertEqual(tokens[-2], tokenizer.pad_token_id)

    def test_add_special_tokens(self):
        tokenizers = self.get_tokenizers(do_lower_case=False)
        for tokenizer in tokenizers:
            with self.subTest(f"{tokenizer.__class__.__name__}"):
                input_text, ids = self.get_clean_sequence(tokenizer)

                special_token = "[SPECIAL_TOKEN]"

                tokenizer.add_special_tokens({"cls_token": special_token})
                encoded_special_token = tokenizer.encode(special_token, add_special_tokens=False)
                self.assertEqual(len(encoded_special_token), 1)

                text = tokenizer.decode(ids + encoded_special_token, clean_up_tokenization_spaces=False)
                encoded = tokenizer.encode(text, add_special_tokens=False)

                input_encoded = tokenizer.encode(input_text, add_special_tokens=False)
                special_token_id = tokenizer.encode(special_token, add_special_tokens=False)
                self.assertEqual(encoded, input_encoded + special_token_id)

                decoded = tokenizer.decode(encoded, skip_special_tokens=True)
                self.assertTrue(special_token not in decoded)

    def test_internal_consistency(self):
        tokenizers = self.get_tokenizers()
        for tokenizer in tokenizers:
            with self.subTest(f"{tokenizer.__class__.__name__}"):
                input_text, output_text = self.get_input_output_texts(tokenizer)

                tokens = tokenizer.tokenize(input_text)
                ids = tokenizer.convert_tokens_to_ids(tokens)
                ids_2 = tokenizer.encode(input_text, add_special_tokens=False)
                self.assertListEqual(ids, ids_2)

                tokens_2 = tokenizer.convert_ids_to_tokens(ids)
                self.assertNotEqual(len(tokens_2), 0)
                text_2 = tokenizer.decode(ids)
                self.assertIsInstance(text_2, str)

                self.assertEqual(text_2, output_text)

    @require_tokenizers
    def test_encode_decode_with_spaces(self):
        tokenizers = self.get_tokenizers(do_lower_case=False)
        for tokenizer in tokenizers:
            with self.subTest(f"{tokenizer.__class__.__name__}"):

                # new_toks = ["[ABC]", "[DEF]"]  # TODO(thom) add this one back when Rust toks are ready: , "GHI IHG"]
                new_toks = [AddedToken("[ABC]", normalized=False), AddedToken("[DEF]", normalized=False)]
                tokenizer.add_tokens(new_toks)
                input = "[ABC][DEF][ABC][DEF]"  # TODO(thom) add back cf above: "[ABC] [DEF] [ABC] GHI IHG [DEF]"
                if self.space_between_special_tokens:
                    output = "[ABC] [DEF] [ABC] [DEF]"
                else:
                    output = input
                encoded = tokenizer.encode(input, add_special_tokens=False)
                decoded = tokenizer.decode(encoded, spaces_between_special_tokens=self.space_between_special_tokens)
                self.assertIn(decoded, [output, output.lower()])

    def test_pretrained_model_lists(self):
        # We should have at least one default checkpoint for each tokenizer
        # We should specify the max input length as well (used in some part to list the pretrained checkpoints)
        self.assertGreaterEqual(len(self.tokenizer_class.pretrained_vocab_files_map), 1)
        self.assertGreaterEqual(len(list(self.tokenizer_class.pretrained_vocab_files_map.values())[0]), 1)
        self.assertEqual(
            len(list(self.tokenizer_class.pretrained_vocab_files_map.values())[0]),
            len(self.tokenizer_class.max_model_input_sizes),
        )

        weights_list = list(self.tokenizer_class.max_model_input_sizes.keys())
        weights_lists_2 = []
        for file_id, map_list in self.tokenizer_class.pretrained_vocab_files_map.items():
            weights_lists_2.append(list(map_list.keys()))

        for weights_list_2 in weights_lists_2:
            self.assertListEqual(weights_list, weights_list_2)

    def test_mask_output(self):
        tokenizers = self.get_tokenizers(do_lower_case=False)
        for tokenizer in tokenizers:
            with self.subTest(f"{tokenizer.__class__.__name__}"):

                if (
                    tokenizer.build_inputs_with_special_tokens.__qualname__.split(".")[0] != "PreTrainedTokenizer"
                    and "token_type_ids" in tokenizer.model_input_names
                ):
                    seq_0 = "Test this method."
                    seq_1 = "With these inputs."
                    information = tokenizer.encode_plus(seq_0, seq_1, add_special_tokens=True)
                    sequences, mask = information["input_ids"], information["token_type_ids"]
                    self.assertEqual(len(sequences), len(mask))

    def test_token_type_ids(self):
        tokenizers = self.get_tokenizers()
        for tokenizer in tokenizers:
            with self.subTest(f"{tokenizer.__class__.__name__}"):
                seq_0 = "Test this method."

                # We want to have sequence 0 and sequence 1 are tagged
                # respectively with 0 and 1 token_ids
                # (regardless of whether the model use token type ids)
                # We use this assumption in the QA pipeline among other place
                output = tokenizer(seq_0, return_token_type_ids=True)
                self.assertIn(0, output["token_type_ids"])

    def test_sequence_ids(self):
        tokenizers = self.get_tokenizers()
        for tokenizer in tokenizers:
            if not tokenizer.is_fast:
                continue
            with self.subTest(f"{tokenizer.__class__.__name__}"):
                seq_0 = "Test this method."
                seq_1 = "With these inputs."

                # We want to have sequence 0 and sequence 1 are tagged
                # respectively with 0 and 1 token_ids
                # (regardless of whether the model use token type ids)
                # We use this assumption in the QA pipeline among other place
                output = tokenizer(seq_0)
                self.assertIn(0, output.sequence_ids())

                output = tokenizer(seq_0, seq_1)
                self.assertIn(0, output.sequence_ids())
                self.assertIn(1, output.sequence_ids())

                if tokenizer.num_special_tokens_to_add(pair=True):
                    self.assertIn(None, output.sequence_ids())

    def test_number_of_added_tokens(self):
        tokenizers = self.get_tokenizers(do_lower_case=False)
        for tokenizer in tokenizers:
            with self.subTest(f"{tokenizer.__class__.__name__}"):

                seq_0 = "Test this method."
                seq_1 = "With these inputs."

                sequences = tokenizer.encode(seq_0, seq_1, add_special_tokens=False)
                attached_sequences = tokenizer.encode(seq_0, seq_1, add_special_tokens=True)

                # Method is implemented (e.g. not GPT-2)
                if len(attached_sequences) != 2:
                    self.assertEqual(
                        tokenizer.num_special_tokens_to_add(pair=True), len(attached_sequences) - len(sequences)
                    )

    def test_maximum_encoding_length_single_input(self):
        tokenizers = self.get_tokenizers(do_lower_case=False, model_max_length=100)
        for tokenizer in tokenizers:
            with self.subTest(f"{tokenizer.__class__.__name__}"):
                seq_0, ids = self.get_clean_sequence(tokenizer, max_length=20)

                sequence = tokenizer.encode(seq_0, add_special_tokens=False)
                total_length = len(sequence)

                assert total_length > 4, "Issue with the testing sequence, please update it it's too short"

                # Test with max model input length
                model_max_length = tokenizer.model_max_length
                self.assertEqual(model_max_length, 100)
                seq_1 = seq_0 * model_max_length

                sequence1 = tokenizer(seq_1, add_special_tokens=False)
                total_length1 = len(sequence1["input_ids"])
                assert (
                    total_length1 > model_max_length
                ), "Issue with the testing sequence, please update it it's too short"

                # Simple
                padding_strategies = (
                    [False, True, "longest"] if tokenizer.pad_token and tokenizer.pad_token_id >= 0 else [False]
                )
                for padding_state in padding_strategies:
                    with self.subTest(f"Padding: {padding_state}"):
                        for truncation_state in [True, "longest_first", "only_first"]:
                            with self.subTest(f"Truncation: {truncation_state}"):
                                output = tokenizer(seq_1, padding=padding_state, truncation=truncation_state)
                                self.assertEqual(len(output["input_ids"]), model_max_length)

                                output = tokenizer([seq_1], padding=padding_state, truncation=truncation_state)
                                self.assertEqual(len(output["input_ids"][0]), model_max_length)

                        # Simple with no truncation
                        # Reset warnings
                        tokenizer.deprecation_warnings = {}
                        with self.assertLogs("transformers", level="WARNING") as cm:
                            output = tokenizer(seq_1, padding=padding_state, truncation=False)
                            self.assertNotEqual(len(output["input_ids"]), model_max_length)
                        self.assertEqual(len(cm.records), 1)
                        self.assertTrue(
                            cm.records[0].message.startswith(
                                "Token indices sequence length is longer than the specified maximum sequence length for this model"
                            )
                        )

                        tokenizer.deprecation_warnings = {}
                        with self.assertLogs("transformers", level="WARNING") as cm:
                            output = tokenizer([seq_1], padding=padding_state, truncation=False)
                            self.assertNotEqual(len(output["input_ids"][0]), model_max_length)
                        self.assertEqual(len(cm.records), 1)
                        self.assertTrue(
                            cm.records[0].message.startswith(
                                "Token indices sequence length is longer than the specified maximum sequence length for this model"
                            )
                        )

                # Overflowing tokens
                stride = 2
                information = tokenizer(
                    seq_0,
                    max_length=total_length - 2,
                    add_special_tokens=False,
                    stride=stride,
                    truncation="longest_first",
                    return_overflowing_tokens=True,
                    # add_prefix_space=False,
                )

                # Overflowing tokens are handled quite differently in slow and fast tokenizers
                if isinstance(tokenizer, PreTrainedTokenizerFast):
                    truncated_sequence = information["input_ids"][0]
                    overflowing_tokens = information["input_ids"][1]
                    self.assertEqual(len(information["input_ids"]), 2)

                    self.assertEqual(len(truncated_sequence), total_length - 2)
                    self.assertEqual(truncated_sequence, sequence[:-2])

                    self.assertEqual(len(overflowing_tokens), 2 + stride)
                    self.assertEqual(overflowing_tokens, sequence[-(2 + stride) :])
                else:
                    truncated_sequence = information["input_ids"]
                    overflowing_tokens = information["overflowing_tokens"]

                    self.assertEqual(len(truncated_sequence), total_length - 2)
                    self.assertEqual(truncated_sequence, sequence[:-2])

                    self.assertEqual(len(overflowing_tokens), 2 + stride)

    def test_maximum_encoding_length_pair_input(self):
        tokenizers = self.get_tokenizers(do_lower_case=False, model_max_length=100)
        for tokenizer in tokenizers:
            with self.subTest(f"{tokenizer.__class__.__name__}"):
                # Build a sequence from our model's vocabulary
                stride = 2
                seq_0, ids = self.get_clean_sequence(tokenizer, max_length=20)
                if len(ids) <= 2 + stride:
                    seq_0 = (seq_0 + " ") * (2 + stride)
                    ids = None

                seq0_tokens = tokenizer.encode(seq_0, add_special_tokens=False)
                assert len(seq0_tokens) > 2 + stride

                seq_1 = "This is another sentence to be encoded."
                seq1_tokens = tokenizer.encode(seq_1, add_special_tokens=False)
                if abs(len(seq0_tokens) - len(seq1_tokens)) <= 2:
                    seq1_tokens = seq1_tokens + seq1_tokens
                    seq_1 = tokenizer.decode(seq1_tokens, clean_up_tokenization_spaces=False)
                seq1_tokens = tokenizer.encode(seq_1, add_special_tokens=False)

                assert len(seq1_tokens) > 2 + stride

                smallest = seq1_tokens if len(seq0_tokens) > len(seq1_tokens) else seq0_tokens

                # We are not using the special tokens - a bit too hard to test all the tokenizers with this
                # TODO try this again later
                sequence = tokenizer.encode(seq_0, seq_1, add_special_tokens=False)  # , add_prefix_space=False)

                # Test with max model input length
                model_max_length = tokenizer.model_max_length
                self.assertEqual(model_max_length, 100)
                seq_2 = seq_0 * model_max_length
                assert len(seq_2) > model_max_length

                sequence1 = tokenizer(seq_1, add_special_tokens=False)
                total_length1 = len(sequence1["input_ids"])
                sequence2 = tokenizer(seq_2, seq_1, add_special_tokens=False)
                total_length2 = len(sequence2["input_ids"])
                assert total_length1 < model_max_length - 10, "Issue with the testing sequence, please update it."
                assert total_length2 > model_max_length, "Issue with the testing sequence, please update it."

                # Simple
                padding_strategies = (
                    [False, True, "longest"] if tokenizer.pad_token and tokenizer.pad_token_id >= 0 else [False]
                )
                for padding_state in padding_strategies:
                    with self.subTest(f"{tokenizer.__class__.__name__} Padding: {padding_state}"):
                        for truncation_state in [True, "longest_first", "only_first"]:
                            with self.subTest(f"{tokenizer.__class__.__name__} Truncation: {truncation_state}"):
                                output = tokenizer(seq_2, seq_1, padding=padding_state, truncation=truncation_state)
                                self.assertEqual(len(output["input_ids"]), model_max_length)

                                output = tokenizer(
                                    [seq_2], [seq_1], padding=padding_state, truncation=truncation_state
                                )
                                self.assertEqual(len(output["input_ids"][0]), model_max_length)

                        # Simple
                        output = tokenizer(seq_1, seq_2, padding=padding_state, truncation="only_second")
                        self.assertEqual(len(output["input_ids"]), model_max_length)

                        output = tokenizer([seq_1], [seq_2], padding=padding_state, truncation="only_second")
                        self.assertEqual(len(output["input_ids"][0]), model_max_length)

                        # Simple with no truncation
                        # Reset warnings
                        tokenizer.deprecation_warnings = {}
                        with self.assertLogs("transformers", level="WARNING") as cm:
                            output = tokenizer(seq_1, seq_2, padding=padding_state, truncation=False)
                            self.assertNotEqual(len(output["input_ids"]), model_max_length)
                        self.assertEqual(len(cm.records), 1)
                        self.assertTrue(
                            cm.records[0].message.startswith(
                                "Token indices sequence length is longer than the specified maximum sequence length for this model"
                            )
                        )

                        tokenizer.deprecation_warnings = {}
                        with self.assertLogs("transformers", level="WARNING") as cm:
                            output = tokenizer([seq_1], [seq_2], padding=padding_state, truncation=False)
                            self.assertNotEqual(len(output["input_ids"][0]), model_max_length)
                        self.assertEqual(len(cm.records), 1)
                        self.assertTrue(
                            cm.records[0].message.startswith(
                                "Token indices sequence length is longer than the specified maximum sequence length for this model"
                            )
                        )

                truncated_first_sequence = tokenizer.encode(seq_0, add_special_tokens=False)[:-2] + tokenizer.encode(
                    seq_1, add_special_tokens=False
                )
                truncated_second_sequence = (
                    tokenizer.encode(seq_0, add_special_tokens=False)
                    + tokenizer.encode(seq_1, add_special_tokens=False)[:-2]
                )
                truncated_longest_sequence = (
                    truncated_first_sequence if len(seq0_tokens) > len(seq1_tokens) else truncated_second_sequence
                )

                overflow_first_sequence = tokenizer.encode(seq_0, add_special_tokens=False)[
                    -(2 + stride) :
                ] + tokenizer.encode(seq_1, add_special_tokens=False)
                overflow_second_sequence = (
                    tokenizer.encode(seq_0, add_special_tokens=False)
                    + tokenizer.encode(seq_1, add_special_tokens=False)[-(2 + stride) :]
                )
                overflow_longest_sequence = (
                    overflow_first_sequence if len(seq0_tokens) > len(seq1_tokens) else overflow_second_sequence
                )

                information = tokenizer.encode_plus(
                    seq_0,
                    seq_1,
                    max_length=len(sequence) - 2,
                    add_special_tokens=False,
                    stride=stride,
                    truncation="longest_first",
                    return_overflowing_tokens=True,
                    # add_prefix_space=False,
                )
                # Overflowing tokens are handled quite differently in slow and fast tokenizers
                if isinstance(tokenizer, PreTrainedTokenizerFast):
                    truncated_sequence = information["input_ids"][0]
                    overflowing_tokens = information["input_ids"][1]
                    self.assertEqual(len(information["input_ids"]), 2)

                    self.assertEqual(len(truncated_sequence), len(sequence) - 2)
                    self.assertEqual(truncated_sequence, truncated_longest_sequence)

                    self.assertEqual(len(overflowing_tokens), 2 + stride + len(smallest))
                    self.assertEqual(overflowing_tokens, overflow_longest_sequence)
                else:
                    truncated_sequence = information["input_ids"]
                    overflowing_tokens = information["overflowing_tokens"]

                    self.assertEqual(len(truncated_sequence), len(sequence) - 2)
                    self.assertEqual(truncated_sequence, truncated_longest_sequence)

                    self.assertEqual(
                        len(overflowing_tokens), 2 + stride
                    )  # No overflowing tokens when using 'longest' in python tokenizers

                information = tokenizer.encode_plus(
                    seq_0,
                    seq_1,
                    max_length=len(sequence) - 2,
                    add_special_tokens=False,
                    stride=stride,
                    truncation=True,
                    return_overflowing_tokens=True,
                    # add_prefix_space=False,
                )
                # Overflowing tokens are handled quite differently in slow and fast tokenizers
                if isinstance(tokenizer, PreTrainedTokenizerFast):
                    truncated_sequence = information["input_ids"][0]
                    overflowing_tokens = information["input_ids"][1]
                    self.assertEqual(len(information["input_ids"]), 2)

                    self.assertEqual(len(truncated_sequence), len(sequence) - 2)
                    self.assertEqual(truncated_sequence, truncated_longest_sequence)

                    self.assertEqual(len(overflowing_tokens), 2 + stride + len(smallest))
                    self.assertEqual(overflowing_tokens, overflow_longest_sequence)
                else:
                    truncated_sequence = information["input_ids"]
                    overflowing_tokens = information["overflowing_tokens"]

                    self.assertEqual(len(truncated_sequence), len(sequence) - 2)
                    self.assertEqual(truncated_sequence, truncated_longest_sequence)

                    self.assertEqual(
                        len(overflowing_tokens), 2 + stride
                    )  # No overflowing tokens when using 'longest' in python tokenizers

                information_first_truncated = tokenizer.encode_plus(
                    seq_0,
                    seq_1,
                    max_length=len(sequence) - 2,
                    add_special_tokens=False,
                    stride=stride,
                    truncation="only_first",
                    return_overflowing_tokens=True,
                    # add_prefix_space=False,
                )
                # Overflowing tokens are handled quite differently in slow and fast tokenizers
                if isinstance(tokenizer, PreTrainedTokenizerFast):
                    truncated_sequence = information_first_truncated["input_ids"][0]
                    overflowing_tokens = information_first_truncated["input_ids"][1]
                    self.assertEqual(len(information_first_truncated["input_ids"]), 2)

                    self.assertEqual(len(truncated_sequence), len(sequence) - 2)
                    self.assertEqual(truncated_sequence, truncated_first_sequence)

                    self.assertEqual(len(overflowing_tokens), 2 + stride + len(seq1_tokens))
                    self.assertEqual(overflowing_tokens, overflow_first_sequence)
                else:
                    truncated_sequence = information_first_truncated["input_ids"]
                    overflowing_tokens = information_first_truncated["overflowing_tokens"]

                    self.assertEqual(len(truncated_sequence), len(sequence) - 2)
                    self.assertEqual(truncated_sequence, truncated_first_sequence)

                    self.assertEqual(len(overflowing_tokens), 2 + stride)
                    self.assertEqual(overflowing_tokens, seq0_tokens[-(2 + stride) :])

                information_second_truncated = tokenizer.encode_plus(
                    seq_0,
                    seq_1,
                    max_length=len(sequence) - 2,
                    add_special_tokens=False,
                    stride=stride,
                    truncation="only_second",
                    return_overflowing_tokens=True,
                    # add_prefix_space=False,
                )
                # Overflowing tokens are handled quite differently in slow and fast tokenizers
                if isinstance(tokenizer, PreTrainedTokenizerFast):
                    truncated_sequence = information_second_truncated["input_ids"][0]
                    overflowing_tokens = information_second_truncated["input_ids"][1]
                    self.assertEqual(len(information_second_truncated["input_ids"]), 2)

                    self.assertEqual(len(truncated_sequence), len(sequence) - 2)
                    self.assertEqual(truncated_sequence, truncated_second_sequence)

                    self.assertEqual(len(overflowing_tokens), 2 + stride + len(seq0_tokens))
                    self.assertEqual(overflowing_tokens, overflow_second_sequence)
                else:
                    truncated_sequence = information_second_truncated["input_ids"]
                    overflowing_tokens = information_second_truncated["overflowing_tokens"]

                    self.assertEqual(len(truncated_sequence), len(sequence) - 2)
                    self.assertEqual(truncated_sequence, truncated_second_sequence)

                    self.assertEqual(len(overflowing_tokens), 2 + stride)
                    self.assertEqual(overflowing_tokens, seq1_tokens[-(2 + stride) :])

    # def test_encode_input_type(self):
    #     tokenizers = self.get_tokenizers(do_lower_case=False)
    #     for tokenizer in tokenizers:
    #         with self.subTest(f"{tokenizer.__class__.__name__}"):
    #             sequence = "Let's encode this sequence"

    #             tokens = sequence.split()  # tokenizer.tokenize(sequence)
    #             # input_ids = tokenizer.convert_tokens_to_ids(tokens)
    #             formatted_input = tokenizer.encode(sequence, add_special_tokens=True, add_prefix_space=False)

    #             self.assertEqual(
    #                 tokenizer.encode(tokens, is_split_into_words=True, add_special_tokens=True), formatted_input
    #             )
    #             # This is not supported with the Rust tokenizers
    #             # self.assertEqual(tokenizer.encode(input_ids, add_special_tokens=True), formatted_input)

    # def test_swap_special_token(self):
    #     tokenizers = self.get_tokenizers(do_lower_case=False)
    #     for tokenizer in tokenizers:
    #         with self.subTest(f"{tokenizer.__class__.__name__}"):
    #             # Our mask token
    #             mask = "<mask>"
    #             # We take a single word in the middle of the vocabulary
    #             all_tokens = sorted(tokenizer.get_vocab().keys())
    #             word = tokenizer.decode(tokenizer.encode(all_tokens[len(all_tokens)//2], add_special_tokens=False)[:1])

    #             sequence_0 = "Encode " + word + " sequence"
    #             sequence_masked_0 = "Encode " + mask + " sequence"

    #             sequence_1 = word + " this sequence"
    #             sequence_masked_1 = mask + " this sequence"

    #             # Add tokens so that masked token isn't split
    #             # tokens = [AddedToken(t, lstrip=True, normalized=False) for t in sequence.split()]
    #             # tokenizer.add_tokens(tokens)
    #             tokenizer.add_special_tokens(
    #                 {"mask_token": AddedToken(mask, normalized=False)}
    #             )  # Eat left space on Byte-level BPE tokenizers
    #             mask_ind = tokenizer.convert_tokens_to_ids(mask)

    #             # Test first masked sequence
    #             encoded_0 = tokenizer.encode(sequence_0, add_special_tokens=False)
    #             encoded_masked = tokenizer.encode(sequence_masked_0, add_special_tokens=False)
    #             assert len(encoded_masked) == len(encoded_0)
    #             mask_loc = encoded_masked.index(mask_ind)
    #             encoded_masked[mask_loc] = encoded_0[mask_loc]

    #             self.assertEqual(encoded_masked, encoded_0)

    #             # Test second masked sequence
    #             encoded_1 = tokenizer.encode(sequence_1, add_special_tokens=False)
    #             encoded_masked = tokenizer.encode(sequence_masked_1, add_special_tokens=False)
    #             assert len(encoded_masked) == len(encoded_1)
    #             mask_loc = encoded_masked.index(mask_ind)
    #             encoded_masked[mask_loc] = encoded_1[mask_loc]

    #             self.assertEqual(encoded_masked, encoded_1)

    def test_special_tokens_mask(self):
        tokenizers = self.get_tokenizers(do_lower_case=False)
        for tokenizer in tokenizers:
            with self.subTest(f"{tokenizer.__class__.__name__}"):
                sequence_0 = "Encode this."
                # Testing single inputs
                encoded_sequence = tokenizer.encode(sequence_0, add_special_tokens=False)
                encoded_sequence_dict = tokenizer.encode_plus(
                    sequence_0, add_special_tokens=True, return_special_tokens_mask=True  # , add_prefix_space=False
                )
                encoded_sequence_w_special = encoded_sequence_dict["input_ids"]
                special_tokens_mask = encoded_sequence_dict["special_tokens_mask"]
                self.assertEqual(len(special_tokens_mask), len(encoded_sequence_w_special))

                filtered_sequence = [x for i, x in enumerate(encoded_sequence_w_special) if not special_tokens_mask[i]]
                self.assertEqual(encoded_sequence, filtered_sequence)

    def test_special_tokens_mask_input_pairs(self):
        tokenizers = self.get_tokenizers(do_lower_case=False)
        for tokenizer in tokenizers:
            with self.subTest(f"{tokenizer.__class__.__name__}"):
                sequence_0 = "Encode this."
                sequence_1 = "This one too please."
                encoded_sequence = tokenizer.encode(sequence_0, add_special_tokens=False)
                encoded_sequence += tokenizer.encode(sequence_1, add_special_tokens=False)
                encoded_sequence_dict = tokenizer.encode_plus(
                    sequence_0,
                    sequence_1,
                    add_special_tokens=True,
                    return_special_tokens_mask=True,
                    # add_prefix_space=False,
                )
                encoded_sequence_w_special = encoded_sequence_dict["input_ids"]
                special_tokens_mask = encoded_sequence_dict["special_tokens_mask"]
                self.assertEqual(len(special_tokens_mask), len(encoded_sequence_w_special))

                filtered_sequence = [
                    (x if not special_tokens_mask[i] else None) for i, x in enumerate(encoded_sequence_w_special)
                ]
                filtered_sequence = [x for x in filtered_sequence if x is not None]
                self.assertEqual(encoded_sequence, filtered_sequence)

    def test_right_and_left_padding(self):
        tokenizers = self.get_tokenizers(do_lower_case=False)
        for tokenizer in tokenizers:
            with self.subTest(f"{tokenizer.__class__.__name__}"):
                sequence = "Sequence"
                padding_size = 10

                # check correct behaviour if no pad_token_id exists and add it eventually
                self._check_no_pad_token_padding(tokenizer, sequence)

                padding_idx = tokenizer.pad_token_id

                # RIGHT PADDING - Check that it correctly pads when a maximum length is specified along with the padding flag set to True
                tokenizer.padding_side = "right"
                encoded_sequence = tokenizer.encode(sequence)
                sequence_length = len(encoded_sequence)
                padded_sequence = tokenizer.encode(
                    sequence, max_length=sequence_length + padding_size, padding="max_length"
                )
                padded_sequence_length = len(padded_sequence)
                assert sequence_length + padding_size == padded_sequence_length
                assert encoded_sequence + [padding_idx] * padding_size == padded_sequence

                # LEFT PADDING - Check that it correctly pads when a maximum length is specified along with the padding flag set to True
                tokenizer.padding_side = "left"
                encoded_sequence = tokenizer.encode(sequence)
                sequence_length = len(encoded_sequence)
                padded_sequence = tokenizer.encode(
                    sequence, max_length=sequence_length + padding_size, padding="max_length"
                )
                padded_sequence_length = len(padded_sequence)
                assert sequence_length + padding_size == padded_sequence_length
                assert [padding_idx] * padding_size + encoded_sequence == padded_sequence

                # RIGHT & LEFT PADDING - Check that nothing is done for 'longest' and 'no_padding'
                encoded_sequence = tokenizer.encode(sequence)
                sequence_length = len(encoded_sequence)

                tokenizer.padding_side = "right"
                padded_sequence_right = tokenizer.encode(sequence, padding=True)
                padded_sequence_right_length = len(padded_sequence_right)
                assert sequence_length == padded_sequence_right_length
                assert encoded_sequence == padded_sequence_right

                tokenizer.padding_side = "left"
                padded_sequence_left = tokenizer.encode(sequence, padding="longest")
                padded_sequence_left_length = len(padded_sequence_left)
                assert sequence_length == padded_sequence_left_length
                assert encoded_sequence == padded_sequence_left

                tokenizer.padding_side = "right"
                padded_sequence_right = tokenizer.encode(sequence)
                padded_sequence_right_length = len(padded_sequence_right)
                assert sequence_length == padded_sequence_right_length
                assert encoded_sequence == padded_sequence_right

                tokenizer.padding_side = "left"
                padded_sequence_left = tokenizer.encode(sequence, padding=False)
                padded_sequence_left_length = len(padded_sequence_left)
                assert sequence_length == padded_sequence_left_length
                assert encoded_sequence == padded_sequence_left

    def test_padding_to_max_length(self):
        """We keep this test for backward compatibility but it should be remove when `pad_to_max_length` will e deprecated"""
        tokenizers = self.get_tokenizers(do_lower_case=False)
        for tokenizer in tokenizers:
            with self.subTest(f"{tokenizer.__class__.__name__}"):
                sequence = "Sequence"
                padding_size = 10

                # check correct behaviour if no pad_token_id exists and add it eventually
                self._check_no_pad_token_padding(tokenizer, sequence)

                padding_idx = tokenizer.pad_token_id

                # Check that it correctly pads when a maximum length is specified along with the padding flag set to True
                tokenizer.padding_side = "right"
                encoded_sequence = tokenizer.encode(sequence)
                sequence_length = len(encoded_sequence)
                # FIXME: the next line should be padding(max_length) to avoid warning
                padded_sequence = tokenizer.encode(
                    sequence, max_length=sequence_length + padding_size, pad_to_max_length=True
                )
                padded_sequence_length = len(padded_sequence)
                assert sequence_length + padding_size == padded_sequence_length
                assert encoded_sequence + [padding_idx] * padding_size == padded_sequence

                # Check that nothing is done when a maximum length is not specified
                encoded_sequence = tokenizer.encode(sequence)
                sequence_length = len(encoded_sequence)

                tokenizer.padding_side = "right"
                padded_sequence_right = tokenizer.encode(sequence, pad_to_max_length=True)
                padded_sequence_right_length = len(padded_sequence_right)
                assert sequence_length == padded_sequence_right_length
                assert encoded_sequence == padded_sequence_right

    def test_padding_to_multiple_of(self):
        tokenizers = self.get_tokenizers()
        for tokenizer in tokenizers:
            with self.subTest(f"{tokenizer.__class__.__name__}"):
                if tokenizer.pad_token is None:
                    self.skipTest("No padding token.")
                else:
                    empty_tokens = tokenizer("", padding=True, pad_to_multiple_of=8)
                    normal_tokens = tokenizer("This is a sample input", padding=True, pad_to_multiple_of=8)
                    for key, value in empty_tokens.items():
                        self.assertEqual(len(value) % 8, 0, f"BatchEncoding.{key} is not multiple of 8")
                    for key, value in normal_tokens.items():
                        self.assertEqual(len(value) % 8, 0, f"BatchEncoding.{key} is not multiple of 8")

                    normal_tokens = tokenizer("This", pad_to_multiple_of=8)
                    for key, value in normal_tokens.items():
                        self.assertNotEqual(len(value) % 8, 0, f"BatchEncoding.{key} is not multiple of 8")

                    # Should also work with truncation
                    normal_tokens = tokenizer("This", padding=True, truncation=True, pad_to_multiple_of=8)
                    for key, value in normal_tokens.items():
                        self.assertEqual(len(value) % 8, 0, f"BatchEncoding.{key} is not multiple of 8")

                    # truncation to something which is not a multiple of pad_to_multiple_of raises an error
                    self.assertRaises(
                        ValueError,
                        tokenizer.__call__,
                        "This",
                        padding=True,
                        truncation=True,
                        max_length=12,
                        pad_to_multiple_of=8,
                    )

    def test_encode_plus_with_padding(self):
        tokenizers = self.get_tokenizers(do_lower_case=False)
        for tokenizer in tokenizers:
            with self.subTest(f"{tokenizer.__class__.__name__}"):
                sequence = "Sequence"

                # check correct behaviour if no pad_token_id exists and add it eventually
                self._check_no_pad_token_padding(tokenizer, sequence)

                padding_size = 10
                padding_idx = tokenizer.pad_token_id
                token_type_padding_idx = tokenizer.pad_token_type_id

                encoded_sequence = tokenizer.encode_plus(sequence, return_special_tokens_mask=True)
                input_ids = encoded_sequence["input_ids"]
                special_tokens_mask = encoded_sequence["special_tokens_mask"]
                sequence_length = len(input_ids)

                # Test 'longest' and 'no_padding' don't do anything
                tokenizer.padding_side = "right"

                not_padded_sequence = tokenizer.encode_plus(
                    sequence,
                    padding=True,
                    return_special_tokens_mask=True,
                )
                not_padded_input_ids = not_padded_sequence["input_ids"]

                not_padded_special_tokens_mask = not_padded_sequence["special_tokens_mask"]
                not_padded_sequence_length = len(not_padded_input_ids)

                assert sequence_length == not_padded_sequence_length
                assert input_ids == not_padded_input_ids
                assert special_tokens_mask == not_padded_special_tokens_mask

                not_padded_sequence = tokenizer.encode_plus(
                    sequence,
                    padding=False,
                    return_special_tokens_mask=True,
                )
                not_padded_input_ids = not_padded_sequence["input_ids"]

                not_padded_special_tokens_mask = not_padded_sequence["special_tokens_mask"]
                not_padded_sequence_length = len(not_padded_input_ids)

                assert sequence_length == not_padded_sequence_length
                assert input_ids == not_padded_input_ids
                assert special_tokens_mask == not_padded_special_tokens_mask

                # Test right padding
                tokenizer.padding_side = "right"

                right_padded_sequence = tokenizer.encode_plus(
                    sequence,
                    max_length=sequence_length + padding_size,
                    padding="max_length",
                    return_special_tokens_mask=True,
                )
                right_padded_input_ids = right_padded_sequence["input_ids"]

                right_padded_special_tokens_mask = right_padded_sequence["special_tokens_mask"]
                right_padded_sequence_length = len(right_padded_input_ids)

                assert sequence_length + padding_size == right_padded_sequence_length
                assert input_ids + [padding_idx] * padding_size == right_padded_input_ids
                assert special_tokens_mask + [1] * padding_size == right_padded_special_tokens_mask

                # Test left padding
                tokenizer.padding_side = "left"
                left_padded_sequence = tokenizer.encode_plus(
                    sequence,
                    max_length=sequence_length + padding_size,
                    padding="max_length",
                    return_special_tokens_mask=True,
                )
                left_padded_input_ids = left_padded_sequence["input_ids"]
                left_padded_special_tokens_mask = left_padded_sequence["special_tokens_mask"]
                left_padded_sequence_length = len(left_padded_input_ids)

                assert sequence_length + padding_size == left_padded_sequence_length
                assert [padding_idx] * padding_size + input_ids == left_padded_input_ids
                assert [1] * padding_size + special_tokens_mask == left_padded_special_tokens_mask

                if "token_type_ids" in tokenizer.model_input_names:
                    token_type_ids = encoded_sequence["token_type_ids"]
                    left_padded_token_type_ids = left_padded_sequence["token_type_ids"]
                    right_padded_token_type_ids = right_padded_sequence["token_type_ids"]

                    assert token_type_ids + [token_type_padding_idx] * padding_size == right_padded_token_type_ids
                    assert [token_type_padding_idx] * padding_size + token_type_ids == left_padded_token_type_ids

                if "attention_mask" in tokenizer.model_input_names:
                    attention_mask = encoded_sequence["attention_mask"]
                    right_padded_attention_mask = right_padded_sequence["attention_mask"]
                    left_padded_attention_mask = left_padded_sequence["attention_mask"]

                    assert attention_mask + [0] * padding_size == right_padded_attention_mask
                    assert [0] * padding_size + attention_mask == left_padded_attention_mask

    def test_separate_tokenizers(self):
        # This tests that tokenizers don't impact others. Unfortunately the case where it fails is when
        # we're loading an S3 configuration from a pre-trained identifier, and we have no way of testing those today.

        tokenizers = self.get_tokenizers(random_argument=True)
        new_tokenizers = self.get_tokenizers(random_argument=False)

        for tokenizer, new_tokenizer in zip(tokenizers, new_tokenizers):
            with self.subTest(f"{tokenizer.__class__.__name__}"):
                assert tokenizer.init_kwargs["random_argument"] is True
                assert tokenizer.init_kwargs["random_argument"] is True
                assert new_tokenizer.init_kwargs["random_argument"] is False

    def test_get_vocab(self):
        tokenizers = self.get_tokenizers(do_lower_case=False)
        for tokenizer in tokenizers:
            with self.subTest(f"{tokenizer.__class__.__name__}"):
                vocab_dict = tokenizer.get_vocab()
                self.assertIsInstance(vocab_dict, dict)
                self.assertGreaterEqual(len(tokenizer), len(vocab_dict))

                vocab = [tokenizer.convert_ids_to_tokens(i) for i in range(len(tokenizer))]
                self.assertEqual(len(vocab), len(tokenizer))

                tokenizer.add_tokens(["asdfasdfasdfasdf"])
                vocab = [tokenizer.convert_ids_to_tokens(i) for i in range(len(tokenizer))]
                self.assertEqual(len(vocab), len(tokenizer))

    def test_conversion_reversible(self):
        tokenizers = self.get_tokenizers(do_lower_case=False)
        for tokenizer in tokenizers:
            with self.subTest(f"{tokenizer.__class__.__name__}"):
                vocab = tokenizer.get_vocab()
                for word, ind in vocab.items():
                    if word == tokenizer.unk_token:
                        continue
                    self.assertEqual(tokenizer.convert_tokens_to_ids(word), ind)
                    self.assertEqual(tokenizer.convert_ids_to_tokens(ind), word)

    def test_call(self):
        # Tests that all call wrap to encode_plus and batch_encode_plus
        tokenizers = self.get_tokenizers(do_lower_case=False)
        for tokenizer in tokenizers:
            with self.subTest(f"{tokenizer.__class__.__name__}"):
                sequences = [
                    "Testing batch encode plus",
                    "Testing batch encode plus with different sequence lengths",
                    "Testing batch encode plus with different sequence lengths correctly pads",
                ]

                # Test not batched
                encoded_sequences_1 = tokenizer.encode_plus(sequences[0])
                encoded_sequences_2 = tokenizer(sequences[0])
                self.assertEqual(encoded_sequences_1, encoded_sequences_2)

                # Test not batched pairs
                encoded_sequences_1 = tokenizer.encode_plus(sequences[0], sequences[1])
                encoded_sequences_2 = tokenizer(sequences[0], sequences[1])
                self.assertEqual(encoded_sequences_1, encoded_sequences_2)

                # Test batched
                encoded_sequences_1 = tokenizer.batch_encode_plus(sequences)
                encoded_sequences_2 = tokenizer(sequences)
                self.assertEqual(encoded_sequences_1, encoded_sequences_2)

                # Test batched pairs
                encoded_sequences_1 = tokenizer.batch_encode_plus(list(zip(sequences, sequences)))
                encoded_sequences_2 = tokenizer(sequences, sequences)
                self.assertEqual(encoded_sequences_1, encoded_sequences_2)

    def test_batch_encode_plus_batch_sequence_length(self):
        # Tests that all encoded values have the correct size
        tokenizers = self.get_tokenizers(do_lower_case=False)
        for tokenizer in tokenizers:
            with self.subTest(f"{tokenizer.__class__.__name__}"):
                sequences = [
                    "Testing batch encode plus",
                    "Testing batch encode plus with different sequence lengths",
                    "Testing batch encode plus with different sequence lengths correctly pads",
                ]

                encoded_sequences = [tokenizer.encode_plus(sequence) for sequence in sequences]
                encoded_sequences_batch = tokenizer.batch_encode_plus(sequences, padding=False)
                self.assertListEqual(
                    encoded_sequences, self.convert_batch_encode_plus_format_to_encode_plus(encoded_sequences_batch)
                )

                maximum_length = len(
                    max([encoded_sequence["input_ids"] for encoded_sequence in encoded_sequences], key=len)
                )

                # check correct behaviour if no pad_token_id exists and add it eventually
                self._check_no_pad_token_padding(tokenizer, sequences)

                encoded_sequences_padded = [
                    tokenizer.encode_plus(sequence, max_length=maximum_length, padding="max_length")
                    for sequence in sequences
                ]

                encoded_sequences_batch_padded = tokenizer.batch_encode_plus(sequences, padding=True)
                self.assertListEqual(
                    encoded_sequences_padded,
                    self.convert_batch_encode_plus_format_to_encode_plus(encoded_sequences_batch_padded),
                )

                # check 'longest' is unsensitive to a max length
                encoded_sequences_batch_padded_1 = tokenizer.batch_encode_plus(sequences, padding=True)
                encoded_sequences_batch_padded_2 = tokenizer.batch_encode_plus(
                    sequences, max_length=maximum_length + 10, padding="longest"
                )
                for key in encoded_sequences_batch_padded_1.keys():
                    self.assertListEqual(
                        encoded_sequences_batch_padded_1[key],
                        encoded_sequences_batch_padded_2[key],
                    )

                # check 'no_padding' is unsensitive to a max length
                encoded_sequences_batch_padded_1 = tokenizer.batch_encode_plus(sequences, padding=False)
                encoded_sequences_batch_padded_2 = tokenizer.batch_encode_plus(
                    sequences, max_length=maximum_length + 10, padding=False
                )
                for key in encoded_sequences_batch_padded_1.keys():
                    self.assertListEqual(
                        encoded_sequences_batch_padded_1[key],
                        encoded_sequences_batch_padded_2[key],
                    )

    @require_tokenizers
    def test_added_token_serializable(self):
        tokenizers = self.get_tokenizers(do_lower_case=False)
        for tokenizer in tokenizers:
            with self.subTest(f"{tokenizer.__class__.__name__}"):
                new_token = AddedToken("new_token", lstrip=True)
                tokenizer.add_special_tokens({"additional_special_tokens": [new_token]})

                with tempfile.TemporaryDirectory() as tmp_dir_name:
                    tokenizer.save_pretrained(tmp_dir_name)
                    tokenizer.from_pretrained(tmp_dir_name)

    def test_batch_encode_plus_padding(self):
        # Test that padded sequences are equivalent between batch_encode_plus and encode_plus

        # Right padding tests
        tokenizers = self.get_tokenizers(do_lower_case=False)
        for tokenizer in tokenizers:
            with self.subTest(f"{tokenizer.__class__.__name__}"):
                sequences = [
                    "Testing batch encode plus",
                    "Testing batch encode plus with different sequence lengths",
                    "Testing batch encode plus with different sequence lengths correctly pads",
                ]

                max_length = 100

                # check correct behaviour if no pad_token_id exists and add it eventually
                self._check_no_pad_token_padding(tokenizer, sequences)

                encoded_sequences = [
                    tokenizer.encode_plus(sequence, max_length=max_length, padding="max_length")
                    for sequence in sequences
                ]
                encoded_sequences_batch = tokenizer.batch_encode_plus(
                    sequences, max_length=max_length, padding="max_length"
                )
                self.assertListEqual(
                    encoded_sequences, self.convert_batch_encode_plus_format_to_encode_plus(encoded_sequences_batch)
                )

        # Left padding tests
        tokenizers = self.get_tokenizers(do_lower_case=False)
        for tokenizer in tokenizers:
            with self.subTest(f"{tokenizer.__class__.__name__}"):
                tokenizer.padding_side = "left"
                sequences = [
                    "Testing batch encode plus",
                    "Testing batch encode plus with different sequence lengths",
                    "Testing batch encode plus with different sequence lengths correctly pads",
                ]

                max_length = 100

                # check correct behaviour if no pad_token_id exists and add it eventually
                self._check_no_pad_token_padding(tokenizer, sequences)

                encoded_sequences = [
                    tokenizer.encode_plus(sequence, max_length=max_length, padding="max_length")
                    for sequence in sequences
                ]
                encoded_sequences_batch = tokenizer.batch_encode_plus(
                    sequences, max_length=max_length, padding="max_length"
                )
                self.assertListEqual(
                    encoded_sequences, self.convert_batch_encode_plus_format_to_encode_plus(encoded_sequences_batch)
                )

    def test_pretokenized_inputs(self):
        # Test when inputs are pretokenized

        tokenizers = self.get_tokenizers(do_lower_case=False)  # , add_prefix_space=True)
        for tokenizer in tokenizers:
            with self.subTest(f"{tokenizer.__class__.__name__}"):

                if hasattr(tokenizer, "add_prefix_space") and not tokenizer.add_prefix_space:
                    continue

                # Prepare a sequence from our tokenizer vocabulary
                sequence, ids = self.get_clean_sequence(tokenizer, with_prefix_space=True, max_length=20)
                # sequence = " " + sequence  # To be sure the byte-level tokenizers are feeling good
                token_sequence = sequence.split()
                # sequence_no_prefix_space = sequence.strip()

                # Test encode for pretokenized inputs
                output = tokenizer.encode(token_sequence, is_split_into_words=True, add_special_tokens=False)
                output_sequence = tokenizer.encode(sequence, add_special_tokens=False)
                self.assertEqual(output, output_sequence)

                output = tokenizer.encode(token_sequence, is_split_into_words=True, add_special_tokens=True)
                output_sequence = tokenizer.encode(sequence, add_special_tokens=True)
                self.assertEqual(output, output_sequence)

                # Test encode_plus for pretokenized inputs
                output = tokenizer.encode_plus(token_sequence, is_split_into_words=True, add_special_tokens=False)
                output_sequence = tokenizer.encode_plus(sequence, add_special_tokens=False)
                for key in output.keys():
                    self.assertEqual(output[key], output_sequence[key])
                output = tokenizer.encode_plus(token_sequence, is_split_into_words=True, add_special_tokens=True)
                output_sequence = tokenizer.encode_plus(sequence, add_special_tokens=True)
                for key in output.keys():
                    self.assertEqual(output[key], output_sequence[key])

                # Test batch_encode_plus for pretokenized inputs
                sequence_batch = [sequence.strip()] * 2 + [sequence.strip() + " " + sequence.strip()]
                token_sequence_batch = [s.split() for s in sequence_batch]
                sequence_batch_cleaned_up_spaces = [" " + " ".join(s) for s in token_sequence_batch]

                output = tokenizer.batch_encode_plus(
                    token_sequence_batch, is_split_into_words=True, add_special_tokens=False
                )
                output_sequence = tokenizer.batch_encode_plus(
                    sequence_batch_cleaned_up_spaces, add_special_tokens=False
                )
                for key in output.keys():
                    self.assertEqual(output[key], output_sequence[key])
                output = tokenizer.batch_encode_plus(
                    token_sequence_batch, is_split_into_words=True, add_special_tokens=True
                )
                output_sequence = tokenizer.batch_encode_plus(
                    sequence_batch_cleaned_up_spaces, add_special_tokens=True
                )
                for key in output.keys():
                    self.assertEqual(output[key], output_sequence[key])

                # Test encode for pretokenized inputs pairs
                output = tokenizer.encode(
                    token_sequence, token_sequence, is_split_into_words=True, add_special_tokens=False
                )
                output_sequence = tokenizer.encode(sequence, sequence, add_special_tokens=False)
                self.assertEqual(output, output_sequence)
                output = tokenizer.encode(
                    token_sequence, token_sequence, is_split_into_words=True, add_special_tokens=True
                )
                output_sequence = tokenizer.encode(sequence, sequence, add_special_tokens=True)
                self.assertEqual(output, output_sequence)

                # Test encode_plus for pretokenized inputs pairs
                output = tokenizer.encode_plus(
                    token_sequence, token_sequence, is_split_into_words=True, add_special_tokens=False
                )
                output_sequence = tokenizer.encode_plus(sequence, sequence, add_special_tokens=False)
                for key in output.keys():
                    self.assertEqual(output[key], output_sequence[key])
                output = tokenizer.encode_plus(
                    token_sequence, token_sequence, is_split_into_words=True, add_special_tokens=True
                )
                output_sequence = tokenizer.encode_plus(sequence, sequence, add_special_tokens=True)
                for key in output.keys():
                    self.assertEqual(output[key], output_sequence[key])

                # Test batch_encode_plus for pretokenized inputs pairs
                sequence_pair_batch = [(sequence.strip(), sequence.strip())] * 2 + [
                    (sequence.strip() + " " + sequence.strip(), sequence.strip())
                ]
                token_sequence_pair_batch = [tuple(s.split() for s in pair) for pair in sequence_pair_batch]
                sequence_pair_batch_cleaned_up_spaces = [
                    tuple(" " + " ".join(s) for s in pair) for pair in token_sequence_pair_batch
                ]

                output = tokenizer.batch_encode_plus(
                    token_sequence_pair_batch, is_split_into_words=True, add_special_tokens=False
                )
                output_sequence = tokenizer.batch_encode_plus(
                    sequence_pair_batch_cleaned_up_spaces, add_special_tokens=False
                )
                for key in output.keys():
                    self.assertEqual(output[key], output_sequence[key])
                output = tokenizer.batch_encode_plus(
                    token_sequence_pair_batch, is_split_into_words=True, add_special_tokens=True
                )
                output_sequence = tokenizer.batch_encode_plus(
                    sequence_pair_batch_cleaned_up_spaces, add_special_tokens=True
                )
                for key in output.keys():
                    self.assertEqual(output[key], output_sequence[key])

    def test_prepare_for_model(self):
        tokenizers = self.get_tokenizers(do_lower_case=False)
        for tokenizer in tokenizers:
            with self.subTest(f"{tokenizer.__class__.__name__}"):
                string_sequence = "Testing the prepare_for_model method."
                ids = tokenizer.encode(string_sequence, add_special_tokens=False)
                prepared_input_dict = tokenizer.prepare_for_model(ids, add_special_tokens=True)

                input_dict = tokenizer.encode_plus(string_sequence, add_special_tokens=True)

                self.assertEqual(input_dict, prepared_input_dict)

    def test_batch_encode_plus_overflowing_tokens(self):
        tokenizers = self.get_tokenizers(do_lower_case=False)
        for tokenizer in tokenizers:
            string_sequences = ["Testing the prepare_for_model method.", "Test"]

            if tokenizer.pad_token is None:
                tokenizer.add_special_tokens({"pad_token": "[PAD]"})

            tokenizer.batch_encode_plus(
                string_sequences, return_overflowing_tokens=True, truncation=True, padding=True, max_length=3
            )

    @is_pt_tf_cross_test
    def test_batch_encode_plus_tensors(self):
        tokenizers = self.get_tokenizers(do_lower_case=False)
        for tokenizer in tokenizers:
            with self.subTest(f"{tokenizer.__class__.__name__}"):
                sequences = [
                    "Testing batch encode plus",
                    "Testing batch encode plus with different sequence lengths",
                    "Testing batch encode plus with different sequence lengths correctly pads",
                ]

                # A Tensor cannot be build by sequences which are not the same size
                self.assertRaises(ValueError, tokenizer.batch_encode_plus, sequences, return_tensors="pt")
                self.assertRaises(ValueError, tokenizer.batch_encode_plus, sequences, return_tensors="tf")

                if tokenizer.pad_token_id is None:
                    self.assertRaises(
                        ValueError,
                        tokenizer.batch_encode_plus,
                        sequences,
                        padding=True,
                        return_tensors="pt",
                    )
                    self.assertRaises(
                        ValueError,
                        tokenizer.batch_encode_plus,
                        sequences,
                        padding="longest",
                        return_tensors="tf",
                    )
                else:
                    pytorch_tensor = tokenizer.batch_encode_plus(sequences, padding=True, return_tensors="pt")
                    tensorflow_tensor = tokenizer.batch_encode_plus(sequences, padding="longest", return_tensors="tf")
                    encoded_sequences = tokenizer.batch_encode_plus(sequences, padding=True)

                    for key in encoded_sequences.keys():
                        pytorch_value = pytorch_tensor[key].tolist()
                        tensorflow_value = tensorflow_tensor[key].numpy().tolist()
                        encoded_value = encoded_sequences[key]

                        self.assertEqual(pytorch_value, tensorflow_value, encoded_value)

    def _check_no_pad_token_padding(self, tokenizer, sequences):
        # if tokenizer does not have pad_token_id, an error should be thrown
        if tokenizer.pad_token_id is None:
            with self.assertRaises(ValueError):
                if isinstance(sequences, list):
                    tokenizer.batch_encode_plus(sequences, padding="longest")
                else:
                    tokenizer.encode_plus(sequences, padding=True)

            # add pad_token_id to pass subsequent tests
            tokenizer.add_special_tokens({"pad_token": "<PAD>"})

    def check_subword_sampling(
        self,
        tokenizer: PreTrainedTokenizer,
        text: str = None,
    ) -> None:
        """
        Check if the tokenizer generates different results when subword regularization is enabled.

        Subword regularization augments training data with subword sampling.
        This has a random component.

        Args:
            tokenizer: The tokenizer to check.
            text: The text to use for the checks.
        """
        text = "This is a test for subword regularization." if text is None else text
        if self.test_sentencepiece_ignore_case:
            text = text.lower()

        tokens_list = []
        for _ in range(5):
            tokens_list.append(tokenizer.tokenize(text))

        # the list of different pairs of tokens_list
        combinations = itertools.combinations(tokens_list, 2)

        # check of sampling is done
        subword_sampling_found = False
        for combination in combinations:
            if combination[0] != combination[1]:
                subword_sampling_found = True
        self.assertTrue(subword_sampling_found)

        # check if converting back to original text works
        for tokens in tokens_list:
            if self.test_sentencepiece_ignore_case:
                self.assertEqual(text, tokenizer.convert_tokens_to_string(tokens).lower())
            else:
                self.assertEqual(text, tokenizer.convert_tokens_to_string(tokens))

    @require_torch
    @slow
    def test_torch_encode_plus_sent_to_model(self):
        import torch

        from transformers import MODEL_MAPPING, TOKENIZER_MAPPING

        MODEL_TOKENIZER_MAPPING = merge_model_tokenizer_mappings(MODEL_MAPPING, TOKENIZER_MAPPING)

        tokenizers = self.get_tokenizers(do_lower_case=False)
        for tokenizer in tokenizers:
            with self.subTest(f"{tokenizer.__class__.__name__}"):

                if tokenizer.__class__ not in MODEL_TOKENIZER_MAPPING:
                    return

                config_class, model_class = MODEL_TOKENIZER_MAPPING[tokenizer.__class__]
                config = config_class()

                if config.is_encoder_decoder or config.pad_token_id is None:
                    return

                model = model_class(config)

                # Make sure the model contains at least the full vocabulary size in its embedding matrix
                is_using_common_embeddings = hasattr(model.get_input_embeddings(), "weight")
                assert (
                    (model.get_input_embeddings().weight.shape[0] >= len(tokenizer))
                    if is_using_common_embeddings
                    else True
                )

                # Build sequence
                first_ten_tokens = list(tokenizer.get_vocab().keys())[:10]
                sequence = " ".join(first_ten_tokens)
                encoded_sequence = tokenizer.encode_plus(sequence, return_tensors="pt")

                # Ensure that the BatchEncoding.to() method works.
                encoded_sequence.to(model.device)

                batch_encoded_sequence = tokenizer.batch_encode_plus([sequence, sequence], return_tensors="pt")
                # This should not fail

                with torch.no_grad():  # saves some time
                    model(**encoded_sequence)
                    model(**batch_encoded_sequence)

        # if self.test_rust_tokenizer:
        #     fast_tokenizer = self.get_rust_tokenizer()
        #     encoded_sequence_fast = fast_tokenizer.encode_plus(sequence, return_tensors="pt")
        #     batch_encoded_sequence_fast = fast_tokenizer.batch_encode_plus([sequence, sequence], return_tensors="pt")
        #     # This should not fail
        #     model(**encoded_sequence_fast)
        #     model(**batch_encoded_sequence_fast)

    @require_tf
    @slow
    def test_tf_encode_plus_sent_to_model(self):
        from transformers import TF_MODEL_MAPPING, TOKENIZER_MAPPING

        MODEL_TOKENIZER_MAPPING = merge_model_tokenizer_mappings(TF_MODEL_MAPPING, TOKENIZER_MAPPING)

        tokenizers = self.get_tokenizers(do_lower_case=False)
        for tokenizer in tokenizers:
            with self.subTest(f"{tokenizer.__class__.__name__}"):
                if tokenizer.__class__ not in MODEL_TOKENIZER_MAPPING:
                    return

                config_class, model_class = MODEL_TOKENIZER_MAPPING[tokenizer.__class__]
                config = config_class()

                if config.is_encoder_decoder or config.pad_token_id is None:
                    return

                model = model_class(config)

                # Make sure the model contains at least the full vocabulary size in its embedding matrix
                assert model.config.vocab_size >= len(tokenizer)

                # Build sequence
                first_ten_tokens = list(tokenizer.get_vocab().keys())[:10]
                sequence = " ".join(first_ten_tokens)
                encoded_sequence = tokenizer.encode_plus(sequence, return_tensors="tf")
                batch_encoded_sequence = tokenizer.batch_encode_plus([sequence, sequence], return_tensors="tf")

                # This should not fail
                model(encoded_sequence)
                model(batch_encoded_sequence)

    # TODO: Check if require_torch is the best to test for numpy here ... Maybe move to require_flax when available
    @require_torch
    @slow
    def test_np_encode_plus_sent_to_model(self):
        from transformers import MODEL_MAPPING, TOKENIZER_MAPPING

        MODEL_TOKENIZER_MAPPING = merge_model_tokenizer_mappings(MODEL_MAPPING, TOKENIZER_MAPPING)

        tokenizers = self.get_tokenizers()
        for tokenizer in tokenizers:
            with self.subTest(f"{tokenizer.__class__.__name__}"):
                if tokenizer.__class__ not in MODEL_TOKENIZER_MAPPING:
                    return

                config_class, model_class = MODEL_TOKENIZER_MAPPING[tokenizer.__class__]
                config = config_class()

                if config.is_encoder_decoder or config.pad_token_id is None:
                    return

                # Build sequence
                first_ten_tokens = list(tokenizer.get_vocab().keys())[:10]
                sequence = " ".join(first_ten_tokens)
                encoded_sequence = tokenizer.encode_plus(sequence, return_tensors="np")
                batch_encoded_sequence = tokenizer.batch_encode_plus([sequence, sequence], return_tensors="np")

                # TODO: add forward through JAX/Flax when PR is merged
                # This is currently here to make flake8 happy !
                if encoded_sequence is None:
                    raise ValueError("Cannot convert list to numpy tensor on  encode_plus()")

                if batch_encoded_sequence is None:
                    raise ValueError("Cannot convert list to numpy tensor on  batch_encode_plus()")

                if self.test_rust_tokenizer:
                    fast_tokenizer = self.get_rust_tokenizer()
                    encoded_sequence_fast = fast_tokenizer.encode_plus(sequence, return_tensors="np")
                    batch_encoded_sequence_fast = fast_tokenizer.batch_encode_plus(
                        [sequence, sequence], return_tensors="np"
                    )

                    # TODO: add forward through JAX/Flax when PR is merged
                    # This is currently here to make flake8 happy !
                    if encoded_sequence_fast is None:
                        raise ValueError("Cannot convert list to numpy tensor on  encode_plus() (fast)")

                    if batch_encoded_sequence_fast is None:
                        raise ValueError("Cannot convert list to numpy tensor on  batch_encode_plus() (fast)")

    @require_torch
    def test_prepare_seq2seq_batch(self):
        if not self.test_seq2seq:
            return

        tokenizers = self.get_tokenizers()
        for tokenizer in tokenizers:
            with self.subTest(f"{tokenizer.__class__.__name__}"):
                # Longer text that will definitely require truncation.
                src_text = [
                    " UN Chief Says There Is No Military Solution in Syria",
                    " Secretary-General Ban Ki-moon says his response to Russia's stepped up military support for Syria is that 'there is no military solution' to the nearly five-year conflict and more weapons will only worsen the violence and misery for millions of people.",
                ]
                tgt_text = [
                    "Şeful ONU declară că nu există o soluţie militară în Siria",
                    "Secretarul General Ban Ki-moon declară că răspunsul său la intensificarea sprijinului militar al Rusiei "
                    'pentru Siria este că "nu există o soluţie militară" la conflictul de aproape cinci ani şi că noi arme nu '
                    "vor face decât să înrăutăţească violenţele şi mizeria pentru milioane de oameni.",
                ]
                try:
                    batch = tokenizer.prepare_seq2seq_batch(
                        src_texts=src_text,
                        tgt_texts=tgt_text,
                        max_length=3,
                        max_target_length=10,
                        return_tensors="pt",
                        src_lang="en_XX",  # this should be ignored (for all but mbart) but not cause an error
                    )
                except NotImplementedError:
                    return
                self.assertEqual(batch.input_ids.shape[1], 3)
                self.assertEqual(batch.labels.shape[1], 10)
                # max_target_length will default to max_length if not specified
                batch = tokenizer.prepare_seq2seq_batch(
                    src_text, tgt_texts=tgt_text, max_length=3, return_tensors="pt"
                )
                self.assertEqual(batch.input_ids.shape[1], 3)
                self.assertEqual(batch.labels.shape[1], 3)

                batch_encoder_only = tokenizer.prepare_seq2seq_batch(
                    src_texts=src_text, max_length=3, max_target_length=10, return_tensors="pt"
                )
                self.assertEqual(batch_encoder_only.input_ids.shape[1], 3)
                self.assertEqual(batch_encoder_only.attention_mask.shape[1], 3)
                self.assertNotIn("decoder_input_ids", batch_encoder_only)

    def test_is_fast(self):
        for pretrained_name, kwargs in self.tokenizers_list:
            if self.test_rust_tokenizer:
                with self.subTest(f"{self.rust_tokenizer_class.__name__} ({pretrained_name})"):
                    tokenizer_r = self.rust_tokenizer_class.from_pretrained(pretrained_name, **kwargs)
                    # Check is_fast is set correctly
                    self.assertTrue(tokenizer_r.is_fast)

            if self.test_slow_tokenizer:
                with self.subTest(f"{self.tokenizer_class.__name__} ({pretrained_name})"):
                    tokenizer_p = self.tokenizer_class.from_pretrained(pretrained_name, **kwargs)
                    self.assertFalse(tokenizer_p.is_fast)

    def test_only_inputs(self):
        # Legacy: test only for fast tokenizers as slow versions don't necessarily raise specifically a TypeError
        if not self.test_rust_tokenizer:
            return

        for pretrained_name, kwargs in self.tokenizers_list:
            with self.subTest(f"{self.rust_tokenizer_class.__name__} ({pretrained_name})"):
                tokenizer_r = self.rust_tokenizer_class.from_pretrained(pretrained_name, **kwargs)

                # Ensure None raise an error
                self.assertRaises(TypeError, tokenizer_r.tokenize, None)
                self.assertRaises(TypeError, tokenizer_r.encode, None)
                self.assertRaises(TypeError, tokenizer_r.encode_plus, None)
                self.assertRaises(TypeError, tokenizer_r.batch_encode_plus, None)

    def test_alignement_methods(self):
        if not self.test_rust_tokenizer:
            # This test use methods only defined in rust tokenizer
            return

        for pretrained_name, kwargs in self.tokenizers_list:
            with self.subTest(f"{self.rust_tokenizer_class.__name__} ({pretrained_name})"):
                tokenizer = self.rust_tokenizer_class.from_pretrained(pretrained_name, **kwargs)

                words = ["Wonderful", "no", "inspiration", "example", "with", "subtoken"]
                text = " ".join(words)
                batch_size = 3

                encoding = tokenizer.encode_plus(text, add_special_tokens=False)

                batch_encoding = tokenizer.batch_encode_plus([text] * batch_size, add_special_tokens=False)
                num_tokens = len(encoding["input_ids"])

                last_word_index = len(words) - 1
                last_token_index = num_tokens - 1
                last_batch_index = batch_size - 1
                last_char_index = len(text) - 1

                # words, tokens
                self.assertEqual(len(encoding.words(0)), num_tokens)
                self.assertEqual(max(encoding.words(0)), last_word_index)
                self.assertEqual(min(encoding.words(0)), 0)
                self.assertEqual(len(batch_encoding.words(last_batch_index)), num_tokens)
                self.assertEqual(max(batch_encoding.words(last_batch_index)), last_word_index)
                self.assertEqual(min(batch_encoding.words(last_batch_index)), 0)
                self.assertEqual(len(encoding.tokens(0)), num_tokens)

                # Assert token_to_word
                self.assertEqual(encoding.token_to_word(0), 0)
                self.assertEqual(encoding.token_to_word(0, 0), 0)
                self.assertEqual(encoding.token_to_word(last_token_index), last_word_index)
                self.assertEqual(encoding.token_to_word(0, last_token_index), last_word_index)
                self.assertEqual(batch_encoding.token_to_word(1, 0), 0)
                self.assertEqual(batch_encoding.token_to_word(0, last_token_index), last_word_index)
                self.assertEqual(batch_encoding.token_to_word(last_batch_index, last_token_index), last_word_index)

                # Assert word_to_tokens
                self.assertEqual(encoding.word_to_tokens(0).start, 0)
                self.assertEqual(encoding.word_to_tokens(0, 0).start, 0)
                self.assertEqual(encoding.word_to_tokens(last_word_index).end, last_token_index + 1)
                self.assertEqual(encoding.word_to_tokens(0, last_word_index).end, last_token_index + 1)
                self.assertEqual(batch_encoding.word_to_tokens(1, 0).start, 0)
                self.assertEqual(batch_encoding.word_to_tokens(0, last_word_index).end, last_token_index + 1)
                self.assertEqual(
                    batch_encoding.word_to_tokens(last_batch_index, last_word_index).end, last_token_index + 1
                )

                # Assert token_to_chars
                self.assertEqual(encoding.token_to_chars(0).start, 0)
                self.assertEqual(encoding.token_to_chars(0, 0).start, 0)
                self.assertEqual(encoding.token_to_chars(last_token_index).end, last_char_index + 1)
                self.assertEqual(encoding.token_to_chars(0, last_token_index).end, last_char_index + 1)
                self.assertEqual(batch_encoding.token_to_chars(1, 0).start, 0)
                self.assertEqual(batch_encoding.token_to_chars(0, last_token_index).end, last_char_index + 1)
                self.assertEqual(
                    batch_encoding.token_to_chars(last_batch_index, last_token_index).end, last_char_index + 1
                )

                # Assert char_to_token
                self.assertEqual(encoding.char_to_token(0), 0)
                self.assertEqual(encoding.char_to_token(0, 0), 0)
                self.assertEqual(encoding.char_to_token(last_char_index), last_token_index)
                self.assertEqual(encoding.char_to_token(0, last_char_index), last_token_index)
                self.assertEqual(batch_encoding.char_to_token(1, 0), 0)
                self.assertEqual(batch_encoding.char_to_token(0, last_char_index), last_token_index)
                self.assertEqual(batch_encoding.char_to_token(last_batch_index, last_char_index), last_token_index)

                # Assert char_to_word
                self.assertEqual(encoding.char_to_word(0), 0)
                self.assertEqual(encoding.char_to_word(0, 0), 0)
                self.assertEqual(encoding.char_to_word(last_char_index), last_word_index)
                self.assertEqual(encoding.char_to_word(0, last_char_index), last_word_index)
                self.assertEqual(batch_encoding.char_to_word(1, 0), 0)
                self.assertEqual(batch_encoding.char_to_word(0, last_char_index), last_word_index)
                self.assertEqual(batch_encoding.char_to_word(last_batch_index, last_char_index), last_word_index)

                # Assert word_to_chars
                self.assertEqual(encoding.word_to_chars(0).start, 0)
                self.assertEqual(encoding.word_to_chars(0, 0).start, 0)
                self.assertEqual(encoding.word_to_chars(last_word_index).end, last_char_index + 1)
                self.assertEqual(encoding.word_to_chars(0, last_word_index).end, last_char_index + 1)
                self.assertEqual(batch_encoding.word_to_chars(1, 0).start, 0)
                self.assertEqual(batch_encoding.word_to_chars(0, last_word_index).end, last_char_index + 1)
                self.assertEqual(
                    batch_encoding.word_to_chars(last_batch_index, last_word_index).end, last_char_index + 1
                )

                # Assert token_to_sequence
                self.assertEqual(encoding.token_to_sequence(num_tokens // 2), 0)
                self.assertEqual(encoding.token_to_sequence(0, num_tokens // 2), 0)
                self.assertEqual(batch_encoding.token_to_sequence(1, num_tokens // 2), 0)
                self.assertEqual(batch_encoding.token_to_sequence(0, num_tokens // 2), 0)
                self.assertEqual(batch_encoding.token_to_sequence(last_batch_index, num_tokens // 2), 0)

                # Pair of input sequences

                words = ["Wonderful", "no", "inspiration", "example", "with", "subtoken"]
                text = " ".join(words)
                pair_words = ["Amazing", "example", "full", "of", "inspiration"]
                pair_text = " ".join(pair_words)
                batch_size = 3
                index_word_in_first_seq = words.index("inspiration")
                index_word_in_pair_seq = pair_words.index("inspiration")
                index_char_in_first_seq = text.find("inspiration")
                index_char_in_pair_seq = pair_text.find("inspiration")

                pair_encoding = tokenizer.encode_plus(text, pair_text, add_special_tokens=False)

                pair_batch_encoding = tokenizer.batch_encode_plus(
                    [(text, pair_text)] * batch_size, add_special_tokens=False
                )
                num_tokens = len(encoding["input_ids"])

                last_word_index = len(words) - 1
                last_token_index = num_tokens - 1
                last_batch_index = batch_size - 1
                last_char_index = len(text) - 1

                # Assert word_to_tokens
                self.assertNotEqual(
                    pair_encoding.word_to_tokens(index_word_in_first_seq, sequence_index=0).start,
                    pair_encoding.word_to_tokens(index_word_in_pair_seq, sequence_index=1).start,
                )
                self.assertEqual(
                    pair_encoding["input_ids"][
                        pair_encoding.word_to_tokens(index_word_in_first_seq, sequence_index=0).start
                    ],
                    pair_encoding["input_ids"][
                        pair_encoding.word_to_tokens(index_word_in_pair_seq, sequence_index=1).start
                    ],
                )
                self.assertNotEqual(
                    pair_batch_encoding.word_to_tokens(1, index_word_in_first_seq, sequence_index=0).start,
                    pair_batch_encoding.word_to_tokens(1, index_word_in_pair_seq, sequence_index=1).start,
                )
                self.assertEqual(
                    pair_batch_encoding["input_ids"][1][
                        pair_batch_encoding.word_to_tokens(1, index_word_in_first_seq, sequence_index=0).start
                    ],
                    pair_batch_encoding["input_ids"][1][
                        pair_batch_encoding.word_to_tokens(1, index_word_in_pair_seq, sequence_index=1).start
                    ],
                )

                # Assert char_to_token
                self.assertNotEqual(
                    pair_encoding.char_to_token(index_char_in_first_seq, sequence_index=0),
                    pair_encoding.char_to_token(index_char_in_pair_seq, sequence_index=1),
                )
                self.assertEqual(
                    pair_encoding["input_ids"][pair_encoding.char_to_token(index_char_in_first_seq, sequence_index=0)],
                    pair_encoding["input_ids"][pair_encoding.char_to_token(index_char_in_pair_seq, sequence_index=1)],
                )
                self.assertNotEqual(
                    pair_batch_encoding.char_to_token(1, index_char_in_first_seq, sequence_index=0),
                    pair_batch_encoding.char_to_token(1, index_char_in_pair_seq, sequence_index=1),
                )
                self.assertEqual(
                    pair_batch_encoding["input_ids"][1][
                        pair_batch_encoding.char_to_token(1, index_char_in_first_seq, sequence_index=0)
                    ],
                    pair_batch_encoding["input_ids"][1][
                        pair_batch_encoding.char_to_token(1, index_char_in_pair_seq, sequence_index=1)
                    ],
                )

                # Assert char_to_word
                self.assertNotEqual(
                    pair_encoding.char_to_word(index_char_in_first_seq, sequence_index=0),
                    pair_encoding.char_to_word(index_char_in_pair_seq, sequence_index=1),
                )
                self.assertEqual(
                    words[pair_encoding.char_to_word(index_char_in_first_seq, sequence_index=0)],
                    pair_words[pair_encoding.char_to_word(index_char_in_pair_seq, sequence_index=1)],
                )
                self.assertNotEqual(
                    pair_batch_encoding.char_to_word(1, index_char_in_first_seq, sequence_index=0),
                    pair_batch_encoding.char_to_word(1, index_char_in_pair_seq, sequence_index=1),
                )
                self.assertEqual(
                    words[pair_batch_encoding.char_to_word(1, index_char_in_first_seq, sequence_index=0)],
                    pair_words[pair_batch_encoding.char_to_word(1, index_char_in_pair_seq, sequence_index=1)],
                )

                # Assert word_to_chars
                self.assertNotEqual(
                    pair_encoding.word_to_chars(index_word_in_first_seq, sequence_index=0).start,
                    pair_encoding.word_to_chars(index_word_in_pair_seq, sequence_index=1).start,
                )
                self.assertEqual(
                    text[pair_encoding.word_to_chars(index_word_in_first_seq, sequence_index=0).start],
                    pair_text[pair_encoding.word_to_chars(index_word_in_pair_seq, sequence_index=1).start],
                )
                self.assertNotEqual(
                    pair_batch_encoding.word_to_chars(1, index_word_in_first_seq, sequence_index=0).start,
                    pair_batch_encoding.word_to_chars(1, index_word_in_pair_seq, sequence_index=1).start,
                )
                self.assertEqual(
                    text[pair_batch_encoding.word_to_chars(1, index_word_in_first_seq, sequence_index=0).start],
                    pair_text[pair_batch_encoding.word_to_chars(1, index_word_in_pair_seq, sequence_index=1).start],
                )

                # Assert token_to_sequence
                pair_encoding = tokenizer.encode_plus(text, pair_text, add_special_tokens=True)

                pair_sequence_ids = [
                    pair_encoding.token_to_sequence(i) for i in range(len(pair_encoding["input_ids"]))
                ]
                self.assertIn(0, pair_sequence_ids)
                self.assertIn(1, pair_sequence_ids)
                if tokenizer.num_special_tokens_to_add(pair=True):
                    self.assertIn(None, pair_sequence_ids)

                pair_batch_encoding = tokenizer.batch_encode_plus(
                    [(text, pair_text)] * batch_size, add_special_tokens=True
                )
                pair_batch_sequence_ids = [
                    pair_batch_encoding.token_to_sequence(1, i)
                    for i in range(len(pair_batch_encoding["input_ids"][0]))
                ]
                self.assertIn(0, pair_batch_sequence_ids)
                self.assertIn(1, pair_batch_sequence_ids)
                if tokenizer.num_special_tokens_to_add(pair=True):
                    self.assertIn(None, pair_batch_sequence_ids)

    def test_tokenization_python_rust_equals(self):
        if not self.test_rust_tokenizer or not self.test_slow_tokenizer:
            # as we don't have a slow and a fast version, we can't compare the outputs between slow and fast versions
            return

        for pretrained_name, kwargs in self.tokenizers_list:
            with self.subTest(
                f"{self.tokenizer_class.__name__} and {self.rust_tokenizer_class.__name__} ({pretrained_name})"
            ):
                tokenizer_r = self.rust_tokenizer_class.from_pretrained(pretrained_name, **kwargs)
                tokenizer_p = self.tokenizer_class.from_pretrained(pretrained_name, **kwargs)

                # Ensure basic input match
                input_p = tokenizer_p.encode_plus(self._data)
                input_r = tokenizer_r.encode_plus(self._data)

                for key in filter(lambda x: x in ["input_ids", "token_type_ids", "attention_mask"], input_p.keys()):
                    self.assertSequenceEqual(input_p[key], input_r[key])

                input_pairs_p = tokenizer_p.encode_plus(self._data, self._data)
                input_pairs_r = tokenizer_r.encode_plus(self._data, self._data)

                for key in filter(lambda x: x in ["input_ids", "token_type_ids", "attention_mask"], input_p.keys()):
                    self.assertSequenceEqual(input_pairs_p[key], input_pairs_r[key])

                # Ensure truncation match
                input_p = tokenizer_p.encode_plus(self._data, max_length=512, truncation=True)
                input_r = tokenizer_r.encode_plus(self._data, max_length=512, truncation=True)

                for key in filter(lambda x: x in ["input_ids", "token_type_ids", "attention_mask"], input_p.keys()):
                    self.assertSequenceEqual(input_p[key], input_r[key])

                # Ensure truncation with stride match
                input_p = tokenizer_p.encode_plus(
                    self._data, max_length=512, truncation=True, stride=3, return_overflowing_tokens=True
                )
                input_r = tokenizer_r.encode_plus(
                    self._data, max_length=512, truncation=True, stride=3, return_overflowing_tokens=True
                )

                for key in filter(lambda x: x in ["input_ids", "token_type_ids", "attention_mask"], input_p.keys()):
                    self.assertSequenceEqual(input_p[key], input_r[key][0])

    def test_num_special_tokens_to_add_equal(self):
        if not self.test_rust_tokenizer or not self.test_slow_tokenizer:
            # as we don't have a slow and a fast version, we can't compare the outputs between slow and fast versions
            return

        for pretrained_name, kwargs in self.tokenizers_list:
            with self.subTest(
                f"{self.tokenizer_class.__name__} and {self.rust_tokenizer_class.__name__} ({pretrained_name})"
            ):
                tokenizer_r = self.rust_tokenizer_class.from_pretrained(pretrained_name, **kwargs)
                tokenizer_p = self.tokenizer_class.from_pretrained(pretrained_name, **kwargs)

                # Check we have the same number of added_tokens for both pair and non-pair inputs.
                self.assertEqual(
                    tokenizer_r.num_special_tokens_to_add(False), tokenizer_p.num_special_tokens_to_add(False)
                )
                self.assertEqual(
                    tokenizer_r.num_special_tokens_to_add(True), tokenizer_p.num_special_tokens_to_add(True)
                )

    def test_max_length_equal(self):
        if not self.test_rust_tokenizer or not self.test_slow_tokenizer:
            # as we don't have a slow and a fast version, we can't compare the outputs between slow and fast versions
            return

        for pretrained_name, kwargs in self.tokenizers_list:
            with self.subTest(
                f"{self.tokenizer_class.__name__} and {self.rust_tokenizer_class.__name__} ({pretrained_name})"
            ):
                tokenizer_r = self.rust_tokenizer_class.from_pretrained(pretrained_name, **kwargs)
                tokenizer_p = self.tokenizer_class.from_pretrained(pretrained_name, **kwargs)

                # Check we have the correct max_length for both pair and non-pair inputs.
                self.assertEqual(tokenizer_r.max_len_single_sentence, tokenizer_p.max_len_single_sentence)
                self.assertEqual(tokenizer_r.max_len_sentences_pair, tokenizer_p.max_len_sentences_pair)

    def test_special_tokens_map_equal(self):
        if not self.test_rust_tokenizer or not self.test_slow_tokenizer:
            # as we don't have a slow and a fast version, we can't compare the outputs between slow and fast versions
            return

        for pretrained_name, kwargs in self.tokenizers_list:
            with self.subTest(
                f"{self.tokenizer_class.__name__} and {self.rust_tokenizer_class.__name__} ({pretrained_name})"
            ):
                tokenizer_r = self.rust_tokenizer_class.from_pretrained(pretrained_name, **kwargs)
                tokenizer_p = self.tokenizer_class.from_pretrained(pretrained_name, **kwargs)

                # Assert the set of special tokens match.
                self.assertSequenceEqual(
                    tokenizer_p.special_tokens_map.items(),
                    tokenizer_r.special_tokens_map.items(),
                )

    def test_add_tokens(self):
        def subtest(object_class, pretrained_name, kwargs):
            tokenizer = object_class.from_pretrained(pretrained_name, **kwargs)

            vocab_size = len(tokenizer)
            self.assertEqual(tokenizer.add_tokens(""), 0)
            self.assertEqual(tokenizer.add_tokens("testoken"), 1)
            self.assertEqual(tokenizer.add_tokens(["testoken1", "testtoken2"]), 2)
            self.assertEqual(len(tokenizer), vocab_size + 3)

            self.assertEqual(tokenizer.add_special_tokens({}), 0)
            self.assertEqual(tokenizer.add_special_tokens({"bos_token": "[BOS]", "eos_token": "[EOS]"}), 2)
            self.assertRaises(
                AssertionError, tokenizer.add_special_tokens, {"additional_special_tokens": "<testtoken1>"}
            )
            self.assertEqual(tokenizer.add_special_tokens({"additional_special_tokens": ["<testtoken2>"]}), 1)
            self.assertEqual(
                tokenizer.add_special_tokens({"additional_special_tokens": ["<testtoken3>", "<testtoken4>"]}), 2
            )
            self.assertEqual(len(tokenizer), vocab_size + 8)

        for pretrained_name, kwargs in self.tokenizers_list:
            if self.test_rust_tokenizer:
                with self.subTest(f"{self.rust_tokenizer_class.__name__} ({pretrained_name})"):
                    subtest(self.rust_tokenizer_class, pretrained_name, kwargs)

<<<<<<< HEAD
            if self.test_slow_tokenizer:
                with self.subTest(f"{self.tokenizer_class.__name__} ({pretrained_name})"):
                    subtest(self.tokenizer_class, pretrained_name, kwargs)
=======
                self.assertEqual(tokenizer_r.add_special_tokens({}), 0)
                self.assertEqual(tokenizer_r.add_special_tokens({"bos_token": "[BOS]", "eos_token": "[EOS]"}), 2)
                self.assertRaises(
                    AssertionError, tokenizer_r.add_special_tokens, {"additional_special_tokens": "<testtoken1>"}
                )
                self.assertEqual(tokenizer_r.add_special_tokens({"additional_special_tokens": ["<testtoken2>"]}), 1)
                self.assertEqual(
                    tokenizer_r.add_special_tokens({"additional_special_tokens": ["<testtoken3>", "<testtoken4>"]}), 2
                )
                self.assertIn("<testtoken3>", tokenizer_r.special_tokens_map["additional_special_tokens"])
                self.assertIsInstance(tokenizer_r.special_tokens_map["additional_special_tokens"], list)
                self.assertGreaterEqual(len(tokenizer_r.special_tokens_map["additional_special_tokens"]), 2)

                self.assertEqual(len(tokenizer_r), vocab_size + 8)
>>>>>>> 14e9d295

    def test_offsets_mapping(self):
        if not self.test_rust_tokenizer:
            # This test use methods only defined in rust tokenizer
            return

        for pretrained_name, kwargs in self.tokenizers_list:
            with self.subTest(f"{self.rust_tokenizer_class.__name__} ({pretrained_name})"):
                tokenizer = self.rust_tokenizer_class.from_pretrained(pretrained_name, **kwargs)

                text = "Wonderful no inspiration example with subtoken"
                pair = "Along with an awesome pair"

                # No pair
                tokens_with_offsets = tokenizer.encode_plus(
                    text, return_special_tokens_mask=True, return_offsets_mapping=True, add_special_tokens=True
                )
                added_tokens = tokenizer.num_special_tokens_to_add(False)
                offsets = tokens_with_offsets["offset_mapping"]

                # Assert there is the same number of tokens and offsets
                self.assertEqual(len(offsets), len(tokens_with_offsets["input_ids"]))

                # Assert there is online added_tokens special_tokens
                self.assertEqual(sum(tokens_with_offsets["special_tokens_mask"]), added_tokens)

                # Pairs
                tokens_with_offsets = tokenizer.encode_plus(
                    text, pair, return_special_tokens_mask=True, return_offsets_mapping=True, add_special_tokens=True
                )
                added_tokens = tokenizer.num_special_tokens_to_add(True)
                offsets = tokens_with_offsets["offset_mapping"]

                # Assert there is the same number of tokens and offsets
                self.assertEqual(len(offsets), len(tokens_with_offsets["input_ids"]))

                # Assert there is online added_tokens special_tokens
                self.assertEqual(sum(tokens_with_offsets["special_tokens_mask"]), added_tokens)

    def test_batch_encode_dynamic_overflowing(self):
        """
        When calling batch_encode with multiple sequence it can returns different number of
        overflowing encoding for each sequence:
        [
          Sequence 1: [Encoding 1, Encoding 2],
          Sequence 2: [Encoding 1],
          Sequence 3: [Encoding 1, Encoding 2, ... Encoding N]
        ]
        This needs to be padded so that it can represented as a tensor
        """
        # Legacy: test only fast as slow tokenizers don't return the same keys
        if not self.test_rust_tokenizer:
            return

        for pretrained_name, kwargs in self.tokenizers_list:
            with self.subTest(f"{self.rust_tokenizer_class.__name__} ({pretrained_name})"):
                tokenizer_r = self.rust_tokenizer_class.from_pretrained(pretrained_name, **kwargs)

                if is_torch_available():
                    returned_tensor = "pt"
                elif is_tf_available():
                    returned_tensor = "tf"
                else:
                    returned_tensor = "jax"

                if not tokenizer_r.pad_token or tokenizer_r.pad_token_id < 0:
                    return

                tokens = tokenizer_r.encode_plus(
                    "HuggingFace is solving NLP one commit at a time",
                    max_length=6,
                    padding=True,
                    truncation=True,
                    return_tensors=returned_tensor,
                    return_overflowing_tokens=True,
                )

                for key in filter(lambda x: "overflow_to_sample_mapping" not in x, tokens.keys()):
                    self.assertEqual(len(tokens[key].shape), 2, msg=f"{key}")

                # Mono sample
                tokens = tokenizer_r.batch_encode_plus(
                    ["HuggingFace is solving NLP one commit at a time"],
                    max_length=6,
                    padding=True,
                    truncation="only_first",
                    return_tensors=returned_tensor,
                    return_overflowing_tokens=True,
                )

                for key in filter(lambda x: "overflow_to_sample_mapping" not in x, tokens.keys()):
                    self.assertEqual(len(tokens[key].shape), 2)
                    self.assertEqual(tokens[key].shape[-1], 6)

                # Multi sample
                tokens = tokenizer_r.batch_encode_plus(
                    ["HuggingFace is solving NLP one commit at a time", "Very tiny input"],
                    max_length=6,
                    padding=True,
                    truncation="only_first",
                    return_tensors=returned_tensor,
                    return_overflowing_tokens=True,
                )

                for key in filter(lambda x: "overflow_to_sample_mapping" not in x, tokens.keys()):
                    self.assertEqual(len(tokens[key].shape), 2)
                    self.assertEqual(tokens[key].shape[-1], 6)

    def test_compare_pretokenized_inputs(self):
        if not self.test_rust_tokenizer or not self.test_slow_tokenizer:
            # as we don't have a slow and a fast version, we can't compare the outputs between slow and fast versions
            return

        for pretrained_name, kwargs in self.tokenizers_list:
            with self.subTest(
                f"{self.tokenizer_class.__name__} and {self.rust_tokenizer_class.__name__} ({pretrained_name})"
            ):
                tokenizer_r = self.rust_tokenizer_class.from_pretrained(pretrained_name, **kwargs)
                tokenizer_p = self.tokenizer_class.from_pretrained(pretrained_name, **kwargs)

                if hasattr(tokenizer_p, "add_prefix_space") and not tokenizer_p.add_prefix_space:
                    continue  # Too hard to test for now

                # Input string
                pretokenized_input_simple = "This is a sample input".split()
                pretokenized_input_pair = "This is a sample pair".split()

                # Test encode for pretokenized inputs
                output_r = tokenizer_r.encode(
                    pretokenized_input_simple, is_split_into_words=True, add_special_tokens=False
                )
                output_p = tokenizer_p.encode(
                    pretokenized_input_simple, is_split_into_words=True, add_special_tokens=False
                )
                self.assertEqual(output_p, output_r)

                kwargs = {
                    "is_split_into_words": True,
                    # "return_token_type_ids": True,  # Use the defaults for each tokenizers
                    # "return_attention_mask": True,  # Use the defaults for each tokenizers
                    "return_overflowing_tokens": False,
                    "return_special_tokens_mask": True,
                    "return_offsets_mapping": False,  # Not implemented in python tokenizers
                    # "add_special_tokens": False,
                }
                batch_kwargs = {
                    "is_split_into_words": True,
                    # "return_token_type_ids": True,  # Use the defaults for each tokenizers
                    # "return_attention_mask": True,  # Use the defaults for each tokenizers
                    "return_overflowing_tokens": False,
                    "return_special_tokens_mask": True,
                    "return_offsets_mapping": False,  # Not implemented in python tokenizers
                    # "add_special_tokens": False,
                }
                # Test encode_plus for pretokenized inputs
                output_r = tokenizer_r.encode_plus(pretokenized_input_simple, **kwargs)
                output_p = tokenizer_p.encode_plus(pretokenized_input_simple, **kwargs)
                for key in output_p.keys():
                    self.assertEqual(output_p[key], output_r[key])

                # Test batch_encode_plus for pretokenized inputs
                input_batch = ([pretokenized_input_simple] * 2) + [pretokenized_input_simple + pretokenized_input_pair]
                output_r = tokenizer_r.batch_encode_plus(input_batch, **batch_kwargs)
                output_p = tokenizer_p.batch_encode_plus(input_batch, **batch_kwargs)
                for key in output_p.keys():
                    self.assertEqual(output_p[key], output_r[key])

                # Test encode for pretokenized inputs pairs
                output_r = tokenizer_r.encode(
                    pretokenized_input_simple, pretokenized_input_pair, is_split_into_words=True
                )
                output_p = tokenizer_p.encode(
                    pretokenized_input_simple, pretokenized_input_pair, is_split_into_words=True
                )
                self.assertEqual(output_p, output_r)

                # Test encode_plus for pretokenized inputs
                output_r = tokenizer_r.encode_plus(pretokenized_input_simple, pretokenized_input_pair, **kwargs)
                output_p = tokenizer_p.encode_plus(pretokenized_input_simple, pretokenized_input_pair, **kwargs)
                for key in output_p.keys():
                    self.assertEqual(output_p[key], output_r[key])

                # Test batch_encode_plus for pretokenized inputs
                input_batch_pair = ([pretokenized_input_simple, pretokenized_input_pair] * 2) + [
                    pretokenized_input_simple + pretokenized_input_pair,
                    pretokenized_input_pair,
                ]
                output_r = tokenizer_r.batch_encode_plus(input_batch_pair, **batch_kwargs)
                output_p = tokenizer_p.batch_encode_plus(input_batch_pair, **batch_kwargs)
                for key in output_p.keys():
                    self.assertEqual(output_p[key], output_r[key])

    def test_create_token_type_ids(self):
        if not self.test_rust_tokenizer or not self.test_slow_tokenizer:
            # as we don't have a slow and a fast version, we can't compare the outputs between slow and fast versions
            return

        for pretrained_name, kwargs in self.tokenizers_list:
            with self.subTest(
                f"{self.tokenizer_class.__name__} and {self.rust_tokenizer_class.__name__} ({pretrained_name})"
            ):
                tokenizer_r = self.rust_tokenizer_class.from_pretrained(pretrained_name, **kwargs)
                tokenizer_p = self.tokenizer_class.from_pretrained(pretrained_name, **kwargs)
                input_simple = [1, 2, 3]
                input_pair = [1, 2, 3]

                # Generate output
                output_r = tokenizer_r.create_token_type_ids_from_sequences(input_simple)
                output_p = tokenizer_p.create_token_type_ids_from_sequences(input_simple)
                self.assertEqual(output_p, output_r)

                # Generate pair output
                output_r = tokenizer_r.create_token_type_ids_from_sequences(input_simple, input_pair)
                output_p = tokenizer_p.create_token_type_ids_from_sequences(input_simple, input_pair)
                self.assertEqual(output_p, output_r)

    def test_build_inputs_with_special_tokens(self):
        if not self.test_rust_tokenizer or not self.test_slow_tokenizer:
            # as we don't have a slow and a fast version, we can't compare the outputs between slow and fast versions
            return

        for pretrained_name, kwargs in self.tokenizers_list:
            with self.subTest(
                f"{self.tokenizer_class.__name__} and {self.rust_tokenizer_class.__name__} ({pretrained_name})"
            ):
                tokenizer_r = self.rust_tokenizer_class.from_pretrained(pretrained_name, **kwargs)
                tokenizer_p = self.tokenizer_class.from_pretrained(pretrained_name, **kwargs)
                # # Input string
                # input_simple = tokenizer_p.tokenize("This is a sample input", add_special_tokens=False)
                # input_pair = tokenizer_p.tokenize("This is a sample pair", add_special_tokens=False)

                # # Generate output
                # output_r = tokenizer_r.build_inputs_with_special_tokens(input_simple)
                # output_p = tokenizer_p.build_inputs_with_special_tokens(input_simple)
                # self.assertEqual(output_p, output_r)

                # # Generate pair output
                # output_r = tokenizer_r.build_inputs_with_special_tokens(input_simple, input_pair)
                # output_p = tokenizer_p.build_inputs_with_special_tokens(input_simple, input_pair)
                # self.assertEqual(output_p, output_r)

                # Input tokens id
                input_simple = tokenizer_p.encode("This is a sample input", add_special_tokens=False)
                input_pair = tokenizer_p.encode("This is a sample pair", add_special_tokens=False)

                # Generate output
                output_r = tokenizer_r.build_inputs_with_special_tokens(input_simple)
                output_p = tokenizer_p.build_inputs_with_special_tokens(input_simple)
                self.assertEqual(output_p, output_r)

                # Generate pair output
                output_r = tokenizer_r.build_inputs_with_special_tokens(input_simple, input_pair)
                output_p = tokenizer_p.build_inputs_with_special_tokens(input_simple, input_pair)
                self.assertEqual(output_p, output_r)

    def test_padding(self, max_length=50):
        if not self.test_rust_tokenizer or not self.test_slow_tokenizer:
            # as we don't have a slow and a fast version, we can't compare the outputs between slow and fast versions
            return

        for pretrained_name, kwargs in self.tokenizers_list:
            with self.subTest(
                f"{self.tokenizer_class.__name__} and {self.rust_tokenizer_class.__name__} ({pretrained_name})"
            ):
                tokenizer_r = self.rust_tokenizer_class.from_pretrained(pretrained_name, **kwargs)
                tokenizer_p = self.tokenizer_class.from_pretrained(pretrained_name, **kwargs)

                self.assertEqual(tokenizer_p.pad_token_id, tokenizer_r.pad_token_id)
                pad_token_id = tokenizer_p.pad_token_id

                # Encode - Simple input
                input_r = tokenizer_r.encode("This is a simple input", max_length=max_length, pad_to_max_length=True)
                input_p = tokenizer_p.encode("This is a simple input", max_length=max_length, pad_to_max_length=True)
                self.assert_padded_input_match(input_r, input_p, max_length, pad_token_id)
                input_r = tokenizer_r.encode("This is a simple input", max_length=max_length, padding="max_length")
                input_p = tokenizer_p.encode("This is a simple input", max_length=max_length, padding="max_length")
                self.assert_padded_input_match(input_r, input_p, max_length, pad_token_id)

                input_r = tokenizer_r.encode("This is a simple input", padding="longest")
                input_p = tokenizer_p.encode("This is a simple input", padding=True)
                self.assert_padded_input_match(input_r, input_p, len(input_r), pad_token_id)

                # Encode - Pair input
                input_r = tokenizer_r.encode(
                    "This is a simple input", "This is a pair", max_length=max_length, pad_to_max_length=True
                )
                input_p = tokenizer_p.encode(
                    "This is a simple input", "This is a pair", max_length=max_length, pad_to_max_length=True
                )
                self.assert_padded_input_match(input_r, input_p, max_length, pad_token_id)
                input_r = tokenizer_r.encode(
                    "This is a simple input", "This is a pair", max_length=max_length, padding="max_length"
                )
                input_p = tokenizer_p.encode(
                    "This is a simple input", "This is a pair", max_length=max_length, padding="max_length"
                )
                self.assert_padded_input_match(input_r, input_p, max_length, pad_token_id)
                input_r = tokenizer_r.encode("This is a simple input", "This is a pair", padding=True)
                input_p = tokenizer_p.encode("This is a simple input", "This is a pair", padding="longest")
                self.assert_padded_input_match(input_r, input_p, len(input_r), pad_token_id)

                # Encode_plus - Simple input
                input_r = tokenizer_r.encode_plus(
                    "This is a simple input", max_length=max_length, pad_to_max_length=True
                )
                input_p = tokenizer_p.encode_plus(
                    "This is a simple input", max_length=max_length, pad_to_max_length=True
                )
                self.assert_padded_input_match(input_r["input_ids"], input_p["input_ids"], max_length, pad_token_id)
                self.assertSequenceEqual(input_r["attention_mask"], input_p["attention_mask"])
                input_r = tokenizer_r.encode_plus(
                    "This is a simple input", max_length=max_length, padding="max_length"
                )
                input_p = tokenizer_p.encode_plus(
                    "This is a simple input", max_length=max_length, padding="max_length"
                )
                self.assert_padded_input_match(input_r["input_ids"], input_p["input_ids"], max_length, pad_token_id)
                self.assertSequenceEqual(input_r["attention_mask"], input_p["attention_mask"])

                input_r = tokenizer_r.encode_plus("This is a simple input", padding="longest")
                input_p = tokenizer_p.encode_plus("This is a simple input", padding=True)
                self.assert_padded_input_match(
                    input_r["input_ids"], input_p["input_ids"], len(input_r["input_ids"]), pad_token_id
                )

                self.assertSequenceEqual(input_r["attention_mask"], input_p["attention_mask"])

                # Encode_plus - Pair input
                input_r = tokenizer_r.encode_plus(
                    "This is a simple input", "This is a pair", max_length=max_length, pad_to_max_length=True
                )
                input_p = tokenizer_p.encode_plus(
                    "This is a simple input", "This is a pair", max_length=max_length, pad_to_max_length=True
                )
                self.assert_padded_input_match(input_r["input_ids"], input_p["input_ids"], max_length, pad_token_id)
                self.assertSequenceEqual(input_r["attention_mask"], input_p["attention_mask"])
                input_r = tokenizer_r.encode_plus(
                    "This is a simple input", "This is a pair", max_length=max_length, padding="max_length"
                )
                input_p = tokenizer_p.encode_plus(
                    "This is a simple input", "This is a pair", max_length=max_length, padding="max_length"
                )
                self.assert_padded_input_match(input_r["input_ids"], input_p["input_ids"], max_length, pad_token_id)
                self.assertSequenceEqual(input_r["attention_mask"], input_p["attention_mask"])
                input_r = tokenizer_r.encode_plus("This is a simple input", "This is a pair", padding="longest")
                input_p = tokenizer_p.encode_plus("This is a simple input", "This is a pair", padding=True)
                self.assert_padded_input_match(
                    input_r["input_ids"], input_p["input_ids"], len(input_r["input_ids"]), pad_token_id
                )
                self.assertSequenceEqual(input_r["attention_mask"], input_p["attention_mask"])

                # Batch_encode_plus - Simple input
                input_r = tokenizer_r.batch_encode_plus(
                    ["This is a simple input 1", "This is a simple input 2"],
                    max_length=max_length,
                    pad_to_max_length=True,
                )
                input_p = tokenizer_p.batch_encode_plus(
                    ["This is a simple input 1", "This is a simple input 2"],
                    max_length=max_length,
                    pad_to_max_length=True,
                )
                self.assert_batch_padded_input_match(input_r, input_p, max_length, pad_token_id)

                input_r = tokenizer_r.batch_encode_plus(
                    ["This is a simple input 1", "This is a simple input 2"],
                    max_length=max_length,
                    padding="max_length",
                )
                input_p = tokenizer_p.batch_encode_plus(
                    ["This is a simple input 1", "This is a simple input 2"],
                    max_length=max_length,
                    padding="max_length",
                )
                self.assert_batch_padded_input_match(input_r, input_p, max_length, pad_token_id)

                input_r = tokenizer_r.batch_encode_plus(
                    ["This is a simple input 1", "This is a simple input 2"],
                    max_length=max_length,
                    padding="longest",
                )
                input_p = tokenizer_p.batch_encode_plus(
                    ["This is a simple input 1", "This is a simple input 2"],
                    max_length=max_length,
                    padding=True,
                )
                self.assert_batch_padded_input_match(input_r, input_p, len(input_r["input_ids"][0]), pad_token_id)

                input_r = tokenizer_r.batch_encode_plus(
                    ["This is a simple input 1", "This is a simple input 2"], padding="longest"
                )
                input_p = tokenizer_p.batch_encode_plus(
                    ["This is a simple input 1", "This is a simple input 2"], padding=True
                )
                self.assert_batch_padded_input_match(input_r, input_p, len(input_r["input_ids"][0]), pad_token_id)

                # Batch_encode_plus - Pair input
                input_r = tokenizer_r.batch_encode_plus(
                    [
                        ("This is a simple input 1", "This is a simple input 2"),
                        ("This is a simple pair 1", "This is a simple pair 2"),
                    ],
                    max_length=max_length,
                    truncation=True,
                    padding="max_length",
                )
                input_p = tokenizer_p.batch_encode_plus(
                    [
                        ("This is a simple input 1", "This is a simple input 2"),
                        ("This is a simple pair 1", "This is a simple pair 2"),
                    ],
                    max_length=max_length,
                    truncation=True,
                    padding="max_length",
                )
                self.assert_batch_padded_input_match(input_r, input_p, max_length, pad_token_id)

                input_r = tokenizer_r.batch_encode_plus(
                    [
                        ("This is a simple input 1", "This is a simple input 2"),
                        ("This is a simple pair 1", "This is a simple pair 2"),
                    ],
                    padding=True,
                )
                input_p = tokenizer_p.batch_encode_plus(
                    [
                        ("This is a simple input 1", "This is a simple input 2"),
                        ("This is a simple pair 1", "This is a simple pair 2"),
                    ],
                    padding="longest",
                )
                self.assert_batch_padded_input_match(input_r, input_p, len(input_r["input_ids"][0]), pad_token_id)

                # Using pad on single examples after tokenization
                input_r = tokenizer_r.encode_plus("This is a input 1")
                input_r = tokenizer_r.pad(input_r)

                input_p = tokenizer_r.encode_plus("This is a input 1")
                input_p = tokenizer_r.pad(input_p)

                self.assert_padded_input_match(
                    input_r["input_ids"], input_p["input_ids"], len(input_r["input_ids"]), pad_token_id
                )

                # Using pad on single examples after tokenization
                input_r = tokenizer_r.encode_plus("This is a input 1")
                input_r = tokenizer_r.pad(input_r, max_length=max_length, padding="max_length")

                input_p = tokenizer_r.encode_plus("This is a input 1")
                input_p = tokenizer_r.pad(input_p, max_length=max_length, padding="max_length")

                self.assert_padded_input_match(input_r["input_ids"], input_p["input_ids"], max_length, pad_token_id)

                # Using pad after tokenization
                input_r = tokenizer_r.batch_encode_plus(
                    ["This is a input 1", "This is a much longer input whilch should be padded"]
                )
                input_r = tokenizer_r.pad(input_r)

                input_p = tokenizer_r.batch_encode_plus(
                    ["This is a input 1", "This is a much longer input whilch should be padded"]
                )
                input_p = tokenizer_r.pad(input_p)

                self.assert_batch_padded_input_match(input_r, input_p, len(input_r["input_ids"][0]), pad_token_id)

                # Using pad after tokenization
                input_r = tokenizer_r.batch_encode_plus(
                    ["This is a input 1", "This is a much longer input whilch should be padded"]
                )
                input_r = tokenizer_r.pad(input_r, max_length=max_length, padding="max_length")

                input_p = tokenizer_r.batch_encode_plus(
                    ["This is a input 1", "This is a much longer input whilch should be padded"]
                )
                input_p = tokenizer_r.pad(input_p, max_length=max_length, padding="max_length")

                self.assert_batch_padded_input_match(input_r, input_p, max_length, pad_token_id)

    def test_padding_different_model_input_name(self):
        if not self.test_rust_tokenizer or not self.test_slow_tokenizer:
            # as we don't have a slow and a fast version, we can't compare the outputs between slow and fast versions
            return

        for pretrained_name, kwargs in self.tokenizers_list:
            with self.subTest(
                f"{self.tokenizer_class.__name__} and {self.rust_tokenizer_class.__name__} ({pretrained_name})"
            ):
                tokenizer_r = self.rust_tokenizer_class.from_pretrained(pretrained_name, **kwargs)
                tokenizer_p = self.tokenizer_class.from_pretrained(pretrained_name, **kwargs)
                self.assertEqual(tokenizer_p.pad_token_id, tokenizer_r.pad_token_id)
                pad_token_id = tokenizer_p.pad_token_id

                input_r = tokenizer_r.batch_encode_plus(
                    ["This is a input 1", "This is a much longer input whilch should be padded"]
                )
                input_p = tokenizer_r.batch_encode_plus(
                    ["This is a input 1", "This is a much longer input whilch should be padded"]
                )

                # rename encoded batch to "inputs"
                input_r["inputs"] = input_r[tokenizer_r.model_input_names[0]]
                del input_r[tokenizer_r.model_input_names[0]]

                input_p["inputs"] = input_p[tokenizer_p.model_input_names[0]]
                del input_p[tokenizer_p.model_input_names[0]]

                # Renaming `input_ids` to `inputs`
                tokenizer_r.model_input_names = ["inputs"] + tokenizer_r.model_input_names[1:]
                tokenizer_p.model_input_names = ["inputs"] + tokenizer_p.model_input_names[1:]

                input_r = tokenizer_r.pad(input_r, padding="longest")
                input_p = tokenizer_r.pad(input_p, padding="longest")

                max_length = len(input_p["inputs"][0])
                self.assert_batch_padded_input_match(
                    input_r, input_p, max_length, pad_token_id, model_main_input_name="inputs"
                )

    def test_save_pretrained(self):
        for pretrained_name, kwargs in self.tokenizers_list:
            if self.test_slow_tokenizer and self.test_rust_tokenizer:
                with self.subTest(
                    f"{self.tokenizer_class.__name__} and {self.rust_tokenizer_class.__name__} ({pretrained_name})"
                ):
                    tokenizer_r = self.rust_tokenizer_class.from_pretrained(pretrained_name, **kwargs)
                    tokenizer_p = self.tokenizer_class.from_pretrained(pretrained_name, **kwargs)

                    tmpdirname2 = tempfile.mkdtemp()

                    tokenizer_r_files = tokenizer_r.save_pretrained(tmpdirname2)
                    tokenizer_p_files = tokenizer_p.save_pretrained(tmpdirname2)

                    # Checks it save with the same files + the tokenizer.json file for the fast one
                    self.assertTrue(any("tokenizer.json" in f for f in tokenizer_r_files))
                    tokenizer_r_files = tuple(f for f in tokenizer_r_files if "tokenizer.json" not in f)
                    self.assertSequenceEqual(tokenizer_r_files, tokenizer_p_files)

                    # Checks everything loads correctly in the same way
                    tokenizer_rp = tokenizer_r.from_pretrained(tmpdirname2)
                    tokenizer_pp = tokenizer_p.from_pretrained(tmpdirname2)

                    # Check special tokens are set accordingly on Rust and Python
                    for key in tokenizer_pp.special_tokens_map:
                        self.assertTrue(hasattr(tokenizer_rp, key))
                        # self.assertEqual(getattr(tokenizer_rp, key), getattr(tokenizer_pp, key))
                        # self.assertEqual(getattr(tokenizer_rp, key + "_id"), getattr(tokenizer_pp, key + "_id"))

                    shutil.rmtree(tmpdirname2)

                    # Save tokenizer rust, legacy_format=True
                    tmpdirname2 = tempfile.mkdtemp()

                    tokenizer_r_files = tokenizer_r.save_pretrained(tmpdirname2, legacy_format=True)
                    tokenizer_p_files = tokenizer_p.save_pretrained(tmpdirname2)

                    # Checks it save with the same files
                    self.assertSequenceEqual(tokenizer_r_files, tokenizer_p_files)

                    # Checks everything loads correctly in the same way
                    tokenizer_rp = tokenizer_r.from_pretrained(tmpdirname2)
                    tokenizer_pp = tokenizer_p.from_pretrained(tmpdirname2)

                    # Check special tokens are set accordingly on Rust and Python
                    for key in tokenizer_pp.special_tokens_map:
                        self.assertTrue(hasattr(tokenizer_rp, key))

                    shutil.rmtree(tmpdirname2)

                    # Save tokenizer rust, legacy_format=False
                    tmpdirname2 = tempfile.mkdtemp()

                    tokenizer_r_files = tokenizer_r.save_pretrained(tmpdirname2, legacy_format=False)
                    tokenizer_p_files = tokenizer_p.save_pretrained(tmpdirname2)

                    # Checks it saved the tokenizer.json file
                    self.assertTrue(any("tokenizer.json" in f for f in tokenizer_r_files))

                    # Checks everything loads correctly in the same way
                    tokenizer_rp = tokenizer_r.from_pretrained(tmpdirname2)
                    tokenizer_pp = tokenizer_p.from_pretrained(tmpdirname2)

                    # Check special tokens are set accordingly on Rust and Python
                    for key in tokenizer_pp.special_tokens_map:
                        self.assertTrue(hasattr(tokenizer_rp, key))

                    shutil.rmtree(tmpdirname2)
            elif self.test_rust_tokenizer:
                with self.subTest(f"{self.rust_tokenizer_class.__name__} ({pretrained_name})"):
                    tokenizer_r = self.rust_tokenizer_class.from_pretrained(pretrained_name, **kwargs)

                    tmpdirname2 = tempfile.mkdtemp()

                    tokenizer_r_files = tokenizer_r.save_pretrained(tmpdirname2)

                    # Checks it save with the tokenizer.json file
                    self.assertTrue(any("tokenizer.json" in f for f in tokenizer_r_files))

                    # Checks everything can be re-loaded with the same instance from local directory
                    _ = tokenizer_r.from_pretrained(tmpdirname2)

                    shutil.rmtree(tmpdirname2)

                    # Save tokenizer rust, legacy_format=True
                    tmpdirname2 = tempfile.mkdtemp()

                    # Should raise an error as legacy format isn't defined
                    self.assertRaises(ValueError, tokenizer_r.save_pretrained, tmpdirname2, legacy_format=True)

                    shutil.rmtree(tmpdirname2)

                    # Save and reload tokenizer from local files, legacy_format=False
                    tmpdirname2 = tempfile.mkdtemp()

                    tokenizer_r_files = tokenizer_r.save_pretrained(tmpdirname2, legacy_format=False)

                    # Checks it saved the tokenizer.json file
                    self.assertTrue(any("tokenizer.json" in f for f in tokenizer_r_files))

                    # Checks everything can be re-loaded with the class from local directory
                    tokenizer_rp = self.rust_tokenizer_class.from_pretrained(tmpdirname2)

                    # Check special tokens are set accordingly in both version
                    for key in tokenizer_r.special_tokens_map:
                        self.assertTrue(hasattr(tokenizer_rp, key))

                    shutil.rmtree(tmpdirname2)

            else:
                with self.subTest(f"{self.tokenizer_class.__name__} ({pretrained_name})"):
                    tokenizer_p = self.tokenizer_class.from_pretrained(pretrained_name, **kwargs)

                    tmpdirname2 = tempfile.mkdtemp()

                    _ = tokenizer_p.save_pretrained(tmpdirname2)

                    # Checks everything can be re-loaded with the same instance from local directory
                    _ = tokenizer_p.from_pretrained(tmpdirname2)

                    shutil.rmtree(tmpdirname2)

                    # Save and reload tokenizer from local files
                    tmpdirname2 = tempfile.mkdtemp()

                    _ = tokenizer_p.save_pretrained(tmpdirname2)

                    # Checks everything can be re-loaded with the class from local directory
                    tokenizer_pp = self.tokenizer_class.from_pretrained(tmpdirname2)

                    # Check special tokens are set accordingly in both version
                    for key in tokenizer_p.special_tokens_map:
                        self.assertTrue(hasattr(tokenizer_pp, key))

    def test_embeded_special_tokens(self):
        if not self.test_rust_tokenizer or not self.test_slow_tokenizer:
            # as we don't have a slow and a fast version, we can't compare the outputs between slow and fast versions
            return

        for pretrained_name, kwargs in self.tokenizers_list:
            with self.subTest(
                f"{self.tokenizer_class.__name__} and {self.rust_tokenizer_class.__name__} ({pretrained_name})"
            ):
                tokenizer_r = self.rust_tokenizer_class.from_pretrained(pretrained_name, **kwargs)
                tokenizer_p = self.tokenizer_class.from_pretrained(pretrained_name, **kwargs)
                sentence = "A, <mask> AllenNLP sentence."
                tokens_r = tokenizer_r.encode_plus(
                    sentence,
                    add_special_tokens=True,
                )
                tokens_p = tokenizer_p.encode_plus(
                    sentence,
                    add_special_tokens=True,
                )

                for key in tokens_p.keys():
                    self.assertEqual(tokens_r[key], tokens_p[key])

                if "token_type_ids" in tokens_r:
                    self.assertEqual(sum(tokens_r["token_type_ids"]), sum(tokens_p["token_type_ids"]))

                tokens_r = tokenizer_r.convert_ids_to_tokens(tokens_r["input_ids"])
                tokens_p = tokenizer_p.convert_ids_to_tokens(tokens_p["input_ids"])
                self.assertSequenceEqual(tokens_r, tokens_p)

    def test_compare_add_special_tokens(self):
        if not self.test_rust_tokenizer:
            return

        for pretrained_name, kwargs in self.tokenizers_list:
            with self.subTest(f"{self.rust_tokenizer_class.__name__} ({pretrained_name})"):
                tokenizer_r = self.rust_tokenizer_class.from_pretrained(pretrained_name, **kwargs)

                simple_num_special_tokens_to_add = tokenizer_r.num_special_tokens_to_add(pair=False)
                # pair_num_special_tokens_to_add = tokenizer_r.num_special_tokens_to_add(pair=True)

                for text in ["", " "]:
                    # tokenize()
                    no_special_tokens = tokenizer_r.tokenize(text, add_special_tokens=False)
                    with_special_tokens = tokenizer_r.tokenize(text, add_special_tokens=True)
                    self.assertEqual(
                        len(no_special_tokens), len(with_special_tokens) - simple_num_special_tokens_to_add
                    )

                    # encode()
                    no_special_tokens = tokenizer_r.encode(text, add_special_tokens=False)
                    with_special_tokens = tokenizer_r.encode(text, add_special_tokens=True)
                    self.assertEqual(
                        len(no_special_tokens), len(with_special_tokens) - simple_num_special_tokens_to_add
                    )

                    # encode_plus()
                    no_special_tokens = tokenizer_r.encode_plus(text, add_special_tokens=False)
                    with_special_tokens = tokenizer_r.encode_plus(text, add_special_tokens=True)
                    for key in no_special_tokens.keys():
                        self.assertEqual(
                            len(no_special_tokens[key]),
                            len(with_special_tokens[key]) - simple_num_special_tokens_to_add,
                        )

                    # # batch_encode_plus
                    no_special_tokens = tokenizer_r.batch_encode_plus([text, text], add_special_tokens=False)
                    with_special_tokens = tokenizer_r.batch_encode_plus([text, text], add_special_tokens=True)
                    for key in no_special_tokens.keys():
                        for i_no, i_with in zip(no_special_tokens[key], with_special_tokens[key]):
                            self.assertEqual(len(i_no), len(i_with) - simple_num_special_tokens_to_add)

    def test_compare_prepare_for_model(self):
        if not self.test_rust_tokenizer or not self.test_slow_tokenizer:
            # as we don't have a slow and a fast version, we can't compare the outputs between slow and fast versions
            return

        for pretrained_name, kwargs in self.tokenizers_list:
            with self.subTest(
                f"{self.tokenizer_class.__name__} and {self.rust_tokenizer_class.__name__} ({pretrained_name})"
            ):
                tokenizer_r = self.rust_tokenizer_class.from_pretrained(pretrained_name, **kwargs)
                tokenizer_p = self.tokenizer_class.from_pretrained(pretrained_name, **kwargs)
                string_sequence = "Asserting that both tokenizers are equal"
                python_output = tokenizer_p.prepare_for_model(
                    tokenizer_p.encode(string_sequence, add_special_tokens=False)
                )
                rust_output = tokenizer_r.prepare_for_model(
                    tokenizer_r.encode(string_sequence, add_special_tokens=False)
                )
                for key in python_output:
                    self.assertEqual(python_output[key], rust_output[key])

    def test_special_tokens_initialization(self):
        for pretrained_name, kwargs in self.tokenizers_list:
            added_tokens = [AddedToken("<special>", lstrip=True)]
            if self.test_slow_tokenizer and self.test_rust_tokenizer:
                with self.subTest(
                    f"{self.tokenizer_class.__name__} and {self.rust_tokenizer_class.__name__} ({pretrained_name})"
                ):
                    tokenizer_r = self.rust_tokenizer_class.from_pretrained(
                        pretrained_name, additional_special_tokens=added_tokens, **kwargs
                    )
                    tokenizer_cr = self.rust_tokenizer_class.from_pretrained(
                        pretrained_name, additional_special_tokens=added_tokens, **kwargs, from_slow=True
                    )
                    tokenizer_p = self.tokenizer_class.from_pretrained(
                        pretrained_name, additional_special_tokens=added_tokens, **kwargs
                    )

                    p_output = tokenizer_p.encode("Hey this is a <special> token")
                    r_output = tokenizer_r.encode("Hey this is a <special> token")
                    cr_output = tokenizer_cr.encode("Hey this is a <special> token")

                    special_token_id = tokenizer_r.encode("<special>", add_special_tokens=False)[0]

                    self.assertEqual(p_output, r_output)
                    self.assertEqual(cr_output, r_output)
                    self.assertTrue(special_token_id in p_output)
                    self.assertTrue(special_token_id in r_output)
                    self.assertTrue(special_token_id in cr_output)

            elif self.test_rust_tokenizer:
                with self.subTest(f"{self.rust_tokenizer_class.__name__} ({pretrained_name})"):
                    tokenizer_r = self.rust_tokenizer_class.from_pretrained(
                        pretrained_name, additional_special_tokens=added_tokens, **kwargs
                    )
                    r_output = tokenizer_r.encode("Hey this is a <special> token")

                    special_token_id = tokenizer_r.encode("<special>", add_special_tokens=False)[0]

                    self.assertTrue(special_token_id in r_output)

            else:
                with self.subTest(f"{self.tokenizer_class.__name__} ({pretrained_name})"):
                    tokenizer_p = self.tokenizer_class.from_pretrained(
                        pretrained_name, additional_special_tokens=added_tokens, **kwargs
                    )

                    p_output = tokenizer_p.encode("Hey this is a <special> token")

                    special_token_id = tokenizer_p.encode("<special>", add_special_tokens=False)[0]

                    self.assertTrue(special_token_id in p_output)

    def test_training_new_tokenizer(self):
        # This feature only exists for fast tokenizers
        if not self.test_rust_tokenizer:
            return

        tokenizer = self.get_rust_tokenizer()
        new_tokenizer = tokenizer.train_new_from_iterator(SMALL_TRAINING_CORPUS, 100)

        # Test we can use the new tokenizer with something not seen during training
        inputs = new_tokenizer(["This is the first sentence", "This sentence is different 🤗."])
        self.assertEqual(len(inputs["input_ids"]), 2)
        decoded_input = new_tokenizer.decode(inputs["input_ids"][0], skip_special_tokens=True)
        expected_result = "This is the first sentence"

        if tokenizer.backend_tokenizer.normalizer is not None:
            expected_result = tokenizer.backend_tokenizer.normalizer.normalize_str(expected_result)
        self.assertEqual(expected_result, decoded_input)

        # We check that the parameters of the tokenizer remained the same
        # Check we have the same number of added_tokens for both pair and non-pair inputs.
        self.assertEqual(tokenizer.num_special_tokens_to_add(False), new_tokenizer.num_special_tokens_to_add(False))
        self.assertEqual(tokenizer.num_special_tokens_to_add(True), new_tokenizer.num_special_tokens_to_add(True))

        # Check we have the correct max_length for both pair and non-pair inputs.
        self.assertEqual(tokenizer.max_len_single_sentence, new_tokenizer.max_len_single_sentence)
        self.assertEqual(tokenizer.max_len_sentences_pair, new_tokenizer.max_len_sentences_pair)

        # Assert the set of special tokens match as we didn't ask to change them
        self.assertSequenceEqual(
            tokenizer.all_special_tokens_extended,
            new_tokenizer.all_special_tokens_extended,
        )

        self.assertDictEqual(tokenizer.special_tokens_map, new_tokenizer.special_tokens_map)

    def test_training_new_tokenizer_with_special_tokens_change(self):
        # This feature only exists for fast tokenizers
        if not self.test_rust_tokenizer:
            return

        tokenizer = self.get_rust_tokenizer()
        # Test with a special tokens map
        class_signature = inspect.signature(tokenizer.__class__)
        if "cls_token" in class_signature.parameters:
            new_tokenizer = tokenizer.train_new_from_iterator(
                SMALL_TRAINING_CORPUS, 100, special_tokens_map={tokenizer.cls_token: "<cls>"}
            )
            cls_id = new_tokenizer.get_vocab()["<cls>"]
            self.assertEqual(new_tokenizer.cls_token, "<cls>")
            self.assertEqual(new_tokenizer.cls_token_id, cls_id)

        # Create a new mapping from the special tokens defined in the original tokenizer
        special_tokens_list = SpecialTokensMixin.SPECIAL_TOKENS_ATTRIBUTES.copy()
        special_tokens_list.remove("additional_special_tokens")
        special_tokens_map = {}
        for token in special_tokens_list:
            # Get the private one to avoid unnecessary warnings.
            if getattr(tokenizer, f"_{token}") is not None:
                special_token = getattr(tokenizer, token)
                special_tokens_map[special_token] = f"{special_token}a"

        # Train new tokenizer
        new_tokenizer = tokenizer.train_new_from_iterator(
            SMALL_TRAINING_CORPUS, 100, special_tokens_map=special_tokens_map
        )

        # Check the changes
        for token in special_tokens_list:
            # Get the private one to avoid unnecessary warnings.
            if getattr(tokenizer, f"_{token}") is None:
                continue
            special_token = getattr(tokenizer, token)
            if special_token in special_tokens_map:
                new_special_token = getattr(new_tokenizer, token)
                self.assertEqual(special_tokens_map[special_token], new_special_token)

                new_id = new_tokenizer.get_vocab()[new_special_token]
                self.assertEqual(getattr(new_tokenizer, f"{token}_id"), new_id)

        # Check if the AddedToken / string format has been kept
        for special_token in tokenizer.all_special_tokens_extended:
            if isinstance(special_token, AddedToken) and special_token.content not in special_tokens_map:
                # The special token must appear identically in the list of the new tokenizer.
                self.assertTrue(
                    special_token in new_tokenizer.all_special_tokens_extended,
                    f"'{special_token}' should be in {new_tokenizer.all_special_tokens_extended}",
                )
            elif isinstance(special_token, AddedToken):
                # The special token must appear in the list of the new tokenizer as an object of type AddedToken with
                # the same parameters as the old AddedToken except the content that the user has requested to change.
                special_token_str = special_token.content
                new_special_token_str = special_tokens_map[special_token_str]

                find = False
                for candidate in new_tokenizer.all_special_tokens_extended:
                    if (
                        isinstance(candidate, AddedToken)
                        and candidate.content == new_special_token_str
                        and candidate.lstrip == special_token.lstrip
                        and candidate.rstrip == special_token.rstrip
                        and candidate.normalized == special_token.normalized
                        and candidate.single_word == special_token.single_word
                    ):
                        find = True
                        break
                self.assertTrue(
                    find,
                    (
                        f"'{new_special_token_str}' doesn't appear in the list "
                        f"'{new_tokenizer.all_special_tokens_extended}' as an AddedToken with the same parameters as "
                        f"'{special_token}' in the list {tokenizer.all_special_tokens_extended}"
                    ),
                )
            elif special_token not in special_tokens_map:
                # The special token must appear identically in the list of the new tokenizer.
                self.assertTrue(
                    special_token in new_tokenizer.all_special_tokens_extended,
                    f"'{special_token}' should be in {new_tokenizer.all_special_tokens_extended}",
                )

            else:
                # The special token must appear in the list of the new tokenizer as an object of type string.
                self.assertTrue(special_tokens_map[special_token] in new_tokenizer.all_special_tokens_extended)

        # Test we can use the new tokenizer with something not seen during training
        inputs = new_tokenizer(["This is the first sentence", "This sentence is different 🤗."])
        self.assertEqual(len(inputs["input_ids"]), 2)
        decoded_input = new_tokenizer.decode(inputs["input_ids"][0], skip_special_tokens=True)
        expected_result = "This is the first sentence"

        if tokenizer.backend_tokenizer.normalizer is not None:
            expected_result = tokenizer.backend_tokenizer.normalizer.normalize_str(expected_result)
        self.assertEqual(expected_result, decoded_input)

    def test_tokenizer_mismatch_warning(self):
        for tokenizer, pretrained_name, kwargs in self.tokenizers_list:
            with self.subTest(f"{tokenizer.__class__.__name__} ({pretrained_name})"):
                with self.assertLogs("transformers", level="WARNING") as cm:
                    try:
                        if self.tokenizer_class == BertTokenizer:
                            AlbertTokenizer.from_pretrained(pretrained_name)
                        else:
                            BertTokenizer.from_pretrained(pretrained_name)
                    except (TypeError, AttributeError):
                        # Some tokenizers cannot be loaded into the target tokenizer at all and errors are returned,
                        # here we just check that the warning has been logged before the error is raised
                        pass
                    finally:
                        self.assertTrue(
                            cm.records[0].message.startswith(
                                "The tokenizer class you load from this checkpoint is not the same type as the class this function is called from."
                            )
                        )
                    try:
                        if self.rust_tokenizer_class == BertTokenizerFast:
                            AlbertTokenizerFast.from_pretrained(pretrained_name)
                        else:
                            BertTokenizerFast.from_pretrained(pretrained_name)
                    except (TypeError, AttributeError):
                        # Some tokenizers cannot be loaded into the target tokenizer at all and errors are returned,
                        # here we just check that the warning has been logged before the error is raised
                        pass
                    finally:
                        self.assertTrue(
                            cm.records[0].message.startswith(
                                "The tokenizer class you load from this checkpoint is not the same type as the class this function is called from."
                            )
                        )


@is_staging_test
class TokenizerPushToHubTester(unittest.TestCase):
    vocab_tokens = ["[UNK]", "[CLS]", "[SEP]", "[PAD]", "[MASK]", "bla", "blou"]

    @classmethod
    def setUpClass(cls):
        cls._api = HfApi(endpoint=ENDPOINT_STAGING)
        cls._token = cls._api.login(username=USER, password=PASS)

    @classmethod
    def tearDownClass(cls):
        try:
            cls._api.delete_repo(token=cls._token, name="test-tokenizer")
        except HTTPError:
            pass

        try:
            cls._api.delete_repo(token=cls._token, name="test-tokenizer-org", organization="valid_org")
        except HTTPError:
            pass

    def test_push_to_hub(self):
        with tempfile.TemporaryDirectory() as tmp_dir:
            vocab_file = os.path.join(tmp_dir, "vocab.txt")
            with open(vocab_file, "w", encoding="utf-8") as vocab_writer:
                vocab_writer.write("".join([x + "\n" for x in self.vocab_tokens]))
            tokenizer = BertTokenizer(vocab_file)
            tokenizer.save_pretrained(
                os.path.join(tmp_dir, "test-tokenizer"), push_to_hub=True, use_auth_token=self._token
            )

            new_tokenizer = BertTokenizer.from_pretrained(f"{USER}/test-tokenizer")
            self.assertDictEqual(new_tokenizer.vocab, tokenizer.vocab)

    def test_push_to_hub_in_organization(self):
        with tempfile.TemporaryDirectory() as tmp_dir:
            vocab_file = os.path.join(tmp_dir, "vocab.txt")
            with open(vocab_file, "w", encoding="utf-8") as vocab_writer:
                vocab_writer.write("".join([x + "\n" for x in self.vocab_tokens]))
            tokenizer = BertTokenizer(vocab_file)
            tokenizer.save_pretrained(
                os.path.join(tmp_dir, "test-tokenizer-org"),
                push_to_hub=True,
                use_auth_token=self._token,
                organization="valid_org",
            )

            new_tokenizer = BertTokenizer.from_pretrained("valid_org/test-tokenizer-org")
            self.assertDictEqual(new_tokenizer.vocab, tokenizer.vocab)<|MERGE_RESOLUTION|>--- conflicted
+++ resolved
@@ -2504,6 +2504,10 @@
             self.assertEqual(
                 tokenizer.add_special_tokens({"additional_special_tokens": ["<testtoken3>", "<testtoken4>"]}), 2
             )
+            self.assertIn("<testtoken3>", tokenizer_r.special_tokens_map["additional_special_tokens"])
+            self.assertIsInstance(tokenizer_r.special_tokens_map["additional_special_tokens"], list)
+            self.assertGreaterEqual(len(tokenizer_r.special_tokens_map["additional_special_tokens"]), 2)
+
             self.assertEqual(len(tokenizer), vocab_size + 8)
 
         for pretrained_name, kwargs in self.tokenizers_list:
@@ -2511,26 +2515,9 @@
                 with self.subTest(f"{self.rust_tokenizer_class.__name__} ({pretrained_name})"):
                     subtest(self.rust_tokenizer_class, pretrained_name, kwargs)
 
-<<<<<<< HEAD
             if self.test_slow_tokenizer:
                 with self.subTest(f"{self.tokenizer_class.__name__} ({pretrained_name})"):
                     subtest(self.tokenizer_class, pretrained_name, kwargs)
-=======
-                self.assertEqual(tokenizer_r.add_special_tokens({}), 0)
-                self.assertEqual(tokenizer_r.add_special_tokens({"bos_token": "[BOS]", "eos_token": "[EOS]"}), 2)
-                self.assertRaises(
-                    AssertionError, tokenizer_r.add_special_tokens, {"additional_special_tokens": "<testtoken1>"}
-                )
-                self.assertEqual(tokenizer_r.add_special_tokens({"additional_special_tokens": ["<testtoken2>"]}), 1)
-                self.assertEqual(
-                    tokenizer_r.add_special_tokens({"additional_special_tokens": ["<testtoken3>", "<testtoken4>"]}), 2
-                )
-                self.assertIn("<testtoken3>", tokenizer_r.special_tokens_map["additional_special_tokens"])
-                self.assertIsInstance(tokenizer_r.special_tokens_map["additional_special_tokens"], list)
-                self.assertGreaterEqual(len(tokenizer_r.special_tokens_map["additional_special_tokens"]), 2)
-
-                self.assertEqual(len(tokenizer_r), vocab_size + 8)
->>>>>>> 14e9d295
 
     def test_offsets_mapping(self):
         if not self.test_rust_tokenizer:

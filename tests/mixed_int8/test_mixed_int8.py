--- conflicted
+++ resolved
@@ -93,13 +93,9 @@
         super().setUp()
 
         # Models and tokenizer
-<<<<<<< HEAD
-        self.model_fp16 = AutoModelForCausalLM.from_pretrained(self.model_name, torch_dtype=torch.float16, device_map="auto")
-=======
         self.model_fp16 = AutoModelForCausalLM.from_pretrained(
             self.model_name, torch_dtype=torch.float16, device_map="auto"
         )
->>>>>>> 13e03e61
         self.model_8bit = AutoModelForCausalLM.from_pretrained(self.model_name, load_in_8bit=True, device_map="auto")
 
     def tearDown(self):

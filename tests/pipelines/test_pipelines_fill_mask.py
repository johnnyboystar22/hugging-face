--- conflicted
+++ resolved
@@ -23,13 +23,9 @@
 )
 from transformers.pipelines import PipelineException
 from transformers.testing_utils import (
-<<<<<<< HEAD
+    is_pipeline_test,
     nested_simplify,
     require_flax,
-=======
-    is_pipeline_test,
-    nested_simplify,
->>>>>>> 50a8ed3e
     require_tf,
     require_torch,
     require_torch_gpu,

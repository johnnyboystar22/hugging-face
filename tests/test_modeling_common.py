--- conflicted
+++ resolved
@@ -27,12 +27,11 @@
 from typing import Dict, List, Tuple
 
 import numpy as np
-<<<<<<< HEAD
+
 import pytest
 from huggingface_hub import HfFolder, delete_repo
 from huggingface_hub.file_download import http_get
-=======
->>>>>>> 4124a09f
+
 from pytest import mark
 
 import transformers

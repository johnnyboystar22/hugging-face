# Copyright 2020 The HuggingFace Team. All rights reserved.
#
# Licensed under the Apache License, Version 2.0 (the "License");
# you may not use this file except in compliance with the License.
# You may obtain a copy of the License at
#
#     http://www.apache.org/licenses/LICENSE-2.0
#
# Unless required by applicable law or agreed to in writing, software
# distributed under the License is distributed on an "AS IS" BASIS,
# WITHOUT WARRANTIES OR CONDITIONS OF ANY KIND, either express or implied.
# See the License for the specific language governing permissions and
# limitations under the License.

import copy
import inspect
import random
import tempfile
from typing import List, Tuple

import numpy as np

import transformers
from transformers import is_flax_available, is_torch_available
from transformers.testing_utils import is_pt_flax_cross_test, require_flax


if is_flax_available():
    import os

    import jax
    import jax.numpy as jnp
    import jaxlib.xla_extension as jax_xla
    from transformers.modeling_flax_pytorch_utils import (
        convert_pytorch_state_dict_to_flax,
        load_flax_weights_in_pytorch_model,
    )

    os.environ["XLA_PYTHON_CLIENT_MEM_FRACTION"] = "0.12"  # assumed parallelism: 8

if is_torch_available():
    import torch


def ids_tensor(shape, vocab_size, rng=None):
    """Creates a random int32 tensor of the shape within the vocab size."""
    if rng is None:
        rng = random.Random()

    total_dims = 1
    for dim in shape:
        total_dims *= dim

    values = []
    for _ in range(total_dims):
        values.append(rng.randint(0, vocab_size - 1))

    output = np.array(values, dtype=jnp.int32).reshape(shape)

    return output


def random_attention_mask(shape, rng=None):
    attn_mask = ids_tensor(shape, vocab_size=2, rng=rng)
    # make sure that at least one token is attended to for each batch
    attn_mask[:, -1] = 1
    return attn_mask


@require_flax
class FlaxModelTesterMixin:
    model_tester = None
    all_model_classes = ()

    def _prepare_for_class(self, inputs_dict, model_class):
        inputs_dict = copy.deepcopy(inputs_dict)

        # hack for now until we have AutoModel classes
        if "ForMultipleChoice" in model_class.__name__:
            inputs_dict = {
                k: jnp.broadcast_to(v[:, None], (v.shape[0], self.model_tester.num_choices, v.shape[-1]))
                for k, v in inputs_dict.items()
                if isinstance(v, (jax_xla.DeviceArray, np.ndarray))
            }

        return inputs_dict

    def assert_almost_equals(self, a: np.ndarray, b: np.ndarray, tol: float):
        diff = np.abs((a - b)).max()
        self.assertLessEqual(diff, tol, f"Difference between torch and flax is {diff} (>= {tol}).")

    def test_model_outputs_equivalence(self):
        config, inputs_dict = self.model_tester.prepare_config_and_inputs_for_common()

        def set_nan_tensor_to_zero(t):
            t[t != t] = 0
            return t

        def check_equivalence(model, tuple_inputs, dict_inputs, additional_kwargs={}):
            tuple_output = model(**tuple_inputs, return_dict=False, **additional_kwargs)
            dict_output = model(**dict_inputs, return_dict=True, **additional_kwargs).to_tuple()

            def recursive_check(tuple_object, dict_object):
                if isinstance(tuple_object, (List, Tuple)):
                    for tuple_iterable_value, dict_iterable_value in zip(tuple_object, dict_object):
                        recursive_check(tuple_iterable_value, dict_iterable_value)
                elif tuple_object is None:
                    return
                else:
                    self.assert_almost_equals(
                        set_nan_tensor_to_zero(tuple_object), set_nan_tensor_to_zero(dict_object), 1e-5
                    )

                recursive_check(tuple_output, dict_output)

        for model_class in self.all_model_classes:
            model = model_class(config)

            tuple_inputs = self._prepare_for_class(inputs_dict, model_class)
            dict_inputs = self._prepare_for_class(inputs_dict, model_class)
            check_equivalence(model, tuple_inputs, dict_inputs)

            tuple_inputs = self._prepare_for_class(inputs_dict, model_class)
            dict_inputs = self._prepare_for_class(inputs_dict, model_class)
            check_equivalence(model, tuple_inputs, dict_inputs, {"output_hidden_states": True})

    @is_pt_flax_cross_test
    def test_equivalence_pt_to_flax(self):
        config, inputs_dict = self.model_tester.prepare_config_and_inputs_for_common()

        for model_class in self.all_model_classes:
            with self.subTest(model_class.__name__):
                # prepare inputs
                prepared_inputs_dict = self._prepare_for_class(inputs_dict, model_class)
                pt_inputs = {k: torch.tensor(v.tolist()) for k, v in prepared_inputs_dict.items()}

                # load corresponding PyTorch class
                pt_model_class_name = model_class.__name__[4:]  # Skip the "Flax" at the beginning
                pt_model_class = getattr(transformers, pt_model_class_name)

                pt_model = pt_model_class(config).eval()
                fx_model = model_class(config, dtype=jnp.float32)

                fx_state = convert_pytorch_state_dict_to_flax(pt_model.state_dict(), fx_model)
                fx_model.params = fx_state

                with torch.no_grad():
                    pt_outputs = pt_model(**pt_inputs).to_tuple()

                fx_outputs = fx_model(**prepared_inputs_dict).to_tuple()
                self.assertEqual(len(fx_outputs), len(pt_outputs), "Output lengths differ between Flax and PyTorch")
                for fx_output, pt_output in zip(fx_outputs, pt_outputs):
<<<<<<< HEAD
                    self.assert_almost_equals(fx_output, pt_output.numpy(), 5e-3)
=======
                    self.assert_almost_equals(fx_output, pt_output.numpy(), 4e-2)
>>>>>>> 226e74b6

                with tempfile.TemporaryDirectory() as tmpdirname:
                    pt_model.save_pretrained(tmpdirname)
                    fx_model_loaded = model_class.from_pretrained(tmpdirname, from_pt=True)

                fx_outputs_loaded = fx_model_loaded(**prepared_inputs_dict).to_tuple()
                self.assertEqual(
                    len(fx_outputs_loaded), len(pt_outputs), "Output lengths differ between Flax and PyTorch"
                )
                for fx_output_loaded, pt_output in zip(fx_outputs_loaded, pt_outputs):
<<<<<<< HEAD
                    self.assert_almost_equals(fx_output_loaded, pt_output.numpy(), 5e-3)
=======
                    self.assert_almost_equals(fx_output_loaded, pt_output.numpy(), 4e-2)
>>>>>>> 226e74b6

    @is_pt_flax_cross_test
    def test_equivalence_flax_to_pt(self):
        config, inputs_dict = self.model_tester.prepare_config_and_inputs_for_common()

        for model_class in self.all_model_classes:
            with self.subTest(model_class.__name__):
                # prepare inputs
                prepared_inputs_dict = self._prepare_for_class(inputs_dict, model_class)
                pt_inputs = {k: torch.tensor(v.tolist()) for k, v in prepared_inputs_dict.items()}

                # load corresponding PyTorch class
                pt_model_class_name = model_class.__name__[4:]  # Skip the "Flax" at the beginning
                pt_model_class = getattr(transformers, pt_model_class_name)

                pt_model = pt_model_class(config).eval()
                fx_model = model_class(config, dtype=jnp.float32)

                pt_model = load_flax_weights_in_pytorch_model(pt_model, fx_model.params)

                # make sure weights are tied in PyTorch
                pt_model.tie_weights()

                with torch.no_grad():
                    pt_outputs = pt_model(**pt_inputs).to_tuple()

                fx_outputs = fx_model(**prepared_inputs_dict).to_tuple()
                self.assertEqual(len(fx_outputs), len(pt_outputs), "Output lengths differ between Flax and PyTorch")
                for fx_output, pt_output in zip(fx_outputs, pt_outputs):
                    self.assert_almost_equals(fx_output, pt_output.numpy(), 4e-2)

                with tempfile.TemporaryDirectory() as tmpdirname:
                    fx_model.save_pretrained(tmpdirname)
                    pt_model_loaded = pt_model_class.from_pretrained(tmpdirname, from_flax=True)

                with torch.no_grad():
                    pt_outputs_loaded = pt_model_loaded(**pt_inputs).to_tuple()

                self.assertEqual(
                    len(fx_outputs), len(pt_outputs_loaded), "Output lengths differ between Flax and PyTorch"
                )
                for fx_output, pt_output in zip(fx_outputs, pt_outputs_loaded):
                    self.assert_almost_equals(fx_output, pt_output.numpy(), 4e-2)

    def test_from_pretrained_save_pretrained(self):
        config, inputs_dict = self.model_tester.prepare_config_and_inputs_for_common()

        for model_class in self.all_model_classes:
            if model_class.__name__ != "FlaxBertModel":
                continue

            with self.subTest(model_class.__name__):
                model = model_class(config)

                prepared_inputs_dict = self._prepare_for_class(inputs_dict, model_class)
                outputs = model(**prepared_inputs_dict).to_tuple()

                # verify that normal save_pretrained works as expected
                with tempfile.TemporaryDirectory() as tmpdirname:
                    model.save_pretrained(tmpdirname)
                    model_loaded = model_class.from_pretrained(tmpdirname)

                outputs_loaded = model_loaded(**prepared_inputs_dict).to_tuple()
                for output_loaded, output in zip(outputs_loaded, outputs):
                    self.assert_almost_equals(output_loaded, output, 1e-3)

                # verify that save_pretrained for distributed training
                # with `params=params` works as expected
                with tempfile.TemporaryDirectory() as tmpdirname:
                    model.save_pretrained(tmpdirname, params=model.params)
                    model_loaded = model_class.from_pretrained(tmpdirname)

                outputs_loaded = model_loaded(**prepared_inputs_dict).to_tuple()
                for output_loaded, output in zip(outputs_loaded, outputs):
                    self.assert_almost_equals(output_loaded, output, 1e-3)

    def test_jit_compilation(self):
        config, inputs_dict = self.model_tester.prepare_config_and_inputs_for_common()

        for model_class in self.all_model_classes:
            with self.subTest(model_class.__name__):
                prepared_inputs_dict = self._prepare_for_class(inputs_dict, model_class)
                model = model_class(config)

                @jax.jit
                def model_jitted(input_ids, attention_mask=None, token_type_ids=None):
                    return model(
                        input_ids=input_ids,
                        attention_mask=attention_mask,
                        token_type_ids=token_type_ids,
                    ).to_tuple()

                with self.subTest("JIT Enabled"):
                    jitted_outputs = model_jitted(**prepared_inputs_dict)

                with self.subTest("JIT Disabled"):
                    with jax.disable_jit():
                        outputs = model_jitted(**prepared_inputs_dict)

                self.assertEqual(len(outputs), len(jitted_outputs))
                for jitted_output, output in zip(jitted_outputs, outputs):
                    self.assertEqual(jitted_output.shape, output.shape)

                @jax.jit
                def model_jitted_return_dict(input_ids, attention_mask=None, token_type_ids=None):
                    return model(
                        input_ids=input_ids,
                        attention_mask=attention_mask,
                        token_type_ids=token_type_ids,
                    )

                # jitted function cannot return OrderedDict
                with self.assertRaises(TypeError):
                    model_jitted_return_dict(**prepared_inputs_dict)

    def test_forward_signature(self):
        config, _ = self.model_tester.prepare_config_and_inputs_for_common()

        for model_class in self.all_model_classes:
            model = model_class(config)
            signature = inspect.signature(model.__call__)
            # signature.parameters is an OrderedDict => so arg_names order is deterministic
            arg_names = [*signature.parameters.keys()]

            expected_arg_names = ["input_ids", "attention_mask"]
            self.assertListEqual(arg_names[:2], expected_arg_names)

    def test_naming_convention(self):
        for model_class in self.all_model_classes:
            model_class_name = model_class.__name__
            module_class_name = (
                model_class_name[:-5] + "Module" if model_class_name[-5:] == "Model" else model_class_name + "Module"
            )
            bert_modeling_flax_module = __import__(model_class.__module__, fromlist=[module_class_name])
            module_cls = getattr(bert_modeling_flax_module, module_class_name)

            self.assertIsNotNone(module_cls)

    def test_hidden_states_output(self):
        def check_hidden_states_output(inputs_dict, config, model_class):
            model = model_class(config)

            outputs = model(**self._prepare_for_class(inputs_dict, model_class))
            hidden_states = outputs.hidden_states

            self.assertEqual(len(hidden_states), self.model_tester.num_hidden_layers + 1)
            seq_length = self.model_tester.seq_length

            self.assertListEqual(
                list(hidden_states[0].shape[-2:]),
                [seq_length, self.model_tester.hidden_size],
            )

        config, inputs_dict = self.model_tester.prepare_config_and_inputs_for_common()

        for model_class in self.all_model_classes:
            inputs_dict["output_hidden_states"] = True
            check_hidden_states_output(inputs_dict, config, model_class)

            # check that output_hidden_states also work using config
            del inputs_dict["output_hidden_states"]
            config.output_hidden_states = True

            check_hidden_states_output(inputs_dict, config, model_class)<|MERGE_RESOLUTION|>--- conflicted
+++ resolved
@@ -150,11 +150,7 @@
                 fx_outputs = fx_model(**prepared_inputs_dict).to_tuple()
                 self.assertEqual(len(fx_outputs), len(pt_outputs), "Output lengths differ between Flax and PyTorch")
                 for fx_output, pt_output in zip(fx_outputs, pt_outputs):
-<<<<<<< HEAD
-                    self.assert_almost_equals(fx_output, pt_output.numpy(), 5e-3)
-=======
                     self.assert_almost_equals(fx_output, pt_output.numpy(), 4e-2)
->>>>>>> 226e74b6
 
                 with tempfile.TemporaryDirectory() as tmpdirname:
                     pt_model.save_pretrained(tmpdirname)
@@ -165,11 +161,7 @@
                     len(fx_outputs_loaded), len(pt_outputs), "Output lengths differ between Flax and PyTorch"
                 )
                 for fx_output_loaded, pt_output in zip(fx_outputs_loaded, pt_outputs):
-<<<<<<< HEAD
-                    self.assert_almost_equals(fx_output_loaded, pt_output.numpy(), 5e-3)
-=======
                     self.assert_almost_equals(fx_output_loaded, pt_output.numpy(), 4e-2)
->>>>>>> 226e74b6
 
     @is_pt_flax_cross_test
     def test_equivalence_flax_to_pt(self):

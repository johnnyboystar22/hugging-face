# coding=utf-8
# Copyright 2024 The HuggingFace Inc. team. All rights reserved.
#
# Licensed under the Apache License, Version 2.0 (the "License");
# you may not use this file except in compliance with the License.
# You may obtain a copy of the License at
#
#     http://www.apache.org/licenses/LICENSE-2.0
#
# Unless required by applicable law or agreed to in writing, software
# distributed under the License is distributed on an "AS IS" BASIS,
# WITHOUT WARRANTIES OR CONDITIONS OF ANY KIND, either express or implied.
# See the License for the specific language governing permissions and
# limitations under the License.
"""Testing suite for the PyTorch RecurrentGemma model."""

import unittest

from transformers import AutoModelForCausalLM, AutoTokenizer, RecurrentGemmaConfig, is_torch_available, set_seed
from transformers.testing_utils import (
    require_bitsandbytes,
    require_read_token,
    require_torch,
    require_torch_gpu,
    slow,
    torch_device,
)

from ...generation.test_utils import GenerationTesterMixin
from ...test_configuration_common import ConfigTester
from ...test_modeling_common import ModelTesterMixin, ids_tensor
from ...test_pipeline_mixin import PipelineTesterMixin


if is_torch_available():
    import torch

    from transformers import RecurrentGemmaForCausalLM, RecurrentGemmaModel


class RecurrentGemmaModelTester:
    def __init__(
        self,
        parent,
        batch_size=13,
        seq_length=12,
        is_training=True,
        use_input_mask=True,
        use_token_type_ids=False,
        use_labels=True,
        num_hidden_layers=3,
        vocab_size=99,
        hidden_size=32,
        intermediate_size=3 * 32,
        num_attention_heads=2,
        lru_width=2 * 32,
        embeddings_scale_by_sqrt_dim=True,
        attention_window_size=16,
        conv1d_width=4,
        logits_soft_cap=30.0,
        rms_norm_eps=1e-6,
        use_cache=True,
        rope_theta=10000.0,
        type_vocab_size=16,
        type_sequence_label_size=2,
        num_labels=3,
        num_choices=4,
        pad_token_id=0,
        scope=None,
    ):
        self.parent = parent
        self.batch_size = batch_size
        self.seq_length = seq_length
        self.is_training = is_training
        self.use_input_mask = use_input_mask
        self.use_token_type_ids = use_token_type_ids
        self.use_labels = use_labels

        self.num_hidden_layers = num_hidden_layers
        self.vocab_size = vocab_size
        self.hidden_size = hidden_size
        self.intermediate_size = intermediate_size
        self.num_attention_heads = num_attention_heads
        self.lru_width = lru_width if lru_width is not None else hidden_size
        self.embeddings_scale_by_sqrt_dim = embeddings_scale_by_sqrt_dim
        self.attention_window_size = attention_window_size
        self.conv1d_width = conv1d_width
        self.logits_soft_cap = logits_soft_cap
        self.rms_norm_eps = rms_norm_eps
        self.use_cache = use_cache
        self.rope_theta = rope_theta

        self.type_vocab_size = type_vocab_size
        self.type_sequence_label_size = type_sequence_label_size
        self.num_labels = num_labels
        self.num_choices = num_choices
        self.pad_token_id = pad_token_id
        self.scope = scope

    # Copied from tests.models.mistral.test_modeling_mistral.MistralModelTester.prepare_config_and_inputs
    def prepare_config_and_inputs(self):
        input_ids = ids_tensor([self.batch_size, self.seq_length], self.vocab_size)

        input_mask = None
        if self.use_input_mask:
            input_mask = torch.tril(torch.ones(self.batch_size, self.seq_length)).to(torch_device)

        token_type_ids = None
        if self.use_token_type_ids:
            token_type_ids = ids_tensor([self.batch_size, self.seq_length], self.type_vocab_size)

        sequence_labels = None
        token_labels = None
        choice_labels = None
        if self.use_labels:
            sequence_labels = ids_tensor([self.batch_size], self.type_sequence_label_size)
            token_labels = ids_tensor([self.batch_size, self.seq_length], self.num_labels)
            choice_labels = ids_tensor([self.batch_size], self.num_choices)

        config = self.get_config()

        return config, input_ids, token_type_ids, input_mask, sequence_labels, token_labels, choice_labels

    def get_config(self):
        return RecurrentGemmaConfig(
            num_hidden_layers=self.num_hidden_layers,
            vocab_size=self.vocab_size,
            hidden_size=self.hidden_size,
            intermediate_size=self.intermediate_size,
            num_attention_heads=self.num_attention_heads,
            lru_width=self.lru_width,
            embeddings_scale_by_sqrt_dim=self.embeddings_scale_by_sqrt_dim,
            attention_window_size=self.attention_window_size,
            conv1d_width=self.conv1d_width,
            logits_soft_cap=self.logits_soft_cap,
            rms_norm_eps=self.rms_norm_eps,
            use_cache=self.use_cache,
            rope_theta=self.rope_theta,
            pad_token_id=self.pad_token_id,
            output_attentions=False,
        )

    # Copied from tests.models.llama.test_modeling_llama.LlamaModelTester.create_and_check_model with Llama->RecurrentGemma
    def create_and_check_model(
        self, config, input_ids, token_type_ids, input_mask, sequence_labels, token_labels, choice_labels
    ):
        model = RecurrentGemmaModel(config=config)
        model.to(torch_device)
        model.eval()
        result = model(input_ids, attention_mask=input_mask)
        result = model(input_ids)
        self.parent.assertEqual(result.last_hidden_state.shape, (self.batch_size, self.seq_length, self.hidden_size))

    # Copied from tests.models.llama.test_modeling_llama.LlamaModelTester.create_and_check_model_as_decoder with Llama->RecurrentGemma
    def create_and_check_model_as_decoder(
        self,
        config,
        input_ids,
        token_type_ids,
        input_mask,
        sequence_labels,
        token_labels,
        choice_labels,
        encoder_hidden_states,
        encoder_attention_mask,
    ):
        config.add_cross_attention = True
        model = RecurrentGemmaModel(config)
        model.to(torch_device)
        model.eval()
        result = model(
            input_ids,
            attention_mask=input_mask,
            encoder_hidden_states=encoder_hidden_states,
            encoder_attention_mask=encoder_attention_mask,
        )
        result = model(
            input_ids,
            attention_mask=input_mask,
            encoder_hidden_states=encoder_hidden_states,
        )
        result = model(input_ids, attention_mask=input_mask)
        self.parent.assertEqual(result.last_hidden_state.shape, (self.batch_size, self.seq_length, self.hidden_size))

    # Copied from tests.models.llama.test_modeling_llama.LlamaModelTester.create_and_check_for_causal_lm with Llama->RecurrentGemma
    def create_and_check_for_causal_lm(
        self,
        config,
        input_ids,
        token_type_ids,
        input_mask,
        sequence_labels,
        token_labels,
        choice_labels,
        encoder_hidden_states,
        encoder_attention_mask,
    ):
        model = RecurrentGemmaForCausalLM(config=config)
        model.to(torch_device)
        model.eval()
        result = model(input_ids, attention_mask=input_mask, labels=token_labels)
        self.parent.assertEqual(result.logits.shape, (self.batch_size, self.seq_length, self.vocab_size))

    # Copied from tests.models.llama.test_modeling_llama.LlamaModelTester.create_and_check_decoder_model_past_large_inputs with Llama->RecurrentGemma
    def create_and_check_decoder_model_past_large_inputs(
        self,
        config,
        input_ids,
        token_type_ids,
        input_mask,
        sequence_labels,
        token_labels,
        choice_labels,
        encoder_hidden_states,
        encoder_attention_mask,
    ):
        config.is_decoder = True
        config.add_cross_attention = True
        model = RecurrentGemmaForCausalLM(config=config)
        model.to(torch_device)
        model.eval()

        # first forward pass
        outputs = model(
            input_ids,
            attention_mask=input_mask,
            encoder_hidden_states=encoder_hidden_states,
            encoder_attention_mask=encoder_attention_mask,
            use_cache=True,
        )
        past_key_values = outputs.past_key_values

        # create hypothetical multiple next token and extent to next_input_ids
        next_tokens = ids_tensor((self.batch_size, 3), config.vocab_size)
        next_mask = ids_tensor((self.batch_size, 3), vocab_size=2)

        # append to next input_ids and
        next_input_ids = torch.cat([input_ids, next_tokens], dim=-1)
        next_attention_mask = torch.cat([input_mask, next_mask], dim=-1)

        output_from_no_past = model(
            next_input_ids,
            attention_mask=next_attention_mask,
            encoder_hidden_states=encoder_hidden_states,
            encoder_attention_mask=encoder_attention_mask,
            output_hidden_states=True,
        )["hidden_states"][0]
        output_from_past = model(
            next_tokens,
            attention_mask=next_attention_mask,
            encoder_hidden_states=encoder_hidden_states,
            encoder_attention_mask=encoder_attention_mask,
            past_key_values=past_key_values,
            output_hidden_states=True,
        )["hidden_states"][0]

        # select random slice
        random_slice_idx = ids_tensor((1,), output_from_past.shape[-1]).item()
        output_from_no_past_slice = output_from_no_past[:, -3:, random_slice_idx].detach()
        output_from_past_slice = output_from_past[:, :, random_slice_idx].detach()

        self.parent.assertTrue(output_from_past_slice.shape[1] == next_tokens.shape[1])

        # test that outputs are equal for slice
        self.parent.assertTrue(torch.allclose(output_from_past_slice, output_from_no_past_slice, atol=1e-3))

    # Copied from tests.models.llama.test_modeling_llama.LlamaModelTester.prepare_config_and_inputs_for_common with Llama->RecurrentGemma
    def prepare_config_and_inputs_for_common(self):
        config_and_inputs = self.prepare_config_and_inputs()
        (
            config,
            input_ids,
            token_type_ids,
            input_mask,
            sequence_labels,
            token_labels,
            choice_labels,
        ) = config_and_inputs
        inputs_dict = {"input_ids": input_ids, "attention_mask": input_mask}
        return config, inputs_dict


@require_torch
class RecurrentGemmaModelTest(ModelTesterMixin, GenerationTesterMixin, PipelineTesterMixin, unittest.TestCase):
    all_model_classes = (RecurrentGemmaForCausalLM,) if is_torch_available() else ()
    all_generative_model_classes = (RecurrentGemmaForCausalLM,) if is_torch_available() else ()
    pipeline_model_mapping = (
        {
            "feature-extraction": RecurrentGemmaModel,
            "text-generation": RecurrentGemmaForCausalLM,
        }
        if is_torch_available()
        else {}
    )
    fx_compatible = False  # FIXME let's try to support this @ArthurZucker
    test_torchscript = False  # FIXME let's try to support this @ArthurZucker
    test_missing_keys = False
    test_model_parallel = False
    test_pruning = False
    test_head_masking = False  # RecurrentGemma does not have attention heads

    # Need to remove 0.9 in `test_cpu_offload`
    # This is because we are hitting edge cases with the causal_mask buffer
    model_split_percents = [0.5, 0.6]

    # TODO (ydshieh): Check this. See https://app.circleci.com/pipelines/github/huggingface/transformers/79245/workflows/9490ef58-79c2-410d-8f51-e3495156cf9c/jobs/1012146
    def is_pipeline_test_to_skip(
        self, pipeline_test_casse_name, config_class, model_architecture, tokenizer_name, processor_name
    ):
        return True

    def setUp(self):
        # We don't output attentions
        self.has_attentions = False
        self.model_tester = RecurrentGemmaModelTester(self)
        self.config_tester = ConfigTester(self, config_class=RecurrentGemmaConfig, hidden_size=37)

    def test_config(self):
        self.config_tester.run_common_tests()

    def test_model(self):
        config_and_inputs = self.model_tester.prepare_config_and_inputs()
        self.model_tester.create_and_check_model(*config_and_inputs)

    def test_model_various_embeddings(self):
        config_and_inputs = self.model_tester.prepare_config_and_inputs()
        for type in ["absolute", "relative_key", "relative_key_query"]:
            config_and_inputs[0].position_embedding_type = type
            self.model_tester.create_and_check_model(*config_and_inputs)

    @unittest.skip(reason="Fast init from base not tested for RecurrentGemma")
    def test_save_load_fast_init_from_base(self):
        pass

<<<<<<< HEAD
    @unittest.skip("RecurrentGemma only supports sdpa")
=======
    @unittest.skip(reason="RecurrentGemma does not return pkv")
    def test_past_key_values_format(self):
        pass

    @unittest.skip(reason="RecurrentGemma only supports sdpa")
>>>>>>> d1a1bcf5
    def test_eager_matches_sdpa_generate(self):
        pass

    @unittest.skip(reason="RecurrentGemma only supports sdpa")
    def test_eager_matches_sdpa_inference(self):
        pass

<<<<<<< HEAD
    @unittest.skip("SQRBound is known to have issues with gc")
=======
    @unittest.skip(reason="RecurrentGemma does not return the cache")
    def test_contrastive_generate_low_memory(self):
        pass

    @unittest.skip(reason="RecurrentGemma does not return the cache")
    def test_contrastive_generate_dict_outputs_use_cache(self):
        pass

    @unittest.skip(reason="RecurrentGemma does not return the cache")
    def test_contrastive_generate(self):
        pass

    @unittest.skip(reason="SQRBound is known to have issues with gc")
>>>>>>> d1a1bcf5
    def test_training_gradient_checkpointing_use_reentrant_false(self):
        pass

    def _check_attentions_for_generate(self, *args, **kwargs):
        return True  # Model does not return attention

<<<<<<< HEAD
    @unittest.skip("Past key values are not returned")
    def test_model_parallelism(self):
        pass

    def _check_past_key_values_for_generate(self, *args, **kwargs):
        return True

=======
    @unittest.skip(reason="Past key values are not returned")
    def test_prompt_lookup_decoding_matches_greedy_search(self):
        pass

    @unittest.skip(reason="Past key values are not returned")
    def test_model_parallelism(self):
        pass

    @unittest.skip(reason="Past key values are not returned")
    def test_model_parallel_beam_search(self):
        pass

    def _check_past_key_values_for_generate(self, *args, **kwargs):
        return True

    @unittest.skip(reason="Rely on `past_key_values` to crop the assistant pkv. Not supported")
    def test_assisted_decoding_matches_greedy_search(self):
        pass

    @unittest.skip(reason="RecurrentGemma's output different if you pad left or right. This is expected")
    def test_left_padding_compatibility(self):
        pass

    @unittest.skip(reason="Relies on `past_key_values` returned by the model. Not supported with recurrent gemma")
    def test_assisted_decoding_sample(self):
        pass

>>>>>>> d1a1bcf5
    def _check_hidden_states_for_generate(
        self, batch_size, hidden_states, min_length, max_length, config, use_cache=False, num_beam_groups=1
    ):
        self.assertIsInstance(hidden_states, tuple)
        self.assertListEqual(
            [isinstance(iter_hidden_states, tuple) for iter_hidden_states in hidden_states],
            [True] * len(hidden_states),
        )
        self.assertEqual(len(hidden_states), (max_length - min_length) * num_beam_groups)

        for idx, iter_hidden_states in enumerate(hidden_states):
            seq_len = min_length + idx if not use_cache else 1
            expected_shape = (batch_size * num_beam_groups, seq_len, config.hidden_size)
            # check hidden size
            self.assertListEqual(
                [layer_hidden_states.shape for layer_hidden_states in iter_hidden_states],
                [expected_shape] * len(iter_hidden_states),
            )

    @unittest.skip(reason="TODO @arthurzucker not super important and failing.")
    def test_initialization(self):
        pass

    # We require non-empty prompts in recurrent gemma to detect prefill, but we have a corresponding exception
    def test_generate_without_input_ids(self):
        with self.assertRaises(ValueError):
            super().test_generate_without_input_ids()


@require_torch_gpu
@slow
class RecurrentGemmaIntegrationTest(unittest.TestCase):
    input_text = ["Hello I am doing", "Hi today"]
    model_id = "google/recurrentgemma-2b"

    @require_read_token
    def test_2b_generate(self):
        EXPECTED_TEXTS = ['Hello I am doing a project on the topic of "The impact of the internet on the society" and I am looking for some information on the topic. I am looking for some information on the impact of the internet on the society. I am looking for some information on the impact of the internet on the society. I am looking for some', 'Hi today is a very good day for you. You will be able to do all the work you want to do. You will be able to do all the work you want to do. You will be able to do all the work you want to do. You will be able to do all the work you want to do.']  # fmt: skip
        model = AutoModelForCausalLM.from_pretrained(self.model_id, low_cpu_mem_usage=True).to(torch_device)

        tokenizer = AutoTokenizer.from_pretrained(self.model_id)
        tokenizer.padding_side = "right"

        inputs = tokenizer(self.input_text, return_tensors="pt", padding=True).to(torch_device)

        output = model.generate(**inputs, max_new_tokens=64, do_sample=False)
        output_text = tokenizer.batch_decode(output, skip_special_tokens=True)

        self.assertEqual(output_text, EXPECTED_TEXTS)

        tokenizer.padding_side = "left"
        EXPECTED_TEXTS = ['Hello I am doing a project on the topic of "The impact of the internet on the society" and I am looking for some information on the topic. I am looking for some information on the impact of the internet on the society. I am looking for some information on the impact of the internet on the society. I am looking for some', 'Hi today I am going to share with you the best <strong><em>free online video editing software</em></strong>.\n\n<h2><strong>Best Free Online Video Editing Software</strong></h2>\n\n<strong>1.</strong> <strong>Wondershare Filmora</strong>\n\nWondershare Filmora is a free online video editing software that is used to edit videos.']  # fmt: skip

        inputs = tokenizer(self.input_text, return_tensors="pt", padding=True).to(torch_device)
        output = model.generate(**inputs, max_new_tokens=64, do_sample=False)
        del model
        output_text = tokenizer.batch_decode(output, skip_special_tokens=True)

        self.assertEqual(output_text, EXPECTED_TEXTS)

        model = AutoModelForCausalLM.from_pretrained(
            self.model_id, low_cpu_mem_usage=True, torch_dtype=torch.float16
        ).to(torch_device)
        output = model.generate(**inputs, max_new_tokens=64, do_sample=False)
        del model
        output_text = tokenizer.batch_decode(output, skip_special_tokens=True)
        self.assertEqual(output_text, EXPECTED_TEXTS)

    @require_read_token
    def test_2b_sample(self):
        set_seed(0)
        EXPECTED_TEXT = ['Where is Paris ?\n\nAnswer this question "yes" or "no": Could a person pass out in subzero temperatures?\n\nFor the sentence below, underline the pronoun in parentheses that agrees with its antecedent.\n\nExample 1. Mary and Pam will have the opportunity to prove (herself, $\\underline{\\text{themselves}}$) at the concert.\n\nThe waiters and the manager at the restaurant will do <em>(his, their)</em> best to assist you.\n\nA vocabulary word appears in italics in the short passage below. Think about how the word is used. Then write a definition for the vocabulary word.\n\nAfter a one-hour $']  # fmt: skip
        model = AutoModelForCausalLM.from_pretrained(self.model_id).to(torch_device)

        tokenizer = AutoTokenizer.from_pretrained(self.model_id)
        inputs = tokenizer("Where is Paris ?", return_tensors="pt", padding=True).to(torch_device)
        output = model.generate(**inputs, max_new_tokens=128, do_sample=True)
        output_text = tokenizer.batch_decode(output, skip_special_tokens=True)

        self.assertEqual(output_text, EXPECTED_TEXT)

    @require_bitsandbytes
    @require_read_token
    def test_model_2b_8bit(self):
        EXPECTED_TEXTS = ['<bos>Hello I am doing a project on the topic of "The impact of the internet on the society" and I am looking', "<bos>Hi today<pad><pad> I'm going to show you how to make a simple and easy to use <strong><em><u>"]  # fmt: skip

        model = AutoModelForCausalLM.from_pretrained(
            "gg-hf/recurrent-gemma-2b-hf", device_map={"": torch_device}, load_in_8bit=True, torch_dtype=torch.bfloat16
        )

        tokenizer = AutoTokenizer.from_pretrained(self.model_id)
        inputs = tokenizer(self.input_text, return_tensors="pt", padding=True).to(torch_device)

        output = model.generate(**inputs, max_new_tokens=20, do_sample=False)
        output_text = tokenizer.batch_decode(output, skip_special_tokens=True)

        self.assertEqual(output_text, EXPECTED_TEXTS)

    @require_read_token
    def test_long_context(self):
        input_text = [
            '<bos><s>Marseille, France (CNN)The French prosecutor leading an investigation into the crash of Germanwings Flight 9525 insisted Wednesday that he was not aware of any video footage from on board the plane. Marseille prosecutor Brice Robin told CNN that "so far no videos were used in the crash investigation." He added, "A person who has such a video needs to immediately give it to the investigators." Robin\'s comments follow claims by two magazines, German daily Bild and French Paris Match, of a cell phone video showing the harrowing final seconds from on board Germanwings Flight 9525 as it crashed into the French Alps. All 150 on board were killed. Paris Match and Bild reported that the video was recovered from a phone at the wreckage site. The two publications described the supposed video, but did not post it on their websites. The publications said that they watched the video, which was found by a source close to the investigation. "One can hear cries of \'My God\' in several languages," Paris Match reported. "Metallic banging can also be heard more than three times, perhaps of the pilot trying to open the cockpit door with a heavy object.  Towards the end, after a heavy shake, stronger than the others, the screaming intensifies. Then nothing." "It is a very disturbing scene," said Julian Reichelt, editor-in-chief of Bild online. An official with France\'s accident investigation agency, the BEA, said the agency is not aware of any such video. Lt. Col.'
        ]
        EXPECTED_GENERATION = [
            ' Jean-Paul Delannoy told CNN that the BEA is "not aware of any video footage that could have been taken on board the plane." "We are not aware of any video footage that could have been taken on board the plane," Delannoy said. "We are not aware of any video footage that could'
        ]

        model = AutoModelForCausalLM.from_pretrained(
            self.model_id, low_cpu_mem_usage=True, torch_dtype=torch.float16
        ).to(torch_device)
        tokenizer = AutoTokenizer.from_pretrained(self.model_id)
        inputs = tokenizer(input_text, return_tensors="pt").to(torch_device)
        output = model.generate(**inputs, max_new_tokens=64, do_sample=False)
        output_text = tokenizer.batch_decode(output[:, inputs.input_ids.shape[1] :], skip_special_tokens=True)
        self.assertEqual(output_text, EXPECTED_GENERATION)<|MERGE_RESOLUTION|>--- conflicted
+++ resolved
@@ -332,15 +332,7 @@
     def test_save_load_fast_init_from_base(self):
         pass
 
-<<<<<<< HEAD
     @unittest.skip("RecurrentGemma only supports sdpa")
-=======
-    @unittest.skip(reason="RecurrentGemma does not return pkv")
-    def test_past_key_values_format(self):
-        pass
-
-    @unittest.skip(reason="RecurrentGemma only supports sdpa")
->>>>>>> d1a1bcf5
     def test_eager_matches_sdpa_generate(self):
         pass
 
@@ -348,30 +340,13 @@
     def test_eager_matches_sdpa_inference(self):
         pass
 
-<<<<<<< HEAD
     @unittest.skip("SQRBound is known to have issues with gc")
-=======
-    @unittest.skip(reason="RecurrentGemma does not return the cache")
-    def test_contrastive_generate_low_memory(self):
-        pass
-
-    @unittest.skip(reason="RecurrentGemma does not return the cache")
-    def test_contrastive_generate_dict_outputs_use_cache(self):
-        pass
-
-    @unittest.skip(reason="RecurrentGemma does not return the cache")
-    def test_contrastive_generate(self):
-        pass
-
-    @unittest.skip(reason="SQRBound is known to have issues with gc")
->>>>>>> d1a1bcf5
     def test_training_gradient_checkpointing_use_reentrant_false(self):
         pass
 
     def _check_attentions_for_generate(self, *args, **kwargs):
         return True  # Model does not return attention
 
-<<<<<<< HEAD
     @unittest.skip("Past key values are not returned")
     def test_model_parallelism(self):
         pass
@@ -379,35 +354,6 @@
     def _check_past_key_values_for_generate(self, *args, **kwargs):
         return True
 
-=======
-    @unittest.skip(reason="Past key values are not returned")
-    def test_prompt_lookup_decoding_matches_greedy_search(self):
-        pass
-
-    @unittest.skip(reason="Past key values are not returned")
-    def test_model_parallelism(self):
-        pass
-
-    @unittest.skip(reason="Past key values are not returned")
-    def test_model_parallel_beam_search(self):
-        pass
-
-    def _check_past_key_values_for_generate(self, *args, **kwargs):
-        return True
-
-    @unittest.skip(reason="Rely on `past_key_values` to crop the assistant pkv. Not supported")
-    def test_assisted_decoding_matches_greedy_search(self):
-        pass
-
-    @unittest.skip(reason="RecurrentGemma's output different if you pad left or right. This is expected")
-    def test_left_padding_compatibility(self):
-        pass
-
-    @unittest.skip(reason="Relies on `past_key_values` returned by the model. Not supported with recurrent gemma")
-    def test_assisted_decoding_sample(self):
-        pass
-
->>>>>>> d1a1bcf5
     def _check_hidden_states_for_generate(
         self, batch_size, hidden_states, min_length, max_length, config, use_cache=False, num_beam_groups=1
     ):

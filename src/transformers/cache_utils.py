import copy
import importlib.metadata
import json
import os
from dataclasses import dataclass
from typing import Any, Dict, List, Optional, Tuple, Union

import torch
from packaging import version

from .configuration_utils import PretrainedConfig
from .utils import is_hqq_available, is_quanto_available, logging


if is_quanto_available():
    quanto_version = version.parse(importlib.metadata.version("quanto"))
    if quanto_version >= version.parse("0.2.0"):
        from quanto import AffineQuantizer, MaxOptimizer, qint2, qint4

if is_hqq_available():
    from hqq.core.quantize import Quantizer as HQQQuantizer

logger = logging.get_logger(__name__)


@dataclass
class Cache:
    """
    Base, abstract class for all caches. The actual data structure is specific to each subclass.
    """

    def update(
        self,
        key_states: torch.Tensor,
        value_states: torch.Tensor,
        layer_idx: int,
        cache_kwargs: Optional[Dict[str, Any]] = None,
    ) -> Tuple[torch.Tensor, torch.Tensor]:
        """
        Updates the cache with the new `key_states` and `value_states` for the layer `layer_idx`.

        Parameters:
            key_states (`torch.Tensor`):
                The new key states to cache.
            value_states (`torch.Tensor`):
                The new value states to cache.
            layer_idx (`int`):
                The index of the layer to cache the states for.
            cache_kwargs (`Dict[str, Any]`, `optional`):
                Additional arguments for the cache subclass. These are specific to each subclass and allow new types of
                cache to be created.

        Return:
            A tuple containing the updated key and value states.
        """
        raise NotImplementedError("Make sure to implement `update` in a subclass.")

    def get_seq_length(self, layer_idx: Optional[int] = 0) -> int:
        """Returns the sequence length of the cached states. A layer index can be optionally passed."""
        # TODO: deprecate this function in favor of `cache_position`
        raise NotImplementedError("Make sure to implement `get_seq_length` in a subclass.")

    def get_max_length(self) -> Optional[int]:
        """Returns the maximum sequence length of the cached states, if there is any."""
        raise NotImplementedError("Make sure to implement `get_max_length` in a subclass.")

    def get_usable_length(self, new_seq_length: int, layer_idx: Optional[int] = 0) -> int:
        """Given the sequence length of the new inputs, returns the usable length of the cache."""
        # Cache without size limit -> all cache is usable
        # Cache with size limit -> if the length cache plus the length of the new inputs is larger the maximum cache
        #   length, we will need to evict part of the cache (and thus not all cache is usable)
        max_length = self.get_max_length()
        previous_seq_length = self.get_seq_length(layer_idx)
        if max_length is not None and previous_seq_length + new_seq_length > max_length:
            return max_length - new_seq_length
        return previous_seq_length

    def reorder_cache(self, beam_idx: torch.LongTensor):
        """Reorders the cache for beam search, given the selected beam indices."""
        for layer_idx in range(len(self.key_cache)):
            device = self.key_cache[layer_idx].device
            self.key_cache[layer_idx] = self.key_cache[layer_idx].index_select(0, beam_idx.to(device))
            device = self.value_cache[layer_idx].device
            self.value_cache[layer_idx] = self.value_cache[layer_idx].index_select(0, beam_idx.to(device))

    @property
    def seen_tokens(self):
        logger.warning_once(
            "The `seen_tokens` attribute is deprecated and will be removed in v4.41. Use the `cache_position` "
            "model input instead."
        )
        if hasattr(self, "_seen_tokens"):
            return self._seen_tokens
        else:
            return None


@dataclass
class CacheConfig:
    """
    Base class for cache configs
    """

    cache_implementation: None

    @classmethod
    def from_dict(cls, config_dict, **kwargs):
        """
        Constructs a CacheConfig instance from a dictionary of parameters.
        Args:
            config_dict (Dict[str, Any]): Dictionary containing configuration parameters.
            **kwargs: Additional keyword arguments to override dictionary values.
        Returns:
            CacheConfig: Instance of CacheConfig constructed from the dictionary.
        """
        config = cls(**config_dict)
        to_remove = []
        for key, value in kwargs.items():
            if hasattr(config, key):
                setattr(config, key, value)
                to_remove.append(key)
        for key in to_remove:
            kwargs.pop(key, None)
        return config

    # Copied from transformers.utils.quantization_config.QuantizationConfigMixin.to_json_file
    def to_json_file(self, json_file_path: Union[str, os.PathLike]):
        """
        Save this instance to a JSON file.

        Args:
            json_file_path (`str` or `os.PathLike`):
                Path to the JSON file in which this configuration instance's parameters will be saved.
            use_diff (`bool`, *optional*, defaults to `True`):
                If set to `True`, only the difference between the config instance and the default
                `QuantizationConfig()` is serialized to JSON file.
        """
        with open(json_file_path, "w", encoding="utf-8") as writer:
            config_dict = self.to_dict()
            json_string = json.dumps(config_dict, indent=2, sort_keys=True) + "\n"

            writer.write(json_string)

    # Copied from transformers.utils.quantization_config.QuantizationConfigMixin.to_dict
    def to_dict(self) -> Dict[str, Any]:
        """
        Serializes this instance to a Python dictionary. Returns:
            `Dict[str, Any]`: Dictionary of all the attributes that make up this configuration instance.
        """
        return copy.deepcopy(self.__dict__)

    # Copied from transformers.utils.quantization_config.QuantizationConfigMixin.__iter__
    def __iter__(self):
        """allows `dict(obj)` for situations where obj may be a dict or QuantizationConfigMixin"""
        for attr, value in copy.deepcopy(self.__dict__).items():
            yield attr, value

    # Copied from transformers.utils.quantization_config.QuantizationConfigMixin.__repr__
    def __repr__(self):
        return f"{self.__class__.__name__} {self.to_json_string()}"

    def to_json_string(self):
        """
        Serializes this instance to a JSON formatted string.
        Returns:
            str: JSON formatted string representing the configuration instance.
        """
        return json.dumps(self.__dict__, indent=2) + "\n"

    # Copied from transformers.utils.quantization_config.QuantizationConfigMixin.update
    def update(self, **kwargs):
        """
        Updates attributes of this class instance with attributes from `kwargs` if they match existing attributes,
        returning all the unused kwargs.

        Args:
            kwargs (`Dict[str, Any]`):
                Dictionary of attributes to tentatively update this class.

        Returns:
            `Dict[str, Any]`: Dictionary containing all the key-value pairs that were not used to update the instance.
        """
        to_remove = []
        for key, value in kwargs.items():
            if hasattr(self, key):
                setattr(self, key, value)
                to_remove.append(key)

        # Remove all the attributes that were updated, without modifying the input dict
        unused_kwargs = {key: value for key, value in kwargs.items() if key not in to_remove}
        return unused_kwargs


@dataclass
class QuantizedCacheConfig(CacheConfig):
    """
    Configuration class for quantized cache settings.

    Attributes:
        backend (`str`, *optional*, defaults to `"quanto"`):
            Backend to use when performing quantization, Can be one of [`quanto`, `HQQ`]
        nbits (`Optional[int]`, *optional*, defaults to 4):
            Number of bits, can be 2 or 4 for the `quanto` backend and one of [1, 2, 3, 4, 8] for the `HQQ` backend. Defaults to 2.
        axis_key (`int`, *optional*, defaults to 0):
            Axis over which to perform grouping for the key tensors. Can be [0, -1] for `quanto` backend and [0, 1] for `HQQ` backend.
        axis_value (`int`, *optional*, defaults to 0):
            Axis over which to perform grouping for the value tensors. Can be [0, -1] for `quanto` backend and [0, 1] for `HQQ` backend.
        q_group_size (`Optional[int]`, *optional*, defaults to 64):
            Size of the quantization group, should be a divisor of the model's hidden dimension.
            Defaults to 64.
        residual_length (`Optional[int]`, *optional*, defaults to 128):
            Length of the residual cache which will always be stored in original presicion.
            Defaults to 128.
        compute_dtype (`torch.dtype`, *optional*, defaults to `torch.float16`):
            The defualt dtype used for computations in the model. Keys and Values will be cast to this dtype after dequantization.
        device (`str`, *optional*, defaults to `"cpu"`):
            Device on which to peform computations, should be same as the model's device.
    """

    def __init__(
        self,
        backend: str = "quanto",
        nbits: Optional[int] = 4,
        axis_key: Optional[int] = 0,
        axis_value: Optional[int] = 0,
        q_group_size: Optional[int] = 64,
        residual_length: Optional[int] = 128,
        compute_dtype: Optional[torch.dtype] = torch.float16,
        device: Optional[str] = "cpu",
    ):
        self.backend = backend
        self.nbits = nbits
        self.axis_key = axis_key
        self.axis_value = axis_value
        self.q_group_size = q_group_size
        self.residual_length = residual_length
        self.compute_dtype = compute_dtype
        self.device = device

    def validate(self):
        """Validates if the arguments passed are correct"""

        incorrect_arg_msg = (
            "Some of the keys in `cache_config` are defined incorrectly. `{key}` should be {correct_value}` "
            "but found {found_value}"
        )
        # Check that the values are reasonable in general (nbits, axis)
        # Later in QuantizedCache init we check if they are supported for that particular backend
        if self.nbits not in [1, 2, 3, 4, 8]:
            raise ValueError(
                incorrect_arg_msg.format(
                    key="nbits",
                    correct_value="2 or 4 or 8",
                    found_value=self.nbits,
                ),
            )
        if self.q_group_size <= 0:
            raise ValueError(
                incorrect_arg_msg.format(
                    key="q_group_size",
                    correct_value="a positive integer",
                    found_value=self.q_group_size,
                ),
            )
        if self.residual_length < 0:
            raise ValueError(
                incorrect_arg_msg.format(
                    key="residual_length",
                    correct_value="a positive integer",
                    found_value=self.residual_length,
                ),
            )

        if self.axis_key not in [0, 1, -1]:
            raise ValueError(
                incorrect_arg_msg.format(
                    key="axis_key",
                    correct_value="`1` or `0`, `-1`",
                    found_value=self.axis_key,
                ),
            )

        if self.axis_value not in [0, 1, -1]:
            raise ValueError(
                incorrect_arg_msg.format(
                    key="axis_value",
                    correct_value="`1` or `0` or `-1`",
                    found_value=self.axis_value,
                ),
            )


class DynamicCache(Cache):
    """
    A cache that grows dynamically as more tokens are generated. This is the default for generative models.

    It stores the Key and Value states as a list of tensors, one for each layer. The expected shape for each tensor is
    `[batch_size, num_heads, seq_len, head_dim]`.
    """

    def __init__(self) -> None:
        self.key_cache: List[torch.Tensor] = []
        self.value_cache: List[torch.Tensor] = []
        self._seen_tokens = 0  # Used in `generate` to keep tally of how many tokens the cache has seen

    def __getitem__(self, layer_idx: int) -> List[Tuple[torch.Tensor]]:
        """
        Support for backwards-compatible `past_key_value` indexing, e.g. `past_key_value[0][0].shape[2]` to get the
        sequence length.
        """
        if layer_idx < len(self):
            return (self.key_cache[layer_idx], self.value_cache[layer_idx])
        else:
            raise KeyError(f"Cache only has {len(self)} layers, attempted to access layer with index {layer_idx}")

    def __iter__(self):
        """
        Support for backwards-compatible `past_key_value` iteration, e.g. `for x in past_key_value:` to iterate over
        keys and values
        """
        for layer_idx in range(len(self)):
            yield (self.key_cache[layer_idx], self.value_cache[layer_idx])

    def __len__(self):
        """
        Support for backwards-compatible `past_key_value` length, e.g. `len(past_key_value)`. This value corresponds
        to the number of layers in the model.
        """
        return len(self.key_cache)

    def update(
        self,
        key_states: torch.Tensor,
        value_states: torch.Tensor,
        layer_idx: int,
        cache_kwargs: Optional[Dict[str, Any]] = None,
    ) -> Tuple[torch.Tensor, torch.Tensor]:
        """
        Updates the cache with the new `key_states` and `value_states` for the layer `layer_idx`.

        Parameters:
            key_states (`torch.Tensor`):
                The new key states to cache.
            value_states (`torch.Tensor`):
                The new value states to cache.
            layer_idx (`int`):
                The index of the layer to cache the states for.
            cache_kwargs (`Dict[str, Any]`, `optional`):
                Additional arguments for the cache subclass. No additional arguments are used in `DynamicCache`.

        Return:
            A tuple containing the updated key and value states.
        """
        # Update the number of seen tokens
        if layer_idx == 0:
            self._seen_tokens += key_states.shape[-2]

        # Update the cache
        if len(self.key_cache) <= layer_idx:
            self.key_cache.append(key_states)
            self.value_cache.append(value_states)
        else:
            self.key_cache[layer_idx] = torch.cat([self.key_cache[layer_idx], key_states], dim=-2)
            self.value_cache[layer_idx] = torch.cat([self.value_cache[layer_idx], value_states], dim=-2)

        return self.key_cache[layer_idx], self.value_cache[layer_idx]

    def get_seq_length(self, layer_idx: Optional[int] = 0) -> int:
        """Returns the sequence length of the cached states. A layer index can be optionally passed."""
        # TODO: deprecate this function in favor of `cache_position`
        if len(self.key_cache) <= layer_idx:
            return 0
        return self.key_cache[layer_idx].shape[-2]

    def get_max_length(self) -> Optional[int]:
        """Returns the maximum sequence length of the cached states. DynamicCache does not have a maximum length."""
        return None

    def to_legacy_cache(self) -> Tuple[Tuple[torch.Tensor], Tuple[torch.Tensor]]:
        """Converts the `DynamicCache` instance into the its equivalent in the legacy cache format. Used for
        backward compatibility."""
        legacy_cache = ()
        for layer_idx in range(len(self)):
            legacy_cache += ((self.key_cache[layer_idx], self.value_cache[layer_idx]),)
        return legacy_cache

    @classmethod
    def from_legacy_cache(cls, past_key_values: Optional[Tuple[Tuple[torch.FloatTensor]]] = None) -> "DynamicCache":
        """Converts a cache in the legacy cache format into an equivalent `DynamicCache`. Used for
        backward compatibility."""
        cache = cls()
        if past_key_values is not None:
            for layer_idx in range(len(past_key_values)):
                key_states, value_states = past_key_values[layer_idx]
                cache.update(key_states, value_states, layer_idx)
        return cache

    def crop(self, maximum_length: int):
        """Crop the past key values up to a new `maximum_length` in terms of tokens. `maximum_length` can also be
        negative to remove `maximum_length` tokens. This is used in assisted decoding and contrastive search."""

        # In case it is negative
        if maximum_length < 0:
            maximum_length = self.get_seq_length() - abs(maximum_length)

        if self.get_seq_length() <= maximum_length:
            return

        self._seen_tokens = maximum_length
        for idx in range(len(self.key_cache)):
            self.key_cache[idx] = self.key_cache[idx][..., :maximum_length, :]
            self.value_cache[idx] = self.value_cache[idx][..., :maximum_length, :]

    def batch_split(self, full_batch_size: int, split_size: int) -> List["DynamicCache"]:
        """Split the current instance into a list of `DynamicCache` by the batch size. This will be used by
        `_split_model_inputs()` in `generation.utils`"""
        out = []
        for i in range(0, full_batch_size, split_size):
            current_split = DynamicCache()
            current_split._seen_tokens = self._seen_tokens
            current_split.key_cache = [tensor[i : i + split_size] for tensor in self.key_cache]
            current_split.value_cache = [tensor[i : i + split_size] for tensor in self.value_cache]
            out.append(current_split)
        return out

    @classmethod
    def from_batch_splits(cls, splits: List["DynamicCache"]) -> "DynamicCache":
        """This is the opposite of the above `batch_split()` method. This will be used by `stack_model_outputs` in
        `generation.utils`"""
        cache = cls()
        for idx in range(len(splits[0])):
            layer_keys = torch.cat([current.key_cache[idx] for current in splits], dim=0)
            layer_values = torch.cat([current.value_cache[idx] for current in splits], dim=0)
            cache.update(layer_keys, layer_values, idx)
        return cache

    def batch_repeat_interleave(self, repeats: int):
        """Repeat the cache `repeats` times in the batch dimension. Used in contrastive search."""
        for layer_idx in range(len(self)):
            self.key_cache[layer_idx] = self.key_cache[layer_idx].repeat_interleave(repeats, dim=0)
            self.value_cache[layer_idx] = self.value_cache[layer_idx].repeat_interleave(repeats, dim=0)

    def batch_select_indices(self, indices: torch.Tensor):
        """Only keep the `indices` in the batch dimension of the cache. Used in contrastive search."""
        for layer_idx in range(len(self)):
            self.key_cache[layer_idx] = self.key_cache[layer_idx][indices, ...]
            self.value_cache[layer_idx] = self.value_cache[layer_idx][indices, ...]


class QuantizedCache(DynamicCache):
    """
    A quantizer cache similar to what is described in the [KIVI: A Tuning-Free Asymmetric 2bit Quantization for KV Cache paper](https://arxiv.org/abs/2402.02750).
    It allows the model to generate longer sequence length without allocating too much memory for Key and Value cache by applying quantization.

    The cache has two types of storage, one for original precision and one for the quantized cache. A `residual length` is set as a maximum capacity for the
    original precision cache. When the length goes beyond maximum capacity, the original precision cache is discarded and moved into the quantized cache. The
    quantization is done per-channel with a set `q_group_size` for both Keys and Values, in contrast to what was described in the paper.

    It stores Keys and Values a list of quantized tensors (tuples in case we need to store metadata), one for each layer. Additionally, it stores the Key and
    Value in original precision states as a list of tensors, one for each layer. The size of each tensor
    is `[batch_size, num_heads, seq_len - residual_length, head_dim]`
    """

    def __init__(self, cache_config: QuantizedCacheConfig) -> None:
        self._quantized_key_cache: List[torch.Tensor] = []
        self._quantized_value_cache: List[torch.Tensor] = []

        self.nbits = cache_config.nbits
        self.residual_length = cache_config.residual_length
        self.q_group_size = cache_config.q_group_size
        self.axis_key = cache_config.axis_key
        self.axis_value = cache_config.axis_value
        self.compute_dtype = cache_config.compute_dtype
        self.device = cache_config.device

        super().__init__()

    def update(
        self,
        key_states: torch.Tensor,
        value_states: torch.Tensor,
        layer_idx: int,
        cache_kwargs: Optional[Dict[str, Any]] = None,
    ) -> Tuple[torch.Tensor, torch.Tensor]:
        # Update the number of seen tokens
        if layer_idx == 0:
            self._seen_tokens += key_states.shape[-2]

        if len(self.key_cache) <= layer_idx:
            self._quantized_key_cache.append(self._quantize(key_states.contiguous(), axis=self.axis_key))
            self._quantized_value_cache.append(self._quantize(value_states.contiguous(), axis=self.axis_value))
            self.key_cache.append(torch.zeros(0, dtype=key_states.dtype, device=key_states.device))
            self.value_cache.append(torch.zeros(0, dtype=key_states.dtype, device=key_states.device))
            keys_to_return, values_to_return = key_states, value_states
        else:
            dequant_key = self._dequantize(self._quantized_key_cache[layer_idx])
            dequant_value = self._dequantize(self._quantized_value_cache[layer_idx])
            keys_to_return = [dequant_key, self.key_cache[layer_idx], key_states]
            values_to_return = [dequant_value, self.value_cache[layer_idx], value_states]

            keys_to_return = torch.cat(keys_to_return, dim=-2)
            values_to_return = torch.cat(values_to_return, dim=-2)
            if (
                self.key_cache[layer_idx].dim() == 4
                and self.key_cache[layer_idx].shape[-2] + 1 >= self.residual_length
            ):
                self._quantized_key_cache[layer_idx] = self._quantize(keys_to_return.contiguous(), axis=self.axis_key)
                self._quantized_value_cache[layer_idx] = self._quantize(
                    values_to_return.contiguous(), axis=self.axis_value
                )
                self.key_cache[layer_idx] = torch.zeros(0, dtype=key_states.dtype, device=key_states.device)
                self.value_cache[layer_idx] = torch.zeros(0, dtype=key_states.dtype, device=key_states.device)
            else:
                self.key_cache[layer_idx] = torch.cat([self.key_cache[layer_idx], key_states], dim=-2)
                self.value_cache[layer_idx] = torch.cat([self.value_cache[layer_idx], value_states], dim=-2)

        return keys_to_return, values_to_return

    def get_seq_length(self, layer_idx: Optional[int] = 0) -> int:
        """Returns the sequence length of the cached states. A layer index can be optionally passed."""
        if len(self.key_cache) <= layer_idx:
            return 0
        # since we cannot get the seq_length of each layer directly and rely on `_seen_tokens` which is
        # updated every "layer_idx" == 0, this is a hack to get the actual seq_length for the given layer_idx
        # this part of code otherwise fails when used to verify attn_weight shape in some models
        return self._seen_tokens if layer_idx == 0 else self._seen_tokens - 1

    def _quantize(self, tensor, axis):
        """Quantizes a key/value using a defined quantization method."""
        raise NotImplementedError("Make sure to implement `_quantize` in a subclass.")

    def _dequantize(self, q_tensor):
        """Dequantizes back the tensor that was quantized by `self._quantize()`"""
        raise NotImplementedError("Make sure to implement `_dequantize` in a subclass.")


class QuantoQuantizedCache(QuantizedCache):
    """
    Quantized Cache class that uses `quanto` as a backend to perform quantization. Current implementation supports `int2` and `int4` dtypes only.

    Parameters:
        cache_config (`QuantizedCacheConfig`,):
            A configuration containing all the arguments to be used by the quantizer, including axis, qtype and group size.
    """

    def __init__(self, cache_config: CacheConfig) -> None:
        super().__init__(cache_config)
        quanto_version = version.parse(importlib.metadata.version("quanto"))
        if quanto_version < version.parse("0.2.0"):
            raise ImportError(
                f"You need quanto package version to be greater or equal than 0.2.0 to use `QuantoQuantizedCache`. Detected version {quanto_version}. "
                f"Please upgrade quanto with `pip install -U quanto`"
            )

        if self.nbits not in [2, 4]:
            raise ValueError(f"`nbits` for `quanto` backend has to be one of [`2`, `4`] but got {self.nbits}")

        if self.axis_key not in [0, -1]:
            raise ValueError(f"`axis_key` for `quanto` backend has to be one of [`0`, `-1`] but got {self.axis_key}")

        if self.axis_value not in [0, -1]:
            raise ValueError(
                f"`axis_value` for `quanto` backend has to be one of [`0`, `-1`] but got {self.axis_value}"
            )

        self.qtype = qint4 if self.nbits == 4 else qint2
        self.optimizer = MaxOptimizer()  # hardcode as it's the only one for per-channel quantization

    def _quantize(self, tensor, axis):
        scale, zeropoint = self.optimizer(tensor, self.qtype.bits, axis, self.q_group_size)
        qtensor = AffineQuantizer.apply(tensor, self.qtype, axis, self.q_group_size, scale, zeropoint)
        return qtensor

    def _dequantize(self, qtensor):
        return qtensor.dequantize()


class HQQQuantizedCache(QuantizedCache):
    """
    Quantized Cache class that uses `HQQ` as a backend to perform quantization. Current implementation supports `int2`, `int4`, `int8` dtypes.

    Parameters:
        cache_config (`QuantizedCacheConfig`,):
            A configuration containing all the arguments to be used by the quantizer, including axis, qtype and group size.
    """

    def __init__(self, cache_config: CacheConfig) -> None:
        super().__init__(cache_config)
        if self.nbits not in [1, 2, 3, 4, 8]:
            raise ValueError(
                f"`nbits` for `HQQ` backend has to be one of [`1`, `2`, `3`, `4`, `8`] but got {self.nbits}"
            )

        if self.axis_key not in [0, 1]:
            raise ValueError(f"`axis_key` for `HQQ` backend has to be one of [`0`, `1`] but got {self.axis_key}")

        if self.axis_value not in [0, 1]:
            raise ValueError(f"`axis_value` for `HQQ` backend has to be one of [`0`, `1`] but got {self.axis_value}")

        self.quantizer = HQQQuantizer

    def _quantize(self, tensor, axis):
        qtensor, meta = self.quantizer.quantize(
            tensor,
            axis=axis,
            device=self.device,
            compute_dtype=self.compute_dtype,
            nbits=self.nbits,
            group_size=self.q_group_size,
        )
        meta["compute_dtype"] = self.compute_dtype
        self.quantizer.cuda(qtensor, meta=meta, device=self.device)  # Move to device and cast to dtype
        return qtensor, meta

    def _dequantize(self, qtensor):
        quant_tensor, meta = qtensor
        tensor = self.quantizer.dequantize(quant_tensor, meta)
        return tensor


class SinkCache(Cache):
    """
    A cache that as described in the [Attention Sinks paper](https://arxiv.org/abs/2309.17453). It allows the model to
    generate beyond the length of its context window, without losing fluency in the conversation. As it discards past
    tokens, the model will lose the ability to generate tokens that depend on the context that was discarded.

    It stores the Key and Value states as a list of tensors, one for each layer. The expected shape for each tensor is
    `[batch_size, num_heads, seq_len, head_dim]`.

    Parameters:
        window_length (`int`):
            The length of the context window.
        num_sink_tokens (`int`):
            The number of sink tokens. See the original paper for more information.
    """

    def __init__(self, window_length: int, num_sink_tokens: int) -> None:
        self.key_cache: List[torch.Tensor] = []
        self.value_cache: List[torch.Tensor] = []
        self.window_length = window_length
        self.num_sink_tokens = num_sink_tokens
        self.cos_sin_rerotation_cache = {}
        self._cos_cache = None
        self._sin_cache = None
        self._seen_tokens = 0  # Used in `generate` to keep tally of how many tokens the cache has seen

    @staticmethod
    def _rotate_half(x):
        x1 = x[..., : x.shape[-1] // 2]
        x2 = x[..., x.shape[-1] // 2 :]
        return torch.cat((-x2, x1), dim=-1)

    def _apply_key_rotary_pos_emb(
        self, key_states: torch.Tensor, cos: torch.Tensor, sin: torch.Tensor
    ) -> torch.Tensor:
        rotated_key_states = (key_states * cos) + (self._rotate_half(key_states) * sin)
        return rotated_key_states

    def _get_rerotation_cos_sin(
        self, key_states: torch.Tensor, cos: torch.Tensor, sin: torch.Tensor
    ) -> Tuple[torch.Tensor, torch.Tensor]:
        if key_states.shape[-2] not in self.cos_sin_rerotation_cache:
            # Upcast to float32 temporarily for better accuracy
            cos = cos.to(torch.float32)
            sin = sin.to(torch.float32)

            # Compute the cos and sin required for back- and forward-rotating to one position earlier in the sequence
            original_cos = cos[self.num_sink_tokens + key_states.shape[-2] :]
            shifted_cos = cos[self.num_sink_tokens : -key_states.shape[-2]]
            original_sin = sin[self.num_sink_tokens + key_states.shape[-2] :]
            shifted_sin = sin[self.num_sink_tokens : -key_states.shape[-2]]
            rerotation_cos = original_cos * shifted_cos + original_sin * shifted_sin
            rerotation_sin = -original_sin * shifted_cos + original_cos * shifted_sin

            self.cos_sin_rerotation_cache[key_states.shape[-2]] = (
                rerotation_cos.to(key_states.dtype).unsqueeze(0),
                rerotation_sin.to(key_states.dtype).unsqueeze(0),
            )
        return self.cos_sin_rerotation_cache[key_states.shape[-2]]

    def get_seq_length(self, layer_idx: Optional[int] = 0) -> int:
        """Returns the sequence length of the cached states. A layer index can be optionally passed."""
        # TODO: deprecate this function in favor of `cache_position`
        # Workaround to make 'key_states.shape[-2] + past_key_value.get_seq_length(self.layer_idx)' <= window_length
        if len(self.key_cache) <= layer_idx:
            return 0
        return self.key_cache[layer_idx].shape[-2]

    def get_max_length(self) -> Optional[int]:
        """Returns the maximum sequence length of the cached states."""
        return self.window_length

    def update(
        self,
        key_states: torch.Tensor,
        value_states: torch.Tensor,
        layer_idx: int,
        cache_kwargs: Optional[Dict[str, Any]] = None,
    ) -> Tuple[torch.Tensor, torch.Tensor]:
        """
        Updates the cache with the new `key_states` and `value_states` for the layer `layer_idx`.

        Parameters:
            key_states (`torch.Tensor`):
                The new key states to cache.
            value_states (`torch.Tensor`):
                The new value states to cache.
            layer_idx (`int`):
                The index of the layer to cache the states for.
            cache_kwargs (`Dict[str, Any]`, `optional`):
                Additional arguments for the cache subclass. The following arguments can be used in `SinkCache`: `sin`,
                `cos` and `partial_rotation_size`. These arguments are used with models using RoPE, to recompute the
                rotation as the tokens are shifted.

        Return:
            A tuple containing the updated key and value states.
        """
        # Optional kwargs for `SinkCache` -- needed on models using RoPE. `partial_rotation_size` is used on models
        # with partially rotated position embeddings, like Phi or Persimmon.
        sin = cache_kwargs.get("sin")
        cos = cache_kwargs.get("cos")
        partial_rotation_size = cache_kwargs.get("partial_rotation_size")
        using_rope = cos is not None and sin is not None

        # Update the number of seen tokens
        if layer_idx == 0:
            self._seen_tokens += key_states.shape[-2]

        # Update the sin/cos cache, which holds sin/cos values for all possible positions
        if using_rope and layer_idx == 0:
            # BC: some models still pass `sin`/`cos` with 2 dims. In those models, they are the full sin/cos. Remove
            # after all RoPE models have a llama-like cache utilization.
            if cos.dim() == 2:
                self._cos_cache = cos
                self._sin_cache = sin
            else:
                if self._cos_cache is None:
                    self._cos_cache = cos[0, ...]
                    self._sin_cache = sin[0, ...]
                elif self._cos_cache.shape[0] < self.window_length:
                    self._cos_cache = torch.cat([self._cos_cache, cos[0, ...]], dim=0)
                    self._sin_cache = torch.cat([self._sin_cache, sin[0, ...]], dim=0)

        # [bsz, num_heads, seq_len, head_dim]
        if len(self.key_cache) <= layer_idx:
            # Empty cache
            self.key_cache.append(key_states)
            self.value_cache.append(value_states)

        elif key_states.shape[-2] + self.get_seq_length(layer_idx) < self.window_length:
            # Growing cache
            self.key_cache[layer_idx] = torch.cat([self.key_cache[layer_idx], key_states], dim=-2)
            self.value_cache[layer_idx] = torch.cat([self.value_cache[layer_idx], value_states], dim=-2)

        else:
            # Shifting cache
            keys_to_keep = self.key_cache[layer_idx][
                :, :, -self.window_length + self.num_sink_tokens + key_states.shape[-2] :
            ]

            # On RoPE models, we need to recompute the Key rotation as the tokens are shifted
            if using_rope:
                rerotation_cos, rerotation_sin = self._get_rerotation_cos_sin(
                    key_states, self._cos_cache[: self.window_length], self._sin_cache[: self.window_length]
                )
                if partial_rotation_size is not None:
                    keys_to_keep, keys_pass = (
                        keys_to_keep[..., :partial_rotation_size],
                        keys_to_keep[..., partial_rotation_size:],
                    )
                keys_to_keep = self._apply_key_rotary_pos_emb(keys_to_keep, rerotation_cos, rerotation_sin)
                if partial_rotation_size is not None:
                    keys_to_keep = torch.cat((keys_to_keep, keys_pass), dim=-1)

            # Concatenate sink tokens, shifted & rotated tokens (if needed), and new tokens
            sink_keys = self.key_cache[layer_idx][:, :, : self.num_sink_tokens]
            self.key_cache[layer_idx] = torch.cat([sink_keys, keys_to_keep, key_states], dim=-2)

            sink_values = self.value_cache[layer_idx][:, :, : self.num_sink_tokens]
            values_to_keep = self.value_cache[layer_idx][
                :, :, -self.window_length + self.num_sink_tokens + value_states.shape[-2] :
            ]
            self.value_cache[layer_idx] = torch.cat([sink_values, values_to_keep, value_states], dim=-2)

        return self.key_cache[layer_idx], self.value_cache[layer_idx]


class StaticCache(Cache):
    """
    Static Cache class to be used with `torch.compile(model)`.

    Parameters:
        config (`PretrainedConfig):
            The configuration file defining the shape-related attributes required to initialize the static cache.
        max_batch_size (`int`):
            The maximum batch size with which the model will be used.
        max_cache_len (`int`):
            The maximum sequence length with which the model will be used.
        device (`torch.device`):
            The device on which the cache should be initialized. Should be the same as the layer.
        dtype (*optional*, defaults to `torch.float32`):
            The default `dtype` to use when initializing the layer.
    """

    def __init__(self, config: PretrainedConfig, max_batch_size: int, max_cache_len: int, device, dtype=None) -> None:
        super().__init__()
        self.max_batch_size = max_batch_size
        self.max_cache_len = config.max_position_embeddings if max_cache_len is None else max_cache_len
        # Some model define a custom `head_dim` != config.hidden_size // config.num_attention_heads
        self.head_dim = (
            config.head_dim if hasattr(config, "head_dim") else config.hidden_size // config.num_attention_heads
        )

        self.dtype = dtype if dtype is not None else torch.float32
        self.num_key_value_heads = (
            config.num_attention_heads if config.num_key_value_heads is None else config.num_key_value_heads
        )

        self.key_cache: List[torch.Tensor] = []
        self.value_cache: List[torch.Tensor] = []
        self.is_updated = []
        cache_shape = (max_batch_size, self.num_key_value_heads, self.max_cache_len, self.head_dim)
        for _ in range(config.num_hidden_layers):
            # Note: `mark_static_address` is used to tag the cache as an fixed data pointer, preventing cuda graph
            # breaks when updating the cache.
            new_layer_key_cache = torch.zeros(cache_shape, dtype=self.dtype, device=device)
            new_layer_value_cache = torch.zeros(cache_shape, dtype=self.dtype, device=device)
            torch._dynamo.mark_static_address(new_layer_key_cache)
            torch._dynamo.mark_static_address(new_layer_value_cache)
            self.key_cache.append(new_layer_key_cache)
            self.value_cache.append(new_layer_value_cache)
            self.is_updated.append(False)

    def update(
        self,
        key_states: torch.Tensor,
        value_states: torch.Tensor,
        layer_idx: int,
        cache_kwargs: Optional[Dict[str, Any]] = None,
    ) -> Tuple[torch.Tensor, torch.Tensor]:
        """
        Updates the cache with the new `key_states` and `value_states` for the layer `layer_idx`.
        It is VERY important to index using a tensor, otherwise you introduce a copy to the device.

        Parameters:
            key_states (`torch.Tensor`):
                The new key states to cache.
            value_states (`torch.Tensor`):
                The new value states to cache.
            layer_idx (`int`):
                The index of the layer to cache the states for.
            cache_kwargs (`Dict[str, Any]`, `optional`):
                Additional arguments for the cache subclass. The `StaticCache` needs the `cache_position` input
                to know how where to write in the cache.

        Return:
            A tuple containing the updated key and value states.
        """
        cache_position = cache_kwargs.get("cache_position")
        k_out = self.key_cache[layer_idx]
        v_out = self.value_cache[layer_idx]

        if cache_position is None:
            k_out.copy_(key_states)
            v_out.copy_(value_states)
        else:
            k_out[:, :, cache_position] = key_states
            v_out[:, :, cache_position] = value_states

        self.is_updated[layer_idx] = True

        return k_out, v_out

    def get_seq_length(self, layer_idx: Optional[int] = 0) -> int:
        """Returns the sequence length of the cached states that were seen by the model."""
        # Occupied cache == any slot in the 3rd dim (sequence length) holds a non-zero value. To save on compute, let's
        # limit the check to the first batch member and head dimension.
        # TODO: deprecate this function in favor of `cache_position`
        return (self.key_cache[layer_idx][0, 0].any(dim=-1)).sum()

    def get_max_length(self) -> Optional[int]:
        """Returns the maximum sequence length of the cached states."""
        return self.max_cache_len

    def reset(self):
        """Resets the cache values while preserving the objects"""
        for layer_idx in range(len(self.key_cache)):
            # In-place ops prevent breaking the static address
            self.key_cache[layer_idx].zero_()
            self.value_cache[layer_idx].zero_()
            self.is_updated[layer_idx] = False


class SlidingWindowCache(StaticCache):
    """
    Sliding Window Cache class to be used with `torch.compile` for models like Mistral that support sliding window attention.
    Every time when we try to update the cache, we compute the `indices` based on `cache_position >= self.config.sliding_window - 1`,
    if true(which means the cache can not hold all the old key value states and new states together because of the sliding window constraint),
    we need to do a cycle shift based on `indices` to replace the oldest states by the new key value states passed in.

    The `to_shift` is only true once we are above sliding_window. Thus with `sliding_window==64`:

    indices = (slicing + to_shift[-1].int()-1) % self.config.sliding_window
    tensor([ 1,  2,  3,  4,  5,  6,  7,  8,  9, 10, 11, 12, 13, 14, 15, 16, 17, 18,
        19, 20, 21, 22, 23, 24, 25, 26, 27, 28, 29, 30, 31, 32, 33, 34, 35, 36,
        37, 38, 39, 40, 41, 42, 43, 44, 45, 46, 47, 48, 49, 50, 51, 52, 53, 54,
        55, 56, 57, 58, 59, 60, 61, 62, 63,  0])

    We overwrite the cache using these, then we always write at cache_position (clamped to `sliding_window`)

    Parameters:
        config (`PretrainedConfig):
            The configuration file defining the shape-related attributes required to initialize the static cache.
        max_batch_size (`int`):
            The maximum batch size with which the model will be used.
        max_cache_len (`int`):
            The maximum sequence length with which the model will be used.
        device (`torch.device`):
            The device on which the cache should be initialized. Should be the same as the layer.
        dtype (*optional*, defaults to `torch.float32`):
            The default `dtype` to use when initializing the layer.
    """

    def __init__(self, config: PretrainedConfig, max_batch_size: int, max_cache_len: int, device, dtype=None) -> None:
        if not hasattr(config, "sliding_window") or config.sliding_window is None:
            raise ValueError(
                "Setting `cache_implementation` to 'sliding_window' requires the model config supporting "
                "sliding window attention, please check if there is a `sliding_window` field in the model "
                "config and it's not set to None."
            )
        max_cache_len = min(config.sliding_window, max_cache_len)
        super().__init__(
            config=config, max_batch_size=max_batch_size, max_cache_len=max_cache_len, device=device, dtype=dtype
        )

    def update(
        self,
        key_states: torch.Tensor,
        value_states: torch.Tensor,
        layer_idx: int,
        cache_kwargs: Optional[Dict[str, Any]] = None,
    ) -> Tuple[torch.Tensor]:
        cache_position = cache_kwargs.get("cache_position")
        k_out = self.key_cache[layer_idx]
        v_out = self.value_cache[layer_idx]

        # assume this only happens in prefill phase when prompt length > sliding_window_size (= max_cache_len)
        if cache_position.shape[0] > self.max_cache_len:
            k_out = key_states[:, :, -self.max_cache_len :, :]
            v_out = value_states[:, :, -self.max_cache_len :, :]
            # Assumption: caches are all zeros at this point, `+=` is equivalent to `=` but compile-friendly
            self.key_cache[layer_idx] += k_out
            self.value_cache[layer_idx] += v_out
            # we should return the whole states instead of k_out, v_out to take the whole prompt
            # into consideration when building kv cache instead of just throwing away tokens outside of the window
            return key_states, value_states

        slicing = torch.ones(self.max_cache_len, dtype=torch.long, device=value_states.device).cumsum(0)
        cache_position = cache_position.clamp(0, self.max_cache_len - 1)
        to_shift = cache_position >= self.max_cache_len - 1
        indices = (slicing + to_shift[-1].int() - 1) % self.max_cache_len

        k_out = k_out[:, :, indices]
        v_out = v_out[:, :, indices]

        k_out[:, :, cache_position] = key_states
        v_out[:, :, cache_position] = value_states

        # `_.zero()` followed by `+=` is equivalent `=`, but compile-friendly (without graph breaks due to assignment)
        self.key_cache[layer_idx].zero_()
        self.value_cache[layer_idx].zero_()

        self.key_cache[layer_idx] += k_out
        self.value_cache[layer_idx] += v_out

        return k_out, v_out

    def get_max_length(self) -> Optional[int]:
        # in theory there is no limit because the sliding window size is fixed
        # no matter how long the sentence is
<<<<<<< HEAD
        return None

    def reset(self):
        self.key_cache.zero_()
        self.value_cache.zero_()


@dataclass
class EncoderDecoderCache:
    self_attention_cache: Cache
    cross_attention_cache: Cache

    def __getitem__(self, layer_idx: int) -> List[Tuple[torch.Tensor]]:
        """
        Support for backwards-compatible `past_key_value` indexing, e.g. `past_key_value[0][0].shape[2]` to get the
        sequence length.
        """
        if layer_idx < len(self):
            return (
                self.self_attention_cache.key_cache[layer_idx],
                self.self_attention_cache.value_cache[layer_idx],
                self.cross_attention_cache.key_cache[layer_idx],
                self.cross_attention_cache.key_cache[layer_idx],
            )
        else:
            raise KeyError(f"Cache only has {len(self)} layers, attempted to access layer with index {layer_idx}")

    def __len__(self):
        """
        Support for backwards-compatible `past_key_value` length, e.g. `len(past_key_value)`. This value corresponds
        to the number of layers in the model.
        """
        return len(self.self_attention_cache)

    def to_legacy_cache(self) -> Tuple[Tuple[torch.Tensor], Tuple[torch.Tensor]]:
        """Converts the `DynamicCache` instance into  its equivalent in the legacy cache format."""
        legacy_cache = ()
        if len(self.cross_attention_cache) > 0:
            for self_attn, cross_attn in zip(
                self.self_attention_cache.to_legacy_cache(), self.cross_attention_cache.to_legacy_cache()
            ):
                legacy_cache += (self_attn + cross_attn,)
        else:
            legacy_cache = self.self_attention_cache.to_legacy_cache()
        return legacy_cache

    @classmethod
    def from_legacy_cache(
        cls, past_key_values: Optional[Tuple[Tuple[torch.FloatTensor]]] = None
    ) -> "EncoderDecoderCache":
        """Converts a cache in the legacy cache format into an equivalent `DynamicCache`."""
        cache = cls(self_attention_cache=DynamicCache(), cross_attention_cache=DynamicCache())
        if past_key_values is not None:
            for layer_idx in range(len(past_key_values)):
                key_states, value_states = past_key_values[layer_idx][:2]
                cache.self_attention_cache.update(key_states, value_states, layer_idx)
                if len(past_key_values[layer_idx]) > 2:
                    key_states, value_states = past_key_values[layer_idx][2:]
                    cache.cross_attention_cache.update(key_states, value_states, layer_idx)
        return cache

    def get_seq_length(self, layer_idx: Optional[int] = 0) -> int:
        """Returns the sequence length of the cached states. A layer index can be optionally passed."""
        if len(self.self_attention_cache.key_cache) <= layer_idx:
            return 0
        return (self.self_attention_cache.key_cache[layer_idx][0, 0].any(dim=-1)).sum()

    def reset(self):
        if hasattr(self.self_attention_cache, "reset"):
            self.self_attention_cache.reset()
        if hasattr(self.cross_attention_cache, "reset"):
            self.cross_attention_cache.reset()
        elif not hasattr(self.self_attention_cache, "reset") and not hasattr(self.cross_attention_cache, "reset"):
            raise ValueError(
                "Neither self nor cross-attention cache have valid `.reset()` methods. `.reset()` should "
                "only be called on compatible cache classes, such as `StaticCache` or `SlidingWindowCache`. "
                f"Got {self.self_attention_cache.__str__()} for the self attention cache and "
                f"{self.cross_attention_cache.__str__()} for the cross attention cache."
            )

    def reorder_cache(self, beam_idx: torch.LongTensor):
        """Reorders the cache for beam search, given the selected beam indices."""
        self.self_attention_cache.reorder_cache(beam_idx)
        self.cross_attention_cache.reorder_cache(beam_idx)
=======
        return None
>>>>>>> 0ed3ffcb
<|MERGE_RESOLUTION|>--- conflicted
+++ resolved
@@ -978,7 +978,6 @@
     def get_max_length(self) -> Optional[int]:
         # in theory there is no limit because the sliding window size is fixed
         # no matter how long the sentence is
-<<<<<<< HEAD
         return None
 
     def reset(self):
@@ -1062,7 +1061,4 @@
     def reorder_cache(self, beam_idx: torch.LongTensor):
         """Reorders the cache for beam search, given the selected beam indices."""
         self.self_attention_cache.reorder_cache(beam_idx)
-        self.cross_attention_cache.reorder_cache(beam_idx)
-=======
-        return None
->>>>>>> 0ed3ffcb
+        self.cross_attention_cache.reorder_cache(beam_idx)
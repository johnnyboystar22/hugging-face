import copy
import importlib.metadata
import json
import os
from dataclasses import dataclass
from typing import Any, Dict, List, Optional, Tuple, Union

import torch
from packaging import version

from .configuration_utils import PretrainedConfig
from .utils import is_hqq_available, is_quanto_available, logging

if is_quanto_available():
    quanto_version = version.parse(importlib.metadata.version("quanto"))
    if quanto_version >= version.parse("0.2.0"):
        from quanto import AffineQuantizer, MaxOptimizer, qint2, qint4

if is_hqq_available():
    from hqq.core.quantize import Quantizer as HQQQuantizer

logger = logging.get_logger(__name__)


@dataclass
class Cache:
    """
    Base, abstract class for all caches. The actual data structure is specific to each subclass.
    """

    def update(
        self,
        key_states: torch.Tensor,
        value_states: torch.Tensor,
        layer_idx: int,
        cache_kwargs: Optional[Dict[str, Any]] = None,
    ) -> Tuple[torch.Tensor, torch.Tensor]:
        """
        Updates the cache with the new `key_states` and `value_states` for the layer `layer_idx`.

        Parameters:
            key_states (`torch.Tensor`):
                The new key states to cache.
            value_states (`torch.Tensor`):
                The new value states to cache.
            layer_idx (`int`):
                The index of the layer to cache the states for.
            cache_kwargs (`Dict[str, Any]`, `optional`):
                Additional arguments for the cache subclass. These are specific to each subclass and allow new types of
                cache to be created.

        Return:
            A tuple containing the updated key and value states.
        """
        raise NotImplementedError("Make sure to implement `update` in a subclass.")

    def get_seq_length(self, layer_idx: Optional[int] = 0) -> int:
        """Returns the sequence length of the cached states. A layer index can be optionally passed."""
        # TODO: deprecate this function in favor of `cache_position`
        raise NotImplementedError("Make sure to implement `get_seq_length` in a subclass.")

    def get_max_length(self) -> Optional[int]:
        """Returns the maximum sequence length of the cached states, if there is any."""
        raise NotImplementedError("Make sure to implement `get_max_length` in a subclass.")

    def get_usable_length(self, new_seq_length: int, layer_idx: Optional[int] = 0) -> int:
        """Given the sequence length of the new inputs, returns the usable length of the cache."""
        # Cache without size limit -> all cache is usable
        # Cache with size limit -> if the length cache plus the length of the new inputs is larger the maximum cache
        #   length, we will need to evict part of the cache (and thus not all cache is usable)
        max_length = self.get_max_length()
        previous_seq_length = self.get_seq_length(layer_idx)
        if max_length is not None and previous_seq_length + new_seq_length > max_length:
            return max_length - new_seq_length
        return previous_seq_length

    def reorder_cache(self, beam_idx: torch.LongTensor):
        """Reorders the cache for beam search, given the selected beam indices."""
        for layer_idx in range(len(self.key_cache)):
            device = self.key_cache[layer_idx].device
            self.key_cache[layer_idx] = self.key_cache[layer_idx].index_select(0, beam_idx.to(device))
            device = self.value_cache[layer_idx].device
            self.value_cache[layer_idx] = self.value_cache[layer_idx].index_select(0, beam_idx.to(device))

    @property
    def seen_tokens(self):
        logger.warning_once(
            "The `seen_tokens` attribute is deprecated and will be removed in v4.41. Use the `cache_position` "
            "model input instead."
        )
        if hasattr(self, "_seen_tokens"):
            return self._seen_tokens
        else:
            return None


@dataclass
class CacheConfig:
    """
    Base class for cache configs
    """

    cache_implementation: None

    @classmethod
    def from_dict(cls, config_dict, **kwargs):
        """
        Constructs a CacheConfig instance from a dictionary of parameters.
        Args:
            config_dict (Dict[str, Any]): Dictionary containing configuration parameters.
            **kwargs: Additional keyword arguments to override dictionary values.
        Returns:
            CacheConfig: Instance of CacheConfig constructed from the dictionary.
        """
        config = cls(**config_dict)
        to_remove = []
        for key, value in kwargs.items():
            if hasattr(config, key):
                setattr(config, key, value)
                to_remove.append(key)
        for key in to_remove:
            kwargs.pop(key, None)
        return config

    # Copied from transformers.utils.quantization_config.QuantizationConfigMixin.to_json_file
    def to_json_file(self, json_file_path: Union[str, os.PathLike]):
        """
        Save this instance to a JSON file.

        Args:
            json_file_path (`str` or `os.PathLike`):
                Path to the JSON file in which this configuration instance's parameters will be saved.
            use_diff (`bool`, *optional*, defaults to `True`):
                If set to `True`, only the difference between the config instance and the default
                `QuantizationConfig()` is serialized to JSON file.
        """
        with open(json_file_path, "w", encoding="utf-8") as writer:
            config_dict = self.to_dict()
            json_string = json.dumps(config_dict, indent=2, sort_keys=True) + "\n"

            writer.write(json_string)

    # Copied from transformers.utils.quantization_config.QuantizationConfigMixin.to_dict
    def to_dict(self) -> Dict[str, Any]:
        """
        Serializes this instance to a Python dictionary. Returns:
            `Dict[str, Any]`: Dictionary of all the attributes that make up this configuration instance.
        """
        return copy.deepcopy(self.__dict__)

    # Copied from transformers.utils.quantization_config.QuantizationConfigMixin.__iter__
    def __iter__(self):
        """allows `dict(obj)` for situations where obj may be a dict or QuantizationConfigMixin"""
        for attr, value in copy.deepcopy(self.__dict__).items():
            yield attr, value

    # Copied from transformers.utils.quantization_config.QuantizationConfigMixin.__repr__
    def __repr__(self):
        return f"{self.__class__.__name__} {self.to_json_string()}"

    def to_json_string(self):
        """
        Serializes this instance to a JSON formatted string.
        Returns:
            str: JSON formatted string representing the configuration instance.
        """
        return json.dumps(self.__dict__, indent=2) + "\n"

    # Copied from transformers.utils.quantization_config.QuantizationConfigMixin.update
    def update(self, **kwargs):
        """
        Updates attributes of this class instance with attributes from `kwargs` if they match existing attributes,
        returning all the unused kwargs.

        Args:
            kwargs (`Dict[str, Any]`):
                Dictionary of attributes to tentatively update this class.

        Returns:
            `Dict[str, Any]`: Dictionary containing all the key-value pairs that were not used to update the instance.
        """
        to_remove = []
        for key, value in kwargs.items():
            if hasattr(self, key):
                setattr(self, key, value)
                to_remove.append(key)

        # Remove all the attributes that were updated, without modifying the input dict
        unused_kwargs = {key: value for key, value in kwargs.items() if key not in to_remove}
        return unused_kwargs


@dataclass
class QuantizedCacheConfig(CacheConfig):
    """
    Configuration class for quantized cache settings.

    Attributes:
        backend (`str`, *optional*, defaults to `"quanto"`):
            Backend to use when performing quantization, Can be one of [`quanto`, `HQQ`]
        nbits (`Optional[int]`, *optional*, defaults to 4):
            Number of bits, can be 2 or 4 for the `quanto` backend and one of [1, 2, 3, 4, 8] for the `HQQ` backend. Defaults to 2.
        axis_key (`int`, *optional*, defaults to 0):
            Axis over which to perform grouping for the key tensors. Can be [0, -1] for `quanto` backend and [0, 1] for `HQQ` backend.
        axis_value (`int`, *optional*, defaults to 0):
            Axis over which to perform grouping for the value tensors. Can be [0, -1] for `quanto` backend and [0, 1] for `HQQ` backend.
        q_group_size (`Optional[int]`, *optional*, defaults to 64):
            Size of the quantization group, should be a divisor of the model's hidden dimension.
            Defaults to 64.
        residual_length (`Optional[int]`, *optional*, defaults to 128):
            Length of the residual cache which will always be stored in original presicion.
            Defaults to 128.
        compute_dtype (`torch.dtype`, *optional*, defaults to `torch.float16`):
            The defualt dtype used for computations in the model. Keys and Values will be cast to this dtype after dequantization.
        device (`str`, *optional*, defaults to `"cpu"`):
            Device on which to peform computations, should be same as the model's device.
    """

    def __init__(
        self,
        backend: str = "quanto",
        nbits: Optional[int] = 4,
        axis_key: Optional[int] = 0,
        axis_value: Optional[int] = 0,
        q_group_size: Optional[int] = 64,
        residual_length: Optional[int] = 128,
        compute_dtype: Optional[torch.dtype] = torch.float16,
        device: Optional[str] = "cpu",
    ):
        self.backend = backend
        self.nbits = nbits
        self.axis_key = axis_key
        self.axis_value = axis_value
        self.q_group_size = q_group_size
        self.residual_length = residual_length
        self.compute_dtype = compute_dtype
        self.device = device

    def validate(self):
        """Validates if the arguments passed are correct"""

        incorrect_arg_msg = (
            "Some of the keys in `cache_config` are defined incorrectly. `{key}` should be {correct_value}` "
            "but found {found_value}"
        )
        # Check that the values are reasonable in general (nbits, axis)
        # Later in QuantizedCache init we check if they are supported for that particular backend
        if self.nbits not in [1, 2, 3, 4, 8]:
            raise ValueError(
                incorrect_arg_msg.format(
                    key="nbits",
                    correct_value="2 or 4 or 8",
                    found_value=self.nbits,
                ),
            )
        if self.q_group_size <= 0:
            raise ValueError(
                incorrect_arg_msg.format(
                    key="q_group_size",
                    correct_value="a positive integer",
                    found_value=self.q_group_size,
                ),
            )
        if self.residual_length < 0:
            raise ValueError(
                incorrect_arg_msg.format(
                    key="residual_length",
                    correct_value="a positive integer",
                    found_value=self.residual_length,
                ),
            )

        if self.axis_key not in [0, 1, -1]:
            raise ValueError(
                incorrect_arg_msg.format(
                    key="axis_key",
                    correct_value="`1` or `0`, `-1`",
                    found_value=self.axis_key,
                ),
            )

        if self.axis_value not in [0, 1, -1]:
            raise ValueError(
                incorrect_arg_msg.format(
                    key="axis_value",
                    correct_value="`1` or `0` or `-1`",
                    found_value=self.axis_value,
                ),
            )


class DynamicCache(Cache):
    """
    A cache that grows dynamically as more tokens are generated. This is the default for generative models.

    It stores the Key and Value states as a list of tensors, one for each layer. The expected shape for each tensor is
    `[batch_size, num_heads, seq_len, head_dim]`.
    """

    def __init__(self) -> None:
        self.key_cache: List[torch.Tensor] = []
        self.value_cache: List[torch.Tensor] = []
        self._seen_tokens = 0  # Used in `generate` to keep tally of how many tokens the cache has seen

    def __getitem__(self, layer_idx: int) -> List[Tuple[torch.Tensor]]:
        """
        Support for backwards-compatible `past_key_value` indexing, e.g. `past_key_value[0][0].shape[2]` to get the
        sequence length.
        """
        if layer_idx < len(self):
            return (self.key_cache[layer_idx], self.value_cache[layer_idx])
        else:
            raise KeyError(f"Cache only has {len(self)} layers, attempted to access layer with index {layer_idx}")

    def __iter__(self):
        """
        Support for backwards-compatible `past_key_value` iteration, e.g. `for x in past_key_value:` to iterate over
        keys and values
        """
        for layer_idx in range(len(self)):
            yield (self.key_cache[layer_idx], self.value_cache[layer_idx])

    def __len__(self):
        """
        Support for backwards-compatible `past_key_value` length, e.g. `len(past_key_value)`. This value corresponds
        to the number of layers in the model.
        """
        return len(self.key_cache)

    def update(
        self,
        key_states: torch.Tensor,
        value_states: torch.Tensor,
        layer_idx: int,
        cache_kwargs: Optional[Dict[str, Any]] = None,
    ) -> Tuple[torch.Tensor, torch.Tensor]:
        """
        Updates the cache with the new `key_states` and `value_states` for the layer `layer_idx`.

        Parameters:
            key_states (`torch.Tensor`):
                The new key states to cache.
            value_states (`torch.Tensor`):
                The new value states to cache.
            layer_idx (`int`):
                The index of the layer to cache the states for.
            cache_kwargs (`Dict[str, Any]`, `optional`):
                Additional arguments for the cache subclass. No additional arguments are used in `DynamicCache`.

        Return:
            A tuple containing the updated key and value states.
        """
        # Update the number of seen tokens
        if layer_idx == 0:
            self._seen_tokens += key_states.shape[-2]

        # Update the cache
        if len(self.key_cache) <= layer_idx:
            self.key_cache.append(key_states)
            self.value_cache.append(value_states)
        else:
            self.key_cache[layer_idx] = torch.cat([self.key_cache[layer_idx], key_states], dim=-2)
            self.value_cache[layer_idx] = torch.cat([self.value_cache[layer_idx], value_states], dim=-2)

        return self.key_cache[layer_idx], self.value_cache[layer_idx]

    def get_seq_length(self, layer_idx: Optional[int] = 0) -> int:
        """Returns the sequence length of the cached states. A layer index can be optionally passed."""
        # TODO: deprecate this function in favor of `cache_position`
        if len(self.key_cache) <= layer_idx:
            return 0
        return self.key_cache[layer_idx].shape[-2]

    def get_max_length(self) -> Optional[int]:
        """Returns the maximum sequence length of the cached states. DynamicCache does not have a maximum length."""
        return None

    def to_legacy_cache(self) -> Tuple[Tuple[torch.Tensor], Tuple[torch.Tensor]]:
        """Converts the `DynamicCache` instance into the its equivalent in the legacy cache format. Used for
        backward compatibility."""
        legacy_cache = ()
        for layer_idx in range(len(self)):
            legacy_cache += ((self.key_cache[layer_idx], self.value_cache[layer_idx]),)
        return legacy_cache

    @classmethod
    def from_legacy_cache(cls, past_key_values: Optional[Tuple[Tuple[torch.FloatTensor]]] = None) -> "DynamicCache":
        """Converts a cache in the legacy cache format into an equivalent `DynamicCache`. Used for
        backward compatibility."""
        cache = cls()
        if past_key_values is not None:
            for layer_idx in range(len(past_key_values)):
                key_states, value_states = past_key_values[layer_idx]
                cache.update(key_states, value_states, layer_idx)
        return cache

    def crop(self, maximum_length: int):
        """Crop the past key values up to a new `maximum_length` in terms of tokens. `maximum_length` can also be
        negative to remove `maximum_length` tokens. This is used in assisted decoding and contrastive search."""

        # In case it is negative
        if maximum_length < 0:
            maximum_length = self.get_seq_length() - abs(maximum_length)

        if self.get_seq_length() <= maximum_length:
            return

        self._seen_tokens = maximum_length
        for idx in range(len(self.key_cache)):
            self.key_cache[idx] = self.key_cache[idx][..., :maximum_length, :]
            self.value_cache[idx] = self.value_cache[idx][..., :maximum_length, :]

    def batch_split(self, full_batch_size: int, split_size: int) -> List["DynamicCache"]:
        """Split the current instance into a list of `DynamicCache` by the batch size. This will be used by
        `_split_model_inputs()` in `generation.utils`"""
        out = []
        for i in range(0, full_batch_size, split_size):
            current_split = DynamicCache()
            current_split._seen_tokens = self._seen_tokens
            current_split.key_cache = [tensor[i : i + split_size] for tensor in self.key_cache]
            current_split.value_cache = [tensor[i : i + split_size] for tensor in self.value_cache]
            out.append(current_split)
        return out

    @classmethod
    def from_batch_splits(cls, splits: List["DynamicCache"]) -> "DynamicCache":
        """This is the opposite of the above `batch_split()` method. This will be used by `stack_model_outputs` in
        `generation.utils`"""
        cache = cls()
        for idx in range(len(splits[0])):
            layer_keys = torch.cat([current.key_cache[idx] for current in splits], dim=0)
            layer_values = torch.cat([current.value_cache[idx] for current in splits], dim=0)
            cache.update(layer_keys, layer_values, idx)
        return cache

    def batch_repeat_interleave(self, repeats: int):
        """Repeat the cache `repeats` times in the batch dimension. Used in contrastive search."""
        for layer_idx in range(len(self)):
            self.key_cache[layer_idx] = self.key_cache[layer_idx].repeat_interleave(repeats, dim=0)
            self.value_cache[layer_idx] = self.value_cache[layer_idx].repeat_interleave(repeats, dim=0)

    def batch_select_indices(self, indices: torch.Tensor):
        """Only keep the `indices` in the batch dimension of the cache. Used in contrastive search."""
        for layer_idx in range(len(self)):
            self.key_cache[layer_idx] = self.key_cache[layer_idx][indices, ...]
            self.value_cache[layer_idx] = self.value_cache[layer_idx][indices, ...]


class QuantizedCache(DynamicCache):
    """
    A quantizer cache similar to what is described in the [KIVI: A Tuning-Free Asymmetric 2bit Quantization for KV Cache paper](https://arxiv.org/abs/2402.02750).
    It allows the model to generate longer sequence length without allocating too much memory for Key and Value cache by applying quantization.

    The cache has two types of storage, one for original precision and one for the quantized cache. A `residual length` is set as a maximum capacity for the
    original precision cache. When the length goes beyond maximum capacity, the original precision cache is discarded and moved into the quantized cache. The
    quantization is done per-channel with a set `q_group_size` for both Keys and Values, in contrast to what was described in the paper.

    It stores Keys and Values a list of quantized tensors (tuples in case we need to store metadata), one for each layer. Additionally, it stores the Key and
    Value in original precision states as a list of tensors, one for each layer. The size of each tensor
    is `[batch_size, num_heads, seq_len - residual_length, head_dim]`
    """

    def __init__(self, cache_config: QuantizedCacheConfig) -> None:
        self._quantized_key_cache: List[torch.Tensor] = []
        self._quantized_value_cache: List[torch.Tensor] = []

        self.nbits = cache_config.nbits
        self.residual_length = cache_config.residual_length
        self.q_group_size = cache_config.q_group_size
        self.axis_key = cache_config.axis_key
        self.axis_value = cache_config.axis_value
        self.compute_dtype = cache_config.compute_dtype
        self.device = cache_config.device

        super().__init__()

    def update(
        self,
        key_states: torch.Tensor,
        value_states: torch.Tensor,
        layer_idx: int,
        cache_kwargs: Optional[Dict[str, Any]] = None,
    ) -> Tuple[torch.Tensor, torch.Tensor]:
        # Update the number of seen tokens
        if layer_idx == 0:
            self._seen_tokens += key_states.shape[-2]

        if len(self.key_cache) <= layer_idx:
            self._quantized_key_cache.append(self._quantize(key_states.contiguous(), axis=self.axis_key))
            self._quantized_value_cache.append(self._quantize(value_states.contiguous(), axis=self.axis_value))
            self.key_cache.append(torch.zeros(0, dtype=key_states.dtype, device=key_states.device))
            self.value_cache.append(torch.zeros(0, dtype=key_states.dtype, device=key_states.device))
            keys_to_return, values_to_return = key_states, value_states
        else:
            dequant_key = self._dequantize(self._quantized_key_cache[layer_idx])
            dequant_value = self._dequantize(self._quantized_value_cache[layer_idx])
            keys_to_return = [dequant_key, self.key_cache[layer_idx], key_states]
            values_to_return = [dequant_value, self.value_cache[layer_idx], value_states]

            keys_to_return = torch.cat(keys_to_return, dim=-2)
            values_to_return = torch.cat(values_to_return, dim=-2)
            if (
                self.key_cache[layer_idx].dim() == 4
                and self.key_cache[layer_idx].shape[-2] + 1 >= self.residual_length
            ):
                self._quantized_key_cache[layer_idx] = self._quantize(keys_to_return.contiguous(), axis=self.axis_key)
                self._quantized_value_cache[layer_idx] = self._quantize(
                    values_to_return.contiguous(), axis=self.axis_value
                )
                self.key_cache[layer_idx] = torch.zeros(0, dtype=key_states.dtype, device=key_states.device)
                self.value_cache[layer_idx] = torch.zeros(0, dtype=key_states.dtype, device=key_states.device)
            else:
                self.key_cache[layer_idx] = torch.cat([self.key_cache[layer_idx], key_states], dim=-2)
                self.value_cache[layer_idx] = torch.cat([self.value_cache[layer_idx], value_states], dim=-2)

        return keys_to_return, values_to_return

    def get_seq_length(self, layer_idx: Optional[int] = 0) -> int:
        """Returns the sequence length of the cached states. A layer index can be optionally passed."""
        if len(self.key_cache) <= layer_idx:
            return 0
        # since we cannot get the seq_length of each layer directly and rely on `_seen_tokens` which is
        # updated every "layer_idx" == 0, this is a hack to get the actual seq_length for the given layer_idx
        # this part of code otherwise fails when used to verify attn_weight shape in some models
        return self._seen_tokens if layer_idx == 0 else self._seen_tokens - 1

    def _quantize(self, tensor, axis):
        """Quantizes a key/value using a defined quantization method."""
        raise NotImplementedError("Make sure to implement `_quantize` in a subclass.")

    def _dequantize(self, q_tensor):
        """Dequantizes back the tensor that was quantized by `self._quantize()`"""
        raise NotImplementedError("Make sure to implement `_dequantize` in a subclass.")


class QuantoQuantizedCache(QuantizedCache):
    """
    Quantized Cache class that uses `quanto` as a backend to perform quantization. Current implementation supports `int2` and `int4` dtypes only.

    Parameters:
        cache_config (`QuantizedCacheConfig`,):
            A configuration containing all the arguments to be used by the quantizer, including axis, qtype and group size.
    """

    def __init__(self, cache_config: CacheConfig) -> None:
        super().__init__(cache_config)
        quanto_version = version.parse(importlib.metadata.version("quanto"))
        if quanto_version < version.parse("0.2.0"):
            raise ImportError(
                f"You need quanto package version to be greater or equal than 0.2.0 to use `QuantoQuantizedCache`. Detected version {quanto_version}. "
                f"Please upgrade quanto with `pip install -U quanto`"
            )

        if self.nbits not in [2, 4]:
            raise ValueError(f"`nbits` for `quanto` backend has to be one of [`2`, `4`] but got {self.nbits}")

        if self.axis_key not in [0, -1]:
            raise ValueError(f"`axis_key` for `quanto` backend has to be one of [`0`, `-1`] but got {self.axis_key}")

        if self.axis_value not in [0, -1]:
            raise ValueError(
                f"`axis_value` for `quanto` backend has to be one of [`0`, `-1`] but got {self.axis_value}"
            )

        self.qtype = qint4 if self.nbits == 4 else qint2
        self.optimizer = MaxOptimizer()  # hardcode as it's the only one for per-channel quantization

    def _quantize(self, tensor, axis):
        scale, zeropoint = self.optimizer(tensor, self.qtype.bits, axis, self.q_group_size)
        qtensor = AffineQuantizer.apply(tensor, self.qtype, axis, self.q_group_size, scale, zeropoint)
        return qtensor

    def _dequantize(self, qtensor):
        return qtensor.dequantize()


class HQQQuantizedCache(QuantizedCache):
    """
    Quantized Cache class that uses `HQQ` as a backend to perform quantization. Current implementation supports `int2`, `int4`, `int8` dtypes.

    Parameters:
        cache_config (`QuantizedCacheConfig`,):
            A configuration containing all the arguments to be used by the quantizer, including axis, qtype and group size.
    """

    def __init__(self, cache_config: CacheConfig) -> None:
        super().__init__(cache_config)
        if self.nbits not in [1, 2, 3, 4, 8]:
            raise ValueError(
                f"`nbits` for `HQQ` backend has to be one of [`1`, `2`, `3`, `4`, `8`] but got {self.nbits}"
            )

        if self.axis_key not in [0, 1]:
            raise ValueError(f"`axis_key` for `HQQ` backend has to be one of [`0`, `1`] but got {self.axis_key}")

        if self.axis_value not in [0, 1]:
            raise ValueError(f"`axis_value` for `HQQ` backend has to be one of [`0`, `1`] but got {self.axis_value}")

        self.quantizer = HQQQuantizer

    def _quantize(self, tensor, axis):
        qtensor, meta = self.quantizer.quantize(
            tensor,
            axis=axis,
            device=self.device,
            compute_dtype=self.compute_dtype,
            nbits=self.nbits,
            group_size=self.q_group_size,
        )
        meta["compute_dtype"] = self.compute_dtype
        self.quantizer.cuda(qtensor, meta=meta, device=self.device)  # Move to device and cast to dtype
        return qtensor, meta

    def _dequantize(self, qtensor):
        quant_tensor, meta = qtensor
        tensor = self.quantizer.dequantize(quant_tensor, meta)
        return tensor


class SinkCache(Cache):
    """
    A cache that as described in the [Attention Sinks paper](https://arxiv.org/abs/2309.17453). It allows the model to
    generate beyond the length of its context window, without losing fluency in the conversation. As it discards past
    tokens, the model will lose the ability to generate tokens that depend on the context that was discarded.

    It stores the Key and Value states as a list of tensors, one for each layer. The expected shape for each tensor is
    `[batch_size, num_heads, seq_len, head_dim]`.

    Parameters:
        window_length (`int`):
            The length of the context window.
        num_sink_tokens (`int`):
            The number of sink tokens. See the original paper for more information.
    """

    def __init__(self, window_length: int, num_sink_tokens: int) -> None:
        self.key_cache: List[torch.Tensor] = []
        self.value_cache: List[torch.Tensor] = []
        self.window_length = window_length
        self.num_sink_tokens = num_sink_tokens
        self.cos_sin_rerotation_cache = {}
        self._cos_cache = None
        self._sin_cache = None
        self._seen_tokens = 0  # Used in `generate` to keep tally of how many tokens the cache has seen

    @staticmethod
    def _rotate_half(x):
        x1 = x[..., : x.shape[-1] // 2]
        x2 = x[..., x.shape[-1] // 2 :]
        return torch.cat((-x2, x1), dim=-1)

    def _apply_key_rotary_pos_emb(
        self, key_states: torch.Tensor, cos: torch.Tensor, sin: torch.Tensor
    ) -> torch.Tensor:
        rotated_key_states = (key_states * cos) + (self._rotate_half(key_states) * sin)
        return rotated_key_states

    def _get_rerotation_cos_sin(
        self, key_states: torch.Tensor, cos: torch.Tensor, sin: torch.Tensor
    ) -> Tuple[torch.Tensor, torch.Tensor]:
        if key_states.shape[-2] not in self.cos_sin_rerotation_cache:
            # Upcast to float32 temporarily for better accuracy
            cos = cos.to(torch.float32)
            sin = sin.to(torch.float32)

            # Compute the cos and sin required for back- and forward-rotating to one position earlier in the sequence
            original_cos = cos[self.num_sink_tokens + key_states.shape[-2] :]
            shifted_cos = cos[self.num_sink_tokens : -key_states.shape[-2]]
            original_sin = sin[self.num_sink_tokens + key_states.shape[-2] :]
            shifted_sin = sin[self.num_sink_tokens : -key_states.shape[-2]]
            rerotation_cos = original_cos * shifted_cos + original_sin * shifted_sin
            rerotation_sin = -original_sin * shifted_cos + original_cos * shifted_sin

            self.cos_sin_rerotation_cache[key_states.shape[-2]] = (
                rerotation_cos.to(key_states.dtype).unsqueeze(0),
                rerotation_sin.to(key_states.dtype).unsqueeze(0),
            )
        return self.cos_sin_rerotation_cache[key_states.shape[-2]]

    def get_seq_length(self, layer_idx: Optional[int] = 0) -> int:
        """Returns the sequence length of the cached states. A layer index can be optionally passed."""
        # TODO: deprecate this function in favor of `cache_position`
        # Workaround to make 'key_states.shape[-2] + past_key_value.get_seq_length(self.layer_idx)' <= window_length
        if len(self.key_cache) <= layer_idx:
            return 0
        return self.key_cache[layer_idx].shape[-2]

    def get_max_length(self) -> Optional[int]:
        """Returns the maximum sequence length of the cached states."""
        return self.window_length

    def update(
        self,
        key_states: torch.Tensor,
        value_states: torch.Tensor,
        layer_idx: int,
        cache_kwargs: Optional[Dict[str, Any]] = None,
    ) -> Tuple[torch.Tensor, torch.Tensor]:
        """
        Updates the cache with the new `key_states` and `value_states` for the layer `layer_idx`.

        Parameters:
            key_states (`torch.Tensor`):
                The new key states to cache.
            value_states (`torch.Tensor`):
                The new value states to cache.
            layer_idx (`int`):
                The index of the layer to cache the states for.
            cache_kwargs (`Dict[str, Any]`, `optional`):
                Additional arguments for the cache subclass. The following arguments can be used in `SinkCache`: `sin`,
                `cos` and `partial_rotation_size`. These arguments are used with models using RoPE, to recompute the
                rotation as the tokens are shifted.

        Return:
            A tuple containing the updated key and value states.
        """
        # Optional kwargs for `SinkCache` -- needed on models using RoPE. `partial_rotation_size` is used on models
        # with partially rotated position embeddings, like Phi or Persimmon.
        sin = cache_kwargs.get("sin")
        cos = cache_kwargs.get("cos")
        partial_rotation_size = cache_kwargs.get("partial_rotation_size")
        using_rope = cos is not None and sin is not None

        # Update the number of seen tokens
        if layer_idx == 0:
            self._seen_tokens += key_states.shape[-2]

        # Update the sin/cos cache, which holds sin/cos values for all possible positions
        if using_rope and layer_idx == 0:
            # BC: some models still pass `sin`/`cos` with 2 dims. In those models, they are the full sin/cos. Remove
            # after all RoPE models have a llama-like cache utilization.
            if cos.dim() == 2:
                self._cos_cache = cos
                self._sin_cache = sin
            else:
                if self._cos_cache is None:
                    self._cos_cache = cos[0, ...]
                    self._sin_cache = sin[0, ...]
                elif self._cos_cache.shape[0] < self.window_length:
                    self._cos_cache = torch.cat([self._cos_cache, cos[0, ...]], dim=0)
                    self._sin_cache = torch.cat([self._sin_cache, sin[0, ...]], dim=0)

        # [bsz, num_heads, seq_len, head_dim]
        if len(self.key_cache) <= layer_idx:
            # Empty cache
            self.key_cache.append(key_states)
            self.value_cache.append(value_states)

        elif key_states.shape[-2] + self.get_seq_length(layer_idx) < self.window_length:
            # Growing cache
            self.key_cache[layer_idx] = torch.cat([self.key_cache[layer_idx], key_states], dim=-2)
            self.value_cache[layer_idx] = torch.cat([self.value_cache[layer_idx], value_states], dim=-2)

        else:
            # Shifting cache
            keys_to_keep = self.key_cache[layer_idx][
                :, :, -self.window_length + self.num_sink_tokens + key_states.shape[-2] :
            ]

            # On RoPE models, we need to recompute the Key rotation as the tokens are shifted
            if using_rope:
                rerotation_cos, rerotation_sin = self._get_rerotation_cos_sin(
                    key_states, self._cos_cache[: self.window_length], self._sin_cache[: self.window_length]
                )
                if partial_rotation_size is not None:
                    keys_to_keep, keys_pass = (
                        keys_to_keep[..., :partial_rotation_size],
                        keys_to_keep[..., partial_rotation_size:],
                    )
                keys_to_keep = self._apply_key_rotary_pos_emb(keys_to_keep, rerotation_cos, rerotation_sin)
                if partial_rotation_size is not None:
                    keys_to_keep = torch.cat((keys_to_keep, keys_pass), dim=-1)

            # Concatenate sink tokens, shifted & rotated tokens (if needed), and new tokens
            sink_keys = self.key_cache[layer_idx][:, :, : self.num_sink_tokens]
            self.key_cache[layer_idx] = torch.cat([sink_keys, keys_to_keep, key_states], dim=-2)

            sink_values = self.value_cache[layer_idx][:, :, : self.num_sink_tokens]
            values_to_keep = self.value_cache[layer_idx][
                :, :, -self.window_length + self.num_sink_tokens + value_states.shape[-2] :
            ]
            self.value_cache[layer_idx] = torch.cat([sink_values, values_to_keep, value_states], dim=-2)

        return self.key_cache[layer_idx], self.value_cache[layer_idx]


class StaticCache(Cache):
    """
    Static Cache class to be used with `torch.compile(model)`.

    Parameters:
        config (`PretrainedConfig):
            The configuration file defining the shape-related attributes required to initialize the static cache.
        max_batch_size (`int`):
            The maximum batch size with which the model will be used.
        max_cache_len (`int`):
            The maximum sequence length with which the model will be used.
        device (`torch.device`):
            The device on which the cache should be initialized. Should be the same as the layer.
        dtype (*optional*, defaults to `torch.float32`):
            The default `dtype` to use when initializing the layer.
    """

    def __init__(self, config: PretrainedConfig, max_batch_size: int, max_cache_len: int, device, dtype=None) -> None:
        super().__init__()
        self.max_batch_size = max_batch_size
        self.max_cache_len = config.max_position_embeddings if max_cache_len is None else max_cache_len
        # Some model define a custom `head_dim` != config.hidden_size // config.num_attention_heads
        self.head_dim = (
            config.head_dim if hasattr(config, "head_dim") else config.hidden_size // config.num_attention_heads
        )

        self.dtype = dtype if dtype is not None else torch.float32
        self.num_key_value_heads = (
            config.num_attention_heads if config.num_key_value_heads is None else config.num_key_value_heads
        )

        self.key_cache: List[torch.Tensor] = []
        self.value_cache: List[torch.Tensor] = []
        cache_shape = (max_batch_size, self.num_key_value_heads, self.max_cache_len, self.head_dim)
        for _ in range(config.num_hidden_layers):
            # Note: `mark_static_address` is used to tag the cache as an fixed data pointer, preventing cuda graph
            # breaks when updating the cache.
            new_layer_key_cache = torch.zeros(cache_shape, dtype=self.dtype, device=device)
            new_layer_value_cache = torch.zeros(cache_shape, dtype=self.dtype, device=device)
            torch._dynamo.mark_static_address(new_layer_key_cache)
            torch._dynamo.mark_static_address(new_layer_value_cache)
            self.key_cache.append(new_layer_key_cache)
            self.value_cache.append(new_layer_value_cache)

    def update(
        self,
        key_states: torch.Tensor,
        value_states: torch.Tensor,
        layer_idx: int,
        cache_kwargs: Optional[Dict[str, Any]] = None,
    ) -> Tuple[torch.Tensor, torch.Tensor]:
        """
        Updates the cache with the new `key_states` and `value_states` for the layer `layer_idx`.
        It is VERY important to index using a tensor, otherwise you introduce a copy to the device.

        Parameters:
            key_states (`torch.Tensor`):
                The new key states to cache.
            value_states (`torch.Tensor`):
                The new value states to cache.
            layer_idx (`int`):
                The index of the layer to cache the states for.
            cache_kwargs (`Dict[str, Any]`, `optional`):
                Additional arguments for the cache subclass. The `StaticCache` needs the `cache_position` input
                to know how where to write in the cache.

        Return:
            A tuple containing the updated key and value states.
        """
        cache_position = cache_kwargs.get("cache_position")
        k_out = self.key_cache[layer_idx]
        v_out = self.value_cache[layer_idx]

        k_out[:, :, cache_position] = key_states
        v_out[:, :, cache_position] = value_states

        return k_out, v_out

    def get_seq_length(self, layer_idx: Optional[int] = 0) -> int:
        """Returns the sequence length of the cached states that were seen by the model."""
        # Occupied cache == any slot in the 3rd dim (sequence length) holds a non-zero value. To save on compute, let's
        # limit the check to the first batch member and head dimension.
        # TODO: deprecate this function in favor of `cache_position`
        return (self.key_cache[layer_idx][0, 0].any(dim=-1)).sum()

    def get_max_length(self) -> Optional[int]:
        """Returns the maximum sequence length of the cached states."""
        return self.max_cache_len

    def reset(self):
        """Resets the cache values while preserving the objects"""
        for layer_idx in range(len(self.key_cache)):
            # In-place ops prevent breaking the static address
            self.key_cache[layer_idx].zero_()
            self.value_cache[layer_idx].zero_()


class SlidingWindowCache(StaticCache):
    """
    Sliding Window Cache class to be used with `torch.compile` for models like Mistral that support sliding window attention.
    Every time when we try to update the cache, we compute the `indices` based on `cache_position >= self.config.sliding_window - 1`,
    if true(which means the cache can not hold all the old key value states and new states together because of the sliding window constraint),
    we need to do a cycle shift based on `indices` to replace the oldest states by the new key value states passed in.

    The `to_shift` is only true once we are above sliding_window. Thus with `sliding_window==64`:

    indices = (slicing + to_shift[-1].int()-1) % self.config.sliding_window
    tensor([ 1,  2,  3,  4,  5,  6,  7,  8,  9, 10, 11, 12, 13, 14, 15, 16, 17, 18,
        19, 20, 21, 22, 23, 24, 25, 26, 27, 28, 29, 30, 31, 32, 33, 34, 35, 36,
        37, 38, 39, 40, 41, 42, 43, 44, 45, 46, 47, 48, 49, 50, 51, 52, 53, 54,
        55, 56, 57, 58, 59, 60, 61, 62, 63,  0])

    We overwrite the cache using these, then we always write at cache_position (clamped to `sliding_window`)

    Parameters:
        config (`PretrainedConfig):
            The configuration file defining the shape-related attributes required to initialize the static cache.
        max_batch_size (`int`):
            The maximum batch size with which the model will be used.
        max_cache_len (`int`):
            The maximum sequence length with which the model will be used.
        device (`torch.device`):
            The device on which the cache should be initialized. Should be the same as the layer.
        dtype (*optional*, defaults to `torch.float32`):
            The default `dtype` to use when initializing the layer.
    """

    def __init__(self, config: PretrainedConfig, max_batch_size: int, max_cache_len: int, device, dtype=None) -> None:
        if not hasattr(config, "sliding_window") or config.sliding_window is None:
            raise ValueError(
                "Setting `cache_implementation` to 'sliding_window' requires the model config supporting "
                "sliding window attention, please check if there is a `sliding_window` field in the model "
                "config and it's not set to None."
            )
        max_cache_len = min(config.sliding_window, max_cache_len)
        super().__init__(
            config=config, max_batch_size=max_batch_size, max_cache_len=max_cache_len, device=device, dtype=dtype
        )

    def update(
        self,
        key_states: torch.Tensor,
        value_states: torch.Tensor,
        layer_idx: int,
        cache_kwargs: Optional[Dict[str, Any]] = None,
    ) -> Tuple[torch.Tensor]:
        cache_position = cache_kwargs.get("cache_position")
        k_out = self.key_cache[layer_idx]
        v_out = self.value_cache[layer_idx]

        # assume this only happens in prefill phase when prompt length > sliding_window_size (= max_cache_len)
        if cache_position.shape[0] > self.max_cache_len:
            k_out = key_states[:, :, -self.max_cache_len :, :]
            v_out = value_states[:, :, -self.max_cache_len :, :]
            # Assumption: caches are all zeros at this point, `+=` is equivalent to `=` but compile-friendly
            self.key_cache[layer_idx] += k_out
            self.value_cache[layer_idx] += v_out
            # we should return the whole states instead of k_out, v_out to take the whole prompt
            # into consideration when building kv cache instead of just throwing away tokens outside of the window
            return key_states, value_states

        slicing = torch.ones(self.max_cache_len, dtype=torch.long, device=value_states.device).cumsum(0)
        cache_position = cache_position.clamp(0, self.max_cache_len - 1)
        to_shift = cache_position >= self.max_cache_len - 1
        indices = (slicing + to_shift[-1].int() - 1) % self.max_cache_len

        k_out = k_out[:, :, indices]
        v_out = v_out[:, :, indices]

        k_out[:, :, cache_position] = key_states
        v_out[:, :, cache_position] = value_states

        # `_.zero()` followed by `+=` is equivalent `=`, but compile-friendly (without graph breaks due to assignment)
        self.key_cache[layer_idx].zero_()
        self.value_cache[layer_idx].zero_()

        self.key_cache[layer_idx] += k_out
        self.value_cache[layer_idx] += v_out

        return k_out, v_out

    def get_max_length(self) -> Optional[int]:
        # in theory there is no limit because the sliding window size is fixed
        # no matter how long the sentence is
<<<<<<< HEAD
        return None

    def reset(self):
        self.key_cache.zero_()
        self.value_cache.zero_()

class StaticCacheXLA(StaticCache):
    """ XLA optimized Implementation of StaticCache """
    def update(
        self,
        key_states: torch.Tensor,
        value_states: torch.Tensor,
        layer_idx: int,
        cache_kwargs: Optional[Dict[str, Any]] = None,
    ) -> Tuple[torch.Tensor, torch.Tensor]:
        """
        Updates the cache with the new `key_states` and `value_states` for the layer `layer_idx`.
        It is VERY important to index using a tensor, otherwise you introduce a copy to the device.

        Parameters:
            key_states (`torch.Tensor`):
                The new key states to cache.
            value_states (`torch.Tensor`):
                The new value states to cache.
            layer_idx (`int`):
                The index of the layer to cache the states for.
            cache_kwargs (`Dict[str, Any]`, `optional`):
                Additional arguments for the cache subclass. The `StaticCache` needs the `cache_position` input
                to know how where to write in the cache.

        Return:
            A tuple containing the updated key and value states.
        """
        cache_position = cache_kwargs.get("cache_position")

        k_out = self.key_cache[layer_idx]
        v_out = self.value_cache[layer_idx]

        k_out.index_copy_(2, cache_position, key_states)
        v_out.index_copy_(2, cache_position, value_states)

        return k_out, v_out

    def get_seq_length(self, layer_idx: Optional[int] = 0) -> int:
        """Returns the sequence length of the cached states that were seen by the model."""
        # Occupied cache == any slot in the 3rd dim (sequence length) holds a non-zero value. To save on compute, let's
        # limit the check to the first batch member and head dimension.
        # TODO: deprecate this function in favor of `cache_position`
        key_cache = self.key_cache[layer_idx]
        device = key_cache.device

        item = key_cache.index_select(0, torch.tensor(0, device=device))
        head = item.index_select(1, torch.tensor(0, device=device))

        return head.any(dim=-1).sum()
=======
        return None
>>>>>>> 43ee5858
<|MERGE_RESOLUTION|>--- conflicted
+++ resolved
@@ -968,12 +968,7 @@
     def get_max_length(self) -> Optional[int]:
         # in theory there is no limit because the sliding window size is fixed
         # no matter how long the sentence is
-<<<<<<< HEAD
         return None
-
-    def reset(self):
-        self.key_cache.zero_()
-        self.value_cache.zero_()
 
 class StaticCacheXLA(StaticCache):
     """ XLA optimized Implementation of StaticCache """
@@ -1023,7 +1018,4 @@
         item = key_cache.index_select(0, torch.tensor(0, device=device))
         head = item.index_select(1, torch.tensor(0, device=device))
 
-        return head.any(dim=-1).sum()
-=======
-        return None
->>>>>>> 43ee5858
+        return head.any(dim=-1).sum()
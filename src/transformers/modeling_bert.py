# coding=utf-8
# Copyright 2018 The Google AI Language Team Authors and The HuggingFace Inc. team.
# Copyright (c) 2018, NVIDIA CORPORATION.  All rights reserved.
#
# Licensed under the Apache License, Version 2.0 (the "License");
# you may not use this file except in compliance with the License.
# You may obtain a copy of the License at
#
#     http://www.apache.org/licenses/LICENSE-2.0
#
# Unless required by applicable law or agreed to in writing, software
# distributed under the License is distributed on an "AS IS" BASIS,
# WITHOUT WARRANTIES OR CONDITIONS OF ANY KIND, either express or implied.
# See the License for the specific language governing permissions and
# limitations under the License.
"""PyTorch BERT model. """


import logging
import math
import os
import warnings

import torch
from torch import nn
from torch.nn import CrossEntropyLoss, MSELoss

from .activations import gelu, gelu_new, swish
from .configuration_bert import BertConfig
from .file_utils import add_start_docstrings, add_start_docstrings_to_callable
from .modeling_utils import PreTrainedModel, prune_linear_layer


logger = logging.getLogger(__name__)

BERT_PRETRAINED_MODEL_ARCHIVE_LIST = [
    "bert-base-uncased",
    "bert-large-uncased",
    "bert-base-cased",
    "bert-large-cased",
    "bert-base-multilingual-uncased",
    "bert-base-multilingual-cased",
    "bert-base-chinese",
    "bert-base-german-cased",
    "bert-large-uncased-whole-word-masking",
    "bert-large-cased-whole-word-masking",
    "bert-large-uncased-whole-word-masking-finetuned-squad",
    "bert-large-cased-whole-word-masking-finetuned-squad",
    "bert-base-cased-finetuned-mrpc",
    "bert-base-german-dbmdz-cased",
    "bert-base-german-dbmdz-uncased",
    "cl-tohoku/bert-base-japanese",
    "cl-tohoku/bert-base-japanese-whole-word-masking",
    "cl-tohoku/bert-base-japanese-char",
    "cl-tohoku/bert-base-japanese-char-whole-word-masking",
    "TurkuNLP/bert-base-finnish-cased-v1",
    "TurkuNLP/bert-base-finnish-uncased-v1",
    "wietsedv/bert-base-dutch-cased",
    # See all BERT models at https://huggingface.co/models?filter=bert
]


def load_tf_weights_in_bert(model, config, tf_checkpoint_path):
    """ Load tf checkpoints in a pytorch model.
    """
    try:
        import re
        import numpy as np
        import tensorflow as tf
    except ImportError:
        logger.error(
            "Loading a TensorFlow model in PyTorch, requires TensorFlow to be installed. Please see "
            "https://www.tensorflow.org/install/ for installation instructions."
        )
        raise
    tf_path = os.path.abspath(tf_checkpoint_path)
    logger.info("Converting TensorFlow checkpoint from {}".format(tf_path))
    # Load weights from TF model
    init_vars = tf.train.list_variables(tf_path)
    names = []
    arrays = []
    for name, shape in init_vars:
        logger.info("Loading TF weight {} with shape {}".format(name, shape))
        array = tf.train.load_variable(tf_path, name)
        names.append(name)
        arrays.append(array)

    for name, array in zip(names, arrays):
        name = name.split("/")
        # adam_v and adam_m are variables used in AdamWeightDecayOptimizer to calculated m and v
        # which are not required for using pretrained model
        if any(
            n in ["adam_v", "adam_m", "AdamWeightDecayOptimizer", "AdamWeightDecayOptimizer_1", "global_step"]
            for n in name
        ):
            logger.info("Skipping {}".format("/".join(name)))
            continue
        pointer = model
        for m_name in name:
            if re.fullmatch(r"[A-Za-z]+_\d+", m_name):
                scope_names = re.split(r"_(\d+)", m_name)
            else:
                scope_names = [m_name]
            if scope_names[0] == "kernel" or scope_names[0] == "gamma":
                pointer = getattr(pointer, "weight")
            elif scope_names[0] == "output_bias" or scope_names[0] == "beta":
                pointer = getattr(pointer, "bias")
            elif scope_names[0] == "output_weights":
                pointer = getattr(pointer, "weight")
            elif scope_names[0] == "squad":
                pointer = getattr(pointer, "classifier")
            else:
                try:
                    pointer = getattr(pointer, scope_names[0])
                except AttributeError:
                    logger.info("Skipping {}".format("/".join(name)))
                    continue
            if len(scope_names) >= 2:
                num = int(scope_names[1])
                pointer = pointer[num]
        if m_name[-11:] == "_embeddings":
            pointer = getattr(pointer, "weight")
        elif m_name == "kernel":
            array = np.transpose(array)
        try:
            assert pointer.shape == array.shape
        except AssertionError as e:
            e.args += (pointer.shape, array.shape)
            raise
        logger.info("Initialize PyTorch weight {}".format(name))
        pointer.data = torch.from_numpy(array)
    return model


def mish(x):
    return x * torch.tanh(nn.functional.softplus(x))


ACT2FN = {"gelu": gelu, "relu": torch.nn.functional.relu, "swish": swish, "gelu_new": gelu_new, "mish": mish}


BertLayerNorm = torch.nn.LayerNorm


class BertEmbeddings(nn.Module):
    """Construct the embeddings from word, position and token_type embeddings.
    """

    def __init__(self, config):
        super().__init__()
        self.word_embeddings = nn.Embedding(config.vocab_size, config.hidden_size, padding_idx=config.pad_token_id)
        self.position_embeddings = nn.Embedding(config.max_position_embeddings, config.hidden_size)
        self.token_type_embeddings = nn.Embedding(config.type_vocab_size, config.hidden_size)

        # self.LayerNorm is not snake-cased to stick with TensorFlow model variable name and be able to load
        # any TensorFlow checkpoint file
        self.LayerNorm = BertLayerNorm(config.hidden_size, eps=config.layer_norm_eps)
        self.dropout = nn.Dropout(config.hidden_dropout_prob)

    def forward(self, input_ids=None, token_type_ids=None, position_ids=None, inputs_embeds=None):
        if input_ids is not None:
            input_shape = input_ids.size()
        else:
            input_shape = inputs_embeds.size()[:-1]

        seq_length = input_shape[1]
        device = input_ids.device if input_ids is not None else inputs_embeds.device
        if position_ids is None:
            position_ids = torch.arange(seq_length, dtype=torch.long, device=device)
            position_ids = position_ids.unsqueeze(0).expand(input_shape)
        if token_type_ids is None:
            token_type_ids = torch.zeros(input_shape, dtype=torch.long, device=device)

        if inputs_embeds is None:
            inputs_embeds = self.word_embeddings(input_ids)
        position_embeddings = self.position_embeddings(position_ids)
        token_type_embeddings = self.token_type_embeddings(token_type_ids)

        embeddings = inputs_embeds + position_embeddings + token_type_embeddings
        embeddings = self.LayerNorm(embeddings)
        embeddings = self.dropout(embeddings)
        return embeddings


class BertSelfAttention(nn.Module):
    def __init__(self, config):
        super().__init__()
        if config.hidden_size % config.num_attention_heads != 0 and not hasattr(config, "embedding_size"):
            raise ValueError(
                "The hidden size (%d) is not a multiple of the number of attention "
                "heads (%d)" % (config.hidden_size, config.num_attention_heads)
            )

        self.num_attention_heads = config.num_attention_heads
        self.attention_head_size = int(config.hidden_size / config.num_attention_heads)
        self.all_head_size = self.num_attention_heads * self.attention_head_size

        self.query = nn.Linear(config.hidden_size, self.all_head_size)
        self.key = nn.Linear(config.hidden_size, self.all_head_size)
        self.value = nn.Linear(config.hidden_size, self.all_head_size)

        self.dropout = nn.Dropout(config.attention_probs_dropout_prob)

    def transpose_for_scores(self, x):
        new_x_shape = x.size()[:-1] + (self.num_attention_heads, self.attention_head_size)
        x = x.view(*new_x_shape)
        return x.permute(0, 2, 1, 3)

    def forward(
        self,
        hidden_states,
        attention_mask=None,
        head_mask=None,
        encoder_hidden_states=None,
        encoder_attention_mask=None,
        output_attentions=False,
    ):
        mixed_query_layer = self.query(hidden_states)

        # If this is instantiated as a cross-attention module, the keys
        # and values come from an encoder; the attention mask needs to be
        # such that the encoder's padding tokens are not attended to.
        if encoder_hidden_states is not None:
            mixed_key_layer = self.key(encoder_hidden_states)
            mixed_value_layer = self.value(encoder_hidden_states)
            attention_mask = encoder_attention_mask
        else:
            mixed_key_layer = self.key(hidden_states)
            mixed_value_layer = self.value(hidden_states)

        query_layer = self.transpose_for_scores(mixed_query_layer)
        key_layer = self.transpose_for_scores(mixed_key_layer)
        value_layer = self.transpose_for_scores(mixed_value_layer)

        # Take the dot product between "query" and "key" to get the raw attention scores.
        attention_scores = torch.matmul(query_layer, key_layer.transpose(-1, -2))
        attention_scores = attention_scores / math.sqrt(self.attention_head_size)
        if attention_mask is not None:
            # Apply the attention mask is (precomputed for all layers in BertModel forward() function)
            attention_scores = attention_scores + attention_mask

        # Normalize the attention scores to probabilities.
        attention_probs = nn.Softmax(dim=-1)(attention_scores)

        # This is actually dropping out entire tokens to attend to, which might
        # seem a bit unusual, but is taken from the original Transformer paper.
        attention_probs = self.dropout(attention_probs)

        # Mask heads if we want to
        if head_mask is not None:
            attention_probs = attention_probs * head_mask

        context_layer = torch.matmul(attention_probs, value_layer)

        context_layer = context_layer.permute(0, 2, 1, 3).contiguous()
        new_context_layer_shape = context_layer.size()[:-2] + (self.all_head_size,)
        context_layer = context_layer.view(*new_context_layer_shape)

        outputs = (context_layer, attention_probs) if output_attentions else (context_layer,)
        return outputs


class BertSelfOutput(nn.Module):
    def __init__(self, config):
        super().__init__()
        self.dense = nn.Linear(config.hidden_size, config.hidden_size)
        self.LayerNorm = BertLayerNorm(config.hidden_size, eps=config.layer_norm_eps)
        self.dropout = nn.Dropout(config.hidden_dropout_prob)

    def forward(self, hidden_states, input_tensor):
        hidden_states = self.dense(hidden_states)
        hidden_states = self.dropout(hidden_states)
        hidden_states = self.LayerNorm(hidden_states + input_tensor)
        return hidden_states


class BertAttention(nn.Module):
    def __init__(self, config):
        super().__init__()
        self.self = BertSelfAttention(config)
        self.output = BertSelfOutput(config)
        self.pruned_heads = set()

    def prune_heads(self, heads):
        if len(heads) == 0:
            return
        mask = torch.ones(self.self.num_attention_heads, self.self.attention_head_size)
        heads = set(heads) - self.pruned_heads  # Convert to set and remove already pruned heads
        for head in heads:
            # Compute how many pruned heads are before the head and move the index accordingly
            head = head - sum(1 if h < head else 0 for h in self.pruned_heads)
            mask[head] = 0
        mask = mask.view(-1).contiguous().eq(1)
        index = torch.arange(len(mask))[mask].long()

        # Prune linear layers
        self.self.query = prune_linear_layer(self.self.query, index)
        self.self.key = prune_linear_layer(self.self.key, index)
        self.self.value = prune_linear_layer(self.self.value, index)
        self.output.dense = prune_linear_layer(self.output.dense, index, dim=1)

        # Update hyper params and store pruned heads
        self.self.num_attention_heads = self.self.num_attention_heads - len(heads)
        self.self.all_head_size = self.self.attention_head_size * self.self.num_attention_heads
        self.pruned_heads = self.pruned_heads.union(heads)

    def forward(
        self,
        hidden_states,
        attention_mask=None,
        head_mask=None,
        encoder_hidden_states=None,
        encoder_attention_mask=None,
        output_attentions=False,
    ):
        self_outputs = self.self(
            hidden_states, attention_mask, head_mask, encoder_hidden_states, encoder_attention_mask, output_attentions,
        )
        attention_output = self.output(self_outputs[0], hidden_states)
        outputs = (attention_output,) + self_outputs[1:]  # add attentions if we output them
        return outputs


class BertIntermediate(nn.Module):
    def __init__(self, config):
        super().__init__()
        self.dense = nn.Linear(config.hidden_size, config.intermediate_size)
        if isinstance(config.hidden_act, str):
            self.intermediate_act_fn = ACT2FN[config.hidden_act]
        else:
            self.intermediate_act_fn = config.hidden_act

    def forward(self, hidden_states):
        hidden_states = self.dense(hidden_states)
        hidden_states = self.intermediate_act_fn(hidden_states)
        return hidden_states


class BertOutput(nn.Module):
    def __init__(self, config):
        super().__init__()
        self.dense = nn.Linear(config.intermediate_size, config.hidden_size)
        self.LayerNorm = BertLayerNorm(config.hidden_size, eps=config.layer_norm_eps)
        self.dropout = nn.Dropout(config.hidden_dropout_prob)

    def forward(self, hidden_states, input_tensor):
        hidden_states = self.dense(hidden_states)
        hidden_states = self.dropout(hidden_states)
        hidden_states = self.LayerNorm(hidden_states + input_tensor)
        return hidden_states


class BertLayer(nn.Module):
    def __init__(self, config):
        super().__init__()
        self.attention = BertAttention(config)
        self.is_decoder = config.is_decoder
        if self.is_decoder:
            self.crossattention = BertAttention(config)
        self.intermediate = BertIntermediate(config)
        self.output = BertOutput(config)

    def forward(
        self,
        hidden_states,
        attention_mask=None,
        head_mask=None,
        encoder_hidden_states=None,
        encoder_attention_mask=None,
        output_attentions=False,
    ):
        self_attention_outputs = self.attention(
            hidden_states, attention_mask, head_mask, output_attentions=output_attentions,
        )
        attention_output = self_attention_outputs[0]
        outputs = self_attention_outputs[1:]  # add self attentions if we output attention weights

        if self.is_decoder and encoder_hidden_states is not None:
            cross_attention_outputs = self.crossattention(
                attention_output,
                attention_mask,
                head_mask,
                encoder_hidden_states,
                encoder_attention_mask,
                output_attentions,
            )
            attention_output = cross_attention_outputs[0]
            outputs = outputs + cross_attention_outputs[1:]  # add cross attentions if we output attention weights

        intermediate_output = self.intermediate(attention_output)
        layer_output = self.output(intermediate_output, attention_output)
        outputs = (layer_output,) + outputs
        return outputs


class BertEncoder(nn.Module):
    def __init__(self, config):
        super().__init__()
        self.output_hidden_states = config.output_hidden_states
        self.layer = nn.ModuleList([BertLayer(config) for _ in range(config.num_hidden_layers)])

    def forward(
        self,
        hidden_states,
        attention_mask=None,
        head_mask=None,
        encoder_hidden_states=None,
        encoder_attention_mask=None,
        output_attentions=False,
    ):
        all_hidden_states = ()
        all_attentions = ()
        for i, layer_module in enumerate(self.layer):
            if self.output_hidden_states:
                all_hidden_states = all_hidden_states + (hidden_states,)

            layer_outputs = layer_module(
                hidden_states,
                attention_mask,
                head_mask[i],
                encoder_hidden_states,
                encoder_attention_mask,
                output_attentions,
            )
            hidden_states = layer_outputs[0]

            if output_attentions:
                all_attentions = all_attentions + (layer_outputs[1],)

        # Add last layer
        if self.output_hidden_states:
            all_hidden_states = all_hidden_states + (hidden_states,)

        outputs = (hidden_states,)
        if self.output_hidden_states:
            outputs = outputs + (all_hidden_states,)
        if output_attentions:
            outputs = outputs + (all_attentions,)
        return outputs  # last-layer hidden state, (all hidden states), (all attentions)


class BertPooler(nn.Module):
    def __init__(self, config):
        super().__init__()
        self.dense = nn.Linear(config.hidden_size, config.hidden_size)
        self.activation = nn.Tanh()

    def forward(self, hidden_states):
        # We "pool" the model by simply taking the hidden state corresponding
        # to the first token.
        first_token_tensor = hidden_states[:, 0]
        pooled_output = self.dense(first_token_tensor)
        pooled_output = self.activation(pooled_output)
        return pooled_output


class BertPredictionHeadTransform(nn.Module):
    def __init__(self, config):
        super().__init__()
        self.dense = nn.Linear(config.hidden_size, config.hidden_size)
        if isinstance(config.hidden_act, str):
            self.transform_act_fn = ACT2FN[config.hidden_act]
        else:
            self.transform_act_fn = config.hidden_act
        self.LayerNorm = BertLayerNorm(config.hidden_size, eps=config.layer_norm_eps)

    def forward(self, hidden_states):
        hidden_states = self.dense(hidden_states)
        hidden_states = self.transform_act_fn(hidden_states)
        hidden_states = self.LayerNorm(hidden_states)
        return hidden_states


class BertLMPredictionHead(nn.Module):
    def __init__(self, config):
        super().__init__()
        self.transform = BertPredictionHeadTransform(config)

        # The output weights are the same as the input embeddings, but there is
        # an output-only bias for each token.
        self.decoder = nn.Linear(config.hidden_size, config.vocab_size, bias=False)

        self.bias = nn.Parameter(torch.zeros(config.vocab_size))

        # Need a link between the two variables so that the bias is correctly resized with `resize_token_embeddings`
        self.decoder.bias = self.bias

    def forward(self, hidden_states):
        hidden_states = self.transform(hidden_states)
        hidden_states = self.decoder(hidden_states)
        return hidden_states


class BertOnlyMLMHead(nn.Module):
    def __init__(self, config):
        super().__init__()
        self.predictions = BertLMPredictionHead(config)

    def forward(self, sequence_output):
        prediction_scores = self.predictions(sequence_output)
        return prediction_scores


class BertOnlyNSPHead(nn.Module):
    def __init__(self, config):
        super().__init__()
        self.seq_relationship = nn.Linear(config.hidden_size, 2)

    def forward(self, pooled_output):
        seq_relationship_score = self.seq_relationship(pooled_output)
        return seq_relationship_score


class BertPreTrainingHeads(nn.Module):
    def __init__(self, config):
        super().__init__()
        self.predictions = BertLMPredictionHead(config)
        self.seq_relationship = nn.Linear(config.hidden_size, 2)

    def forward(self, sequence_output, pooled_output):
        prediction_scores = self.predictions(sequence_output)
        seq_relationship_score = self.seq_relationship(pooled_output)
        return prediction_scores, seq_relationship_score


class BertPreTrainedModel(PreTrainedModel):
    """ An abstract class to handle weights initialization and
        a simple interface for downloading and loading pretrained models.
    """

    config_class = BertConfig
    load_tf_weights = load_tf_weights_in_bert
    base_model_prefix = "bert"

    def _init_weights(self, module):
        """ Initialize the weights """
        if isinstance(module, (nn.Linear, nn.Embedding)):
            # Slightly different from the TF version which uses truncated_normal for initialization
            # cf https://github.com/pytorch/pytorch/pull/5617
            module.weight.data.normal_(mean=0.0, std=self.config.initializer_range)
        elif isinstance(module, BertLayerNorm):
            module.bias.data.zero_()
            module.weight.data.fill_(1.0)
        if isinstance(module, nn.Linear) and module.bias is not None:
            module.bias.data.zero_()


BERT_START_DOCSTRING = r"""
    This model is a PyTorch `torch.nn.Module <https://pytorch.org/docs/stable/nn.html#torch.nn.Module>`_ sub-class.
    Use it as a regular PyTorch Module and refer to the PyTorch documentation for all matter related to general
    usage and behavior.

    Parameters:
        config (:class:`~transformers.BertConfig`): Model configuration class with all the parameters of the model.
            Initializing with a config file does not load the weights associated with the model, only the configuration.
            Check out the :meth:`~transformers.PreTrainedModel.from_pretrained` method to load the model weights.
"""

BERT_INPUTS_DOCSTRING = r"""
    Args:
        input_ids (:obj:`torch.LongTensor` of shape :obj:`{0}`):
            Indices of input sequence tokens in the vocabulary.

            Indices can be obtained using :class:`transformers.BertTokenizer`.
            See :func:`transformers.PreTrainedTokenizer.encode` and
            :func:`transformers.PreTrainedTokenizer.encode_plus` for details.

            `What are input IDs? <../glossary.html#input-ids>`__
        attention_mask (:obj:`torch.FloatTensor` of shape :obj:`{0}`, `optional`, defaults to :obj:`None`):
            Mask to avoid performing attention on padding token indices.
            Mask values selected in ``[0, 1]``:
            ``1`` for tokens that are NOT MASKED, ``0`` for MASKED tokens.

            `What are attention masks? <../glossary.html#attention-mask>`__
        token_type_ids (:obj:`torch.LongTensor` of shape :obj:`{0}`, `optional`, defaults to :obj:`None`):
            Segment token indices to indicate first and second portions of the inputs.
            Indices are selected in ``[0, 1]``: ``0`` corresponds to a `sentence A` token, ``1``
            corresponds to a `sentence B` token

            `What are token type IDs? <../glossary.html#token-type-ids>`_
        position_ids (:obj:`torch.LongTensor` of shape :obj:`{0}`, `optional`, defaults to :obj:`None`):
            Indices of positions of each input sequence tokens in the position embeddings.
            Selected in the range ``[0, config.max_position_embeddings - 1]``.

            `What are position IDs? <../glossary.html#position-ids>`_
        head_mask (:obj:`torch.FloatTensor` of shape :obj:`(num_heads,)` or :obj:`(num_layers, num_heads)`, `optional`, defaults to :obj:`None`):
            Mask to nullify selected heads of the self-attention modules.
            Mask values selected in ``[0, 1]``:
            :obj:`1` indicates the head is **not masked**, :obj:`0` indicates the head is **masked**.
        inputs_embeds (:obj:`torch.FloatTensor` of shape :obj:`(batch_size, sequence_length, hidden_size)`, `optional`, defaults to :obj:`None`):
            Optionally, instead of passing :obj:`input_ids` you can choose to directly pass an embedded representation.
            This is useful if you want more control over how to convert `input_ids` indices into associated vectors
            than the model's internal embedding lookup matrix.
        encoder_hidden_states  (:obj:`torch.FloatTensor` of shape :obj:`(batch_size, sequence_length, hidden_size)`, `optional`, defaults to :obj:`None`):
            Sequence of hidden-states at the output of the last layer of the encoder. Used in the cross-attention
            if the model is configured as a decoder.
        encoder_attention_mask (:obj:`torch.FloatTensor` of shape :obj:`(batch_size, sequence_length)`, `optional`, defaults to :obj:`None`):
            Mask to avoid performing attention on the padding token indices of the encoder input. This mask
            is used in the cross-attention if the model is configured as a decoder.
            Mask values selected in ``[0, 1]``:
            ``1`` for tokens that are NOT MASKED, ``0`` for MASKED tokens.
"""


@add_start_docstrings(
    "The bare Bert Model transformer outputting raw hidden-states without any specific head on top.",
    BERT_START_DOCSTRING,
)
class BertModel(BertPreTrainedModel):
    """

    The model can behave as an encoder (with only self-attention) as well
    as a decoder, in which case a layer of cross-attention is added between
    the self-attention layers, following the architecture described in `Attention is all you need`_ by Ashish Vaswani,
    Noam Shazeer, Niki Parmar, Jakob Uszkoreit, Llion Jones, Aidan N. Gomez, Lukasz Kaiser and Illia Polosukhin.

    To behave as an decoder the model needs to be initialized with the
    :obj:`is_decoder` argument of the configuration set to :obj:`True`; an
    :obj:`encoder_hidden_states` is expected as an input to the forward pass.

    .. _`Attention is all you need`:
        https://arxiv.org/abs/1706.03762

    """

    def __init__(self, config):
        super().__init__(config)
        self.config = config

        self.embeddings = BertEmbeddings(config)
        self.encoder = BertEncoder(config)
        self.pooler = BertPooler(config)

        self.init_weights()

    def get_input_embeddings(self):
        return self.embeddings.word_embeddings

    def set_input_embeddings(self, value):
        self.embeddings.word_embeddings = value

    def _prune_heads(self, heads_to_prune):
        """ Prunes heads of the model.
            heads_to_prune: dict of {layer_num: list of heads to prune in this layer}
            See base class PreTrainedModel
        """
        for layer, heads in heads_to_prune.items():
            self.encoder.layer[layer].attention.prune_heads(heads)

    @add_start_docstrings_to_callable(BERT_INPUTS_DOCSTRING.format("(batch_size, sequence_length)"))
    def forward(
        self,
        input_ids=None,
        attention_mask=None,
        token_type_ids=None,
        position_ids=None,
        head_mask=None,
        inputs_embeds=None,
        encoder_hidden_states=None,
        encoder_attention_mask=None,
        output_attentions=False,
    ):
        r"""
    Return:
        :obj:`tuple(torch.FloatTensor)` comprising various elements depending on the configuration (:class:`~transformers.BertConfig`) and inputs:
        last_hidden_state (:obj:`torch.FloatTensor` of shape :obj:`(batch_size, sequence_length, hidden_size)`):
            Sequence of hidden-states at the output of the last layer of the model.
        pooler_output (:obj:`torch.FloatTensor`: of shape :obj:`(batch_size, hidden_size)`):
            Last layer hidden-state of the first token of the sequence (classification token)
            further processed by a Linear layer and a Tanh activation function. The Linear
            layer weights are trained from the next sentence prediction (classification)
            objective during pre-training.

            This output is usually *not* a good summary
            of the semantic content of the input, you're often better with averaging or pooling
            the sequence of hidden-states for the whole input sequence.
        hidden_states (:obj:`tuple(torch.FloatTensor)`, `optional`, returned when ``config.output_hidden_states=True``):
            Tuple of :obj:`torch.FloatTensor` (one for the output of the embeddings + one for the output of each layer)
            of shape :obj:`(batch_size, sequence_length, hidden_size)`.

            Hidden-states of the model at the output of each layer plus the initial embedding outputs.
        attentions (:obj:`tuple(torch.FloatTensor)`, `optional`, returned when ``output_attentions=True``):
            Tuple of :obj:`torch.FloatTensor` (one for each layer) of shape
            :obj:`(batch_size, num_heads, sequence_length, sequence_length)`.

            Attentions weights after the attention softmax, used to compute the weighted average in the self-attention
            heads.

    Examples::

        from transformers import BertModel, BertTokenizer
        import torch

        tokenizer = BertTokenizer.from_pretrained('bert-base-uncased')
        model = BertModel.from_pretrained('bert-base-uncased')

        input_ids = torch.tensor(tokenizer.encode("Hello, my dog is cute", add_special_tokens=True)).unsqueeze(0)  # Batch size 1
        outputs = model(input_ids)

        last_hidden_states = outputs[0]  # The last hidden-state is the first element of the output tuple

        """

        if input_ids is not None and inputs_embeds is not None:
            raise ValueError("You cannot specify both input_ids and inputs_embeds at the same time")
        elif input_ids is not None:
            input_shape = input_ids.size()
        elif inputs_embeds is not None:
            input_shape = inputs_embeds.size()[:-1]
        else:
            raise ValueError("You have to specify either input_ids or inputs_embeds")

        device = input_ids.device if input_ids is not None else inputs_embeds.device

        if attention_mask is None:
            attention_mask = torch.ones(input_shape, device=device)
        if token_type_ids is None:
            token_type_ids = torch.zeros(input_shape, dtype=torch.long, device=device)

        # We can provide a self-attention mask of dimensions [batch_size, from_seq_length, to_seq_length]
        # ourselves in which case we just need to make it broadcastable to all heads.
        extended_attention_mask: torch.Tensor = self.get_extended_attention_mask(attention_mask, input_shape, device)

        # If a 2D ou 3D attention mask is provided for the cross-attention
        # we need to make broadcastabe to [batch_size, num_heads, seq_length, seq_length]
        if self.config.is_decoder and encoder_hidden_states is not None:
            encoder_batch_size, encoder_sequence_length, _ = encoder_hidden_states.size()
            encoder_hidden_shape = (encoder_batch_size, encoder_sequence_length)
            if encoder_attention_mask is None:
                encoder_attention_mask = torch.ones(encoder_hidden_shape, device=device)
            encoder_extended_attention_mask = self.invert_attention_mask(encoder_attention_mask)
        else:
            encoder_extended_attention_mask = None

        # Prepare head mask if needed
        # 1.0 in head_mask indicate we keep the head
        # attention_probs has shape bsz x n_heads x N x N
        # input head_mask has shape [num_heads] or [num_hidden_layers x num_heads]
        # and head_mask is converted to shape [num_hidden_layers x batch x num_heads x seq_length x seq_length]
        head_mask = self.get_head_mask(head_mask, self.config.num_hidden_layers)

        embedding_output = self.embeddings(
            input_ids=input_ids, position_ids=position_ids, token_type_ids=token_type_ids, inputs_embeds=inputs_embeds
        )
        encoder_outputs = self.encoder(
            embedding_output,
            attention_mask=extended_attention_mask,
            head_mask=head_mask,
            encoder_hidden_states=encoder_hidden_states,
            encoder_attention_mask=encoder_extended_attention_mask,
            output_attentions=output_attentions,
        )
        sequence_output = encoder_outputs[0]
        pooled_output = self.pooler(sequence_output)

        outputs = (sequence_output, pooled_output,) + encoder_outputs[
            1:
        ]  # add hidden_states and attentions if they are here
        return outputs  # sequence_output, pooled_output, (hidden_states), (attentions)


@add_start_docstrings(
    """Bert Model with two heads on top as done during the pre-training: a `masked language modeling` head and
    a `next sentence prediction (classification)` head. """,
    BERT_START_DOCSTRING,
)
class BertForPreTraining(BertPreTrainedModel):
    def __init__(self, config):
        super().__init__(config)

        self.bert = BertModel(config)
        self.cls = BertPreTrainingHeads(config)

        self.init_weights()

    def get_output_embeddings(self):
        return self.cls.predictions.decoder

    @add_start_docstrings_to_callable(BERT_INPUTS_DOCSTRING.format("(batch_size, sequence_length)"))
    def forward(
        self,
        input_ids=None,
        attention_mask=None,
        token_type_ids=None,
        position_ids=None,
        head_mask=None,
        inputs_embeds=None,
        labels=None,
        next_sentence_label=None,
<<<<<<< HEAD
        output_attentions=False,
=======
        **kwargs
>>>>>>> 1b5820a5
    ):
        r"""
        labels (``torch.LongTensor`` of shape ``(batch_size, sequence_length)``, `optional`, defaults to :obj:`None`):
            Labels for computing the masked language modeling loss.
            Indices should be in ``[-100, 0, ..., config.vocab_size]`` (see ``input_ids`` docstring)
            Tokens with indices set to ``-100`` are ignored (masked), the loss is only computed for the tokens with labels
            in ``[0, ..., config.vocab_size]``
        next_sentence_label (``torch.LongTensor`` of shape ``(batch_size,)``, `optional`, defaults to :obj:`None`):
            Labels for computing the next sequence prediction (classification) loss. Input should be a sequence pair (see :obj:`input_ids` docstring)
            Indices should be in ``[0, 1]``.
            ``0`` indicates sequence B is a continuation of sequence A,
            ``1`` indicates sequence B is a random sequence.
        kwargs (:obj:`Dict[str, any]`, optional, defaults to `{}`):
            Used to hide legacy arguments that have been deprecated.

    Returns:
        :obj:`tuple(torch.FloatTensor)` comprising various elements depending on the configuration (:class:`~transformers.BertConfig`) and inputs:
        loss (`optional`, returned when ``labels`` is provided) ``torch.FloatTensor`` of shape ``(1,)``:
            Total loss as the sum of the masked language modeling loss and the next sequence prediction (classification) loss.
        prediction_scores (:obj:`torch.FloatTensor` of shape :obj:`(batch_size, sequence_length, config.vocab_size)`)
            Prediction scores of the language modeling head (scores for each vocabulary token before SoftMax).
        seq_relationship_scores (:obj:`torch.FloatTensor` of shape :obj:`(batch_size, 2)`):
            Prediction scores of the next sequence prediction (classification) head (scores of True/False
            continuation before SoftMax).
        hidden_states (:obj:`tuple(torch.FloatTensor)`, `optional`, returned when :obj:`config.output_hidden_states=True`):
            Tuple of :obj:`torch.FloatTensor` (one for the output of the embeddings + one for the output of each layer)
            of shape :obj:`(batch_size, sequence_length, hidden_size)`.

            Hidden-states of the model at the output of each layer plus the initial embedding outputs.
        attentions (:obj:`tuple(torch.FloatTensor)`, `optional`, returned when ``output_attentions=True``):
            Tuple of :obj:`torch.FloatTensor` (one for each layer) of shape
            :obj:`(batch_size, num_heads, sequence_length, sequence_length)`.

            Attentions weights after the attention softmax, used to compute the weighted average in the self-attention
            heads.


    Examples::

        from transformers import BertTokenizer, BertForPreTraining
        import torch

        tokenizer = BertTokenizer.from_pretrained('bert-base-uncased')
        model = BertForPreTraining.from_pretrained('bert-base-uncased')

        input_ids = torch.tensor(tokenizer.encode("Hello, my dog is cute", add_special_tokens=True)).unsqueeze(0)  # Batch size 1
        outputs = model(input_ids)

        prediction_scores, seq_relationship_scores = outputs[:2]

        """
        if "masked_lm_labels" in kwargs:
            warnings.warn(
                "The `masked_lm_labels` argument is deprecated and will be removed in a future version, use `labels` instead.",
                DeprecationWarning,
            )
            labels = kwargs.pop("masked_lm_labels")
        assert kwargs == {}, f"Unexpected keyword arguments: {list(kwargs.keys())}."

        outputs = self.bert(
            input_ids,
            attention_mask=attention_mask,
            token_type_ids=token_type_ids,
            position_ids=position_ids,
            head_mask=head_mask,
            inputs_embeds=inputs_embeds,
            output_attentions=output_attentions,
        )

        sequence_output, pooled_output = outputs[:2]
        prediction_scores, seq_relationship_score = self.cls(sequence_output, pooled_output)

        outputs = (prediction_scores, seq_relationship_score,) + outputs[
            2:
        ]  # add hidden states and attention if they are here

        if labels is not None and next_sentence_label is not None:
            loss_fct = CrossEntropyLoss()
            masked_lm_loss = loss_fct(prediction_scores.view(-1, self.config.vocab_size), labels.view(-1))
            next_sentence_loss = loss_fct(seq_relationship_score.view(-1, 2), next_sentence_label.view(-1))
            total_loss = masked_lm_loss + next_sentence_loss
            outputs = (total_loss,) + outputs

        return outputs  # (loss), prediction_scores, seq_relationship_score, (hidden_states), (attentions)


# TODO: Split with a different BertWithLMHead to get rid of `lm_labels` here and in encoder_decoder.
@add_start_docstrings("""Bert Model with a `language modeling` head on top. """, BERT_START_DOCSTRING)
class BertForMaskedLM(BertPreTrainedModel):
    def __init__(self, config):
        super().__init__(config)

        self.bert = BertModel(config)
        self.cls = BertOnlyMLMHead(config)

        self.init_weights()

    def get_output_embeddings(self):
        return self.cls.predictions.decoder

    @add_start_docstrings_to_callable(BERT_INPUTS_DOCSTRING.format("(batch_size, sequence_length)"))
    def forward(
        self,
        input_ids=None,
        attention_mask=None,
        token_type_ids=None,
        position_ids=None,
        head_mask=None,
        inputs_embeds=None,
        labels=None,
        encoder_hidden_states=None,
        encoder_attention_mask=None,
        lm_labels=None,
<<<<<<< HEAD
        output_attentions=False,
=======
        **kwargs
>>>>>>> 1b5820a5
    ):
        r"""
        labels (:obj:`torch.LongTensor` of shape :obj:`(batch_size, sequence_length)`, `optional`, defaults to :obj:`None`):
            Labels for computing the masked language modeling loss.
            Indices should be in ``[-100, 0, ..., config.vocab_size]`` (see ``input_ids`` docstring)
            Tokens with indices set to ``-100`` are ignored (masked), the loss is only computed for the tokens with labels
            in ``[0, ..., config.vocab_size]``
        lm_labels (:obj:`torch.LongTensor` of shape :obj:`(batch_size, sequence_length)`, `optional`, defaults to :obj:`None`):
            Labels for computing the left-to-right language modeling loss (next word prediction).
            Indices should be in ``[-100, 0, ..., config.vocab_size]`` (see ``input_ids`` docstring)
            Tokens with indices set to ``-100`` are ignored (masked), the loss is only computed for the tokens with labels
            in ``[0, ..., config.vocab_size]``
        kwargs (:obj:`Dict[str, any]`, optional, defaults to `{}`):
            Used to hide legacy arguments that have been deprecated.

    Returns:
        :obj:`tuple(torch.FloatTensor)` comprising various elements depending on the configuration (:class:`~transformers.BertConfig`) and inputs:
        masked_lm_loss (`optional`, returned when ``labels`` is provided) ``torch.FloatTensor`` of shape ``(1,)``:
            Masked language modeling loss.
        ltr_lm_loss (:obj:`torch.FloatTensor` of shape :obj:`(1,)`, `optional`, returned when :obj:`lm_labels` is provided):
                Next token prediction loss.
        prediction_scores (:obj:`torch.FloatTensor` of shape :obj:`(batch_size, sequence_length, config.vocab_size)`)
            Prediction scores of the language modeling head (scores for each vocabulary token before SoftMax).
        hidden_states (:obj:`tuple(torch.FloatTensor)`, `optional`, returned when ``config.output_hidden_states=True``):
            Tuple of :obj:`torch.FloatTensor` (one for the output of the embeddings + one for the output of each layer)
            of shape :obj:`(batch_size, sequence_length, hidden_size)`.

            Hidden-states of the model at the output of each layer plus the initial embedding outputs.
        attentions (:obj:`tuple(torch.FloatTensor)`, `optional`, returned when ``output_attentions=True``):
            Tuple of :obj:`torch.FloatTensor` (one for each layer) of shape
            :obj:`(batch_size, num_heads, sequence_length, sequence_length)`.

            Attentions weights after the attention softmax, used to compute the weighted average in the self-attention
            heads.

        Examples::

            from transformers import BertTokenizer, BertForMaskedLM
            import torch

            tokenizer = BertTokenizer.from_pretrained('bert-base-uncased')
            model = BertForMaskedLM.from_pretrained('bert-base-uncased')

            input_ids = torch.tensor(tokenizer.encode("Hello, my dog is cute", add_special_tokens=True)).unsqueeze(0)  # Batch size 1
            outputs = model(input_ids, labels=input_ids)

            loss, prediction_scores = outputs[:2]

        """
        if "masked_lm_labels" in kwargs:
            warnings.warn(
                "The `masked_lm_labels` argument is deprecated and will be removed in a future version, use `labels` instead.",
                DeprecationWarning,
            )
            labels = kwargs.pop("masked_lm_labels")
        assert kwargs == {}, f"Unexpected keyword arguments: {list(kwargs.keys())}."

        outputs = self.bert(
            input_ids,
            attention_mask=attention_mask,
            token_type_ids=token_type_ids,
            position_ids=position_ids,
            head_mask=head_mask,
            inputs_embeds=inputs_embeds,
            encoder_hidden_states=encoder_hidden_states,
            encoder_attention_mask=encoder_attention_mask,
            output_attentions=output_attentions,
        )

        sequence_output = outputs[0]
        prediction_scores = self.cls(sequence_output)

        outputs = (prediction_scores,) + outputs[2:]  # Add hidden states and attention if they are here

        # Although this may seem awkward, BertForMaskedLM supports two scenarios:
        # 1. If a tensor that contains the indices of masked labels is provided,
        #    the cross-entropy is the MLM cross-entropy that measures the likelihood
        #    of predictions for masked words.
        # 2. If `lm_labels` is provided we are in a causal scenario where we
        #    try to predict the next token for each input in the decoder.
        if labels is not None:
            loss_fct = CrossEntropyLoss()  # -100 index = padding token
            masked_lm_loss = loss_fct(prediction_scores.view(-1, self.config.vocab_size), labels.view(-1))
            outputs = (masked_lm_loss,) + outputs

        if lm_labels is not None:
            # we are doing next-token prediction; shift prediction scores and input ids by one
            prediction_scores = prediction_scores[:, :-1, :].contiguous()
            lm_labels = lm_labels[:, 1:].contiguous()
            loss_fct = CrossEntropyLoss()
            ltr_lm_loss = loss_fct(prediction_scores.view(-1, self.config.vocab_size), lm_labels.view(-1))
            outputs = (ltr_lm_loss,) + outputs

        return outputs  # (ltr_lm_loss), (masked_lm_loss), prediction_scores, (hidden_states), (attentions)

    def prepare_inputs_for_generation(self, input_ids, attention_mask=None, **model_kwargs):
        input_shape = input_ids.shape
        effective_batch_size = input_shape[0]

        # if model is used as a decoder in encoder-decoder model, the decoder attention mask is created on the fly
        if attention_mask is None:
            attention_mask = input_ids.new_ones(input_shape)

        # if model is does not use a causal mask then add a dummy token
        if self.config.is_decoder is False:
            assert self.config.pad_token_id is not None, "The PAD token should be defined for generation"
            attention_mask = torch.cat(
                [attention_mask, attention_mask.new_zeros((attention_mask.shape[0], 1))], dim=-1
            )

            dummy_token = torch.full(
                (effective_batch_size, 1), self.config.pad_token_id, dtype=torch.long, device=input_ids.device
            )
            input_ids = torch.cat([input_ids, dummy_token], dim=1)

        return {"input_ids": input_ids, "attention_mask": attention_mask}


@add_start_docstrings(
    """Bert Model with a `next sentence prediction (classification)` head on top. """, BERT_START_DOCSTRING,
)
class BertForNextSentencePrediction(BertPreTrainedModel):
    def __init__(self, config):
        super().__init__(config)

        self.bert = BertModel(config)
        self.cls = BertOnlyNSPHead(config)

        self.init_weights()

    @add_start_docstrings_to_callable(BERT_INPUTS_DOCSTRING.format("(batch_size, sequence_length)"))
    def forward(
        self,
        input_ids=None,
        attention_mask=None,
        token_type_ids=None,
        position_ids=None,
        head_mask=None,
        inputs_embeds=None,
        next_sentence_label=None,
        output_attentions=False,
    ):
        r"""
        next_sentence_label (:obj:`torch.LongTensor` of shape :obj:`(batch_size,)`, `optional`, defaults to :obj:`None`):
            Labels for computing the next sequence prediction (classification) loss. Input should be a sequence pair (see ``input_ids`` docstring)
            Indices should be in ``[0, 1]``.
            ``0`` indicates sequence B is a continuation of sequence A,
            ``1`` indicates sequence B is a random sequence.

    Returns:
        :obj:`tuple(torch.FloatTensor)` comprising various elements depending on the configuration (:class:`~transformers.BertConfig`) and inputs:
        loss (:obj:`torch.FloatTensor` of shape :obj:`(1,)`, `optional`, returned when :obj:`next_sentence_label` is provided):
            Next sequence prediction (classification) loss.
        seq_relationship_scores (:obj:`torch.FloatTensor` of shape :obj:`(batch_size, 2)`):
            Prediction scores of the next sequence prediction (classification) head (scores of True/False continuation before SoftMax).
        hidden_states (:obj:`tuple(torch.FloatTensor)`, `optional`, returned when ``config.output_hidden_states=True``):
            Tuple of :obj:`torch.FloatTensor` (one for the output of the embeddings + one for the output of each layer)
            of shape :obj:`(batch_size, sequence_length, hidden_size)`.

            Hidden-states of the model at the output of each layer plus the initial embedding outputs.
        attentions (:obj:`tuple(torch.FloatTensor)`, `optional`, returned when ``output_attentions=True``):
            Tuple of :obj:`torch.FloatTensor` (one for each layer) of shape
            :obj:`(batch_size, num_heads, sequence_length, sequence_length)`.

            Attentions weights after the attention softmax, used to compute the weighted average in the self-attention
            heads.

    Examples::

        from transformers import BertTokenizer, BertForNextSentencePrediction
        import torch

        tokenizer = BertTokenizer.from_pretrained('bert-base-uncased')
        model = BertForNextSentencePrediction.from_pretrained('bert-base-uncased')

        prompt = "In Italy, pizza served in formal settings, such as at a restaurant, is presented unsliced."
        next_sentence = "The sky is blue due to the shorter wavelength of blue light."
        encoding = tokenizer.encode_plus(prompt, next_sentence, return_tensors='pt')

        loss, logits = model(**encoding, next_sentence_label=torch.LongTensor([1]))
        assert logits[0, 0] < logits[0, 1] # next sentence was random
        """

        outputs = self.bert(
            input_ids,
            attention_mask=attention_mask,
            token_type_ids=token_type_ids,
            position_ids=position_ids,
            head_mask=head_mask,
            inputs_embeds=inputs_embeds,
            output_attentions=output_attentions,
        )

        pooled_output = outputs[1]

        seq_relationship_score = self.cls(pooled_output)

        outputs = (seq_relationship_score,) + outputs[2:]  # add hidden states and attention if they are here
        if next_sentence_label is not None:
            loss_fct = CrossEntropyLoss()
            next_sentence_loss = loss_fct(seq_relationship_score.view(-1, 2), next_sentence_label.view(-1))
            outputs = (next_sentence_loss,) + outputs

        return outputs  # (next_sentence_loss), seq_relationship_score, (hidden_states), (attentions)


@add_start_docstrings(
    """Bert Model transformer with a sequence classification/regression head on top (a linear layer on top of
    the pooled output) e.g. for GLUE tasks. """,
    BERT_START_DOCSTRING,
)
class BertForSequenceClassification(BertPreTrainedModel):
    def __init__(self, config):
        super().__init__(config)
        self.num_labels = config.num_labels

        self.bert = BertModel(config)
        self.dropout = nn.Dropout(config.hidden_dropout_prob)
        self.classifier = nn.Linear(config.hidden_size, config.num_labels)

        self.init_weights()

    @add_start_docstrings_to_callable(BERT_INPUTS_DOCSTRING.format("(batch_size, sequence_length)"))
    def forward(
        self,
        input_ids=None,
        attention_mask=None,
        token_type_ids=None,
        position_ids=None,
        head_mask=None,
        inputs_embeds=None,
        labels=None,
        output_attentions=False,
    ):
        r"""
        labels (:obj:`torch.LongTensor` of shape :obj:`(batch_size,)`, `optional`, defaults to :obj:`None`):
            Labels for computing the sequence classification/regression loss.
            Indices should be in :obj:`[0, ..., config.num_labels - 1]`.
            If :obj:`config.num_labels == 1` a regression loss is computed (Mean-Square loss),
            If :obj:`config.num_labels > 1` a classification loss is computed (Cross-Entropy).

    Returns:
        :obj:`tuple(torch.FloatTensor)` comprising various elements depending on the configuration (:class:`~transformers.BertConfig`) and inputs:
        loss (:obj:`torch.FloatTensor` of shape :obj:`(1,)`, `optional`, returned when :obj:`label` is provided):
            Classification (or regression if config.num_labels==1) loss.
        logits (:obj:`torch.FloatTensor` of shape :obj:`(batch_size, config.num_labels)`):
            Classification (or regression if config.num_labels==1) scores (before SoftMax).
        hidden_states (:obj:`tuple(torch.FloatTensor)`, `optional`, returned when ``config.output_hidden_states=True``):
            Tuple of :obj:`torch.FloatTensor` (one for the output of the embeddings + one for the output of each layer)
            of shape :obj:`(batch_size, sequence_length, hidden_size)`.

            Hidden-states of the model at the output of each layer plus the initial embedding outputs.
        attentions (:obj:`tuple(torch.FloatTensor)`, `optional`, returned when ``output_attentions=True``):
            Tuple of :obj:`torch.FloatTensor` (one for each layer) of shape
            :obj:`(batch_size, num_heads, sequence_length, sequence_length)`.

            Attentions weights after the attention softmax, used to compute the weighted average in the self-attention
            heads.

    Examples::

        from transformers import BertTokenizer, BertForSequenceClassification
        import torch

        tokenizer = BertTokenizer.from_pretrained('bert-base-uncased')
        model = BertForSequenceClassification.from_pretrained('bert-base-uncased')

        input_ids = torch.tensor(tokenizer.encode("Hello, my dog is cute", add_special_tokens=True)).unsqueeze(0)  # Batch size 1
        labels = torch.tensor([1]).unsqueeze(0)  # Batch size 1
        outputs = model(input_ids, labels=labels)

        loss, logits = outputs[:2]

        """

        outputs = self.bert(
            input_ids,
            attention_mask=attention_mask,
            token_type_ids=token_type_ids,
            position_ids=position_ids,
            head_mask=head_mask,
            inputs_embeds=inputs_embeds,
            output_attentions=output_attentions,
        )

        pooled_output = outputs[1]

        pooled_output = self.dropout(pooled_output)
        logits = self.classifier(pooled_output)

        outputs = (logits,) + outputs[2:]  # add hidden states and attention if they are here

        if labels is not None:
            if self.num_labels == 1:
                #  We are doing regression
                loss_fct = MSELoss()
                loss = loss_fct(logits.view(-1), labels.view(-1))
            else:
                loss_fct = CrossEntropyLoss()
                loss = loss_fct(logits.view(-1, self.num_labels), labels.view(-1))
            outputs = (loss,) + outputs

        return outputs  # (loss), logits, (hidden_states), (attentions)


@add_start_docstrings(
    """Bert Model with a multiple choice classification head on top (a linear layer on top of
    the pooled output and a softmax) e.g. for RocStories/SWAG tasks. """,
    BERT_START_DOCSTRING,
)
class BertForMultipleChoice(BertPreTrainedModel):
    def __init__(self, config):
        super().__init__(config)

        self.bert = BertModel(config)
        self.dropout = nn.Dropout(config.hidden_dropout_prob)
        self.classifier = nn.Linear(config.hidden_size, 1)

        self.init_weights()

    @add_start_docstrings_to_callable(BERT_INPUTS_DOCSTRING.format("(batch_size, num_choices, sequence_length)"))
    def forward(
        self,
        input_ids=None,
        attention_mask=None,
        token_type_ids=None,
        position_ids=None,
        head_mask=None,
        inputs_embeds=None,
        labels=None,
        output_attentions=False,
    ):
        r"""
        labels (:obj:`torch.LongTensor` of shape :obj:`(batch_size,)`, `optional`, defaults to :obj:`None`):
            Labels for computing the multiple choice classification loss.
            Indices should be in ``[0, ..., num_choices-1]`` where `num_choices` is the size of the second dimension
            of the input tensors. (see `input_ids` above)

    Returns:
        :obj:`tuple(torch.FloatTensor)` comprising various elements depending on the configuration (:class:`~transformers.BertConfig`) and inputs:
        loss (:obj:`torch.FloatTensor` of shape `(1,)`, `optional`, returned when :obj:`labels` is provided):
            Classification loss.
        classification_scores (:obj:`torch.FloatTensor` of shape :obj:`(batch_size, num_choices)`):
            `num_choices` is the second dimension of the input tensors. (see `input_ids` above).

            Classification scores (before SoftMax).
        hidden_states (:obj:`tuple(torch.FloatTensor)`, `optional`, returned when ``config.output_hidden_states=True``):
            Tuple of :obj:`torch.FloatTensor` (one for the output of the embeddings + one for the output of each layer)
            of shape :obj:`(batch_size, sequence_length, hidden_size)`.

            Hidden-states of the model at the output of each layer plus the initial embedding outputs.
        attentions (:obj:`tuple(torch.FloatTensor)`, `optional`, returned when ``output_attentions=True``):
            Tuple of :obj:`torch.FloatTensor` (one for each layer) of shape
            :obj:`(batch_size, num_heads, sequence_length, sequence_length)`.

            Attentions weights after the attention softmax, used to compute the weighted average in the self-attention
            heads.

    Examples::

        from transformers import BertTokenizer, BertForMultipleChoice
        import torch

        tokenizer = BertTokenizer.from_pretrained('bert-base-uncased')
        model = BertForMultipleChoice.from_pretrained('bert-base-uncased')

        prompt = "In Italy, pizza served in formal settings, such as at a restaurant, is presented unsliced."
        choice0 = "It is eaten with a fork and a knife."
        choice1 = "It is eaten while held in the hand."
        labels = torch.tensor(0) # choice0 is correct (according to Wikipedia ;))

        encoding = tokenizer.batch_encode_plus([[prompt, choice0], [prompt, choice1]], return_tensors='pt', pad_to_max_length=True)
        outputs = model(**{k: v.unsqueeze(0) for k,v in encoding.items()}, labels=labels) # batch size is 1

        # the linear classifier still needs to be trained
        loss, logits = outputs[:2]
        """
        num_choices = input_ids.shape[1]

        input_ids = input_ids.view(-1, input_ids.size(-1))
        attention_mask = attention_mask.view(-1, attention_mask.size(-1)) if attention_mask is not None else None
        token_type_ids = token_type_ids.view(-1, token_type_ids.size(-1)) if token_type_ids is not None else None
        position_ids = position_ids.view(-1, position_ids.size(-1)) if position_ids is not None else None

        outputs = self.bert(
            input_ids,
            attention_mask=attention_mask,
            token_type_ids=token_type_ids,
            position_ids=position_ids,
            head_mask=head_mask,
            inputs_embeds=inputs_embeds,
            output_attentions=output_attentions,
        )

        pooled_output = outputs[1]

        pooled_output = self.dropout(pooled_output)
        logits = self.classifier(pooled_output)
        reshaped_logits = logits.view(-1, num_choices)

        outputs = (reshaped_logits,) + outputs[2:]  # add hidden states and attention if they are here

        if labels is not None:
            loss_fct = CrossEntropyLoss()
            loss = loss_fct(reshaped_logits, labels)
            outputs = (loss,) + outputs

        return outputs  # (loss), reshaped_logits, (hidden_states), (attentions)


@add_start_docstrings(
    """Bert Model with a token classification head on top (a linear layer on top of
    the hidden-states output) e.g. for Named-Entity-Recognition (NER) tasks. """,
    BERT_START_DOCSTRING,
)
class BertForTokenClassification(BertPreTrainedModel):
    def __init__(self, config):
        super().__init__(config)
        self.num_labels = config.num_labels

        self.bert = BertModel(config)
        self.dropout = nn.Dropout(config.hidden_dropout_prob)
        self.classifier = nn.Linear(config.hidden_size, config.num_labels)

        self.init_weights()

    @add_start_docstrings_to_callable(BERT_INPUTS_DOCSTRING.format("(batch_size, sequence_length)"))
    def forward(
        self,
        input_ids=None,
        attention_mask=None,
        token_type_ids=None,
        position_ids=None,
        head_mask=None,
        inputs_embeds=None,
        labels=None,
        output_attentions=False,
    ):
        r"""
        labels (:obj:`torch.LongTensor` of shape :obj:`(batch_size, sequence_length)`, `optional`, defaults to :obj:`None`):
            Labels for computing the token classification loss.
            Indices should be in ``[0, ..., config.num_labels - 1]``.

    Returns:
        :obj:`tuple(torch.FloatTensor)` comprising various elements depending on the configuration (:class:`~transformers.BertConfig`) and inputs:
        loss (:obj:`torch.FloatTensor` of shape :obj:`(1,)`, `optional`, returned when ``labels`` is provided) :
            Classification loss.
        scores (:obj:`torch.FloatTensor` of shape :obj:`(batch_size, sequence_length, config.num_labels)`)
            Classification scores (before SoftMax).
        hidden_states (:obj:`tuple(torch.FloatTensor)`, `optional`, returned when ``config.output_hidden_states=True``):
            Tuple of :obj:`torch.FloatTensor` (one for the output of the embeddings + one for the output of each layer)
            of shape :obj:`(batch_size, sequence_length, hidden_size)`.

            Hidden-states of the model at the output of each layer plus the initial embedding outputs.
        attentions (:obj:`tuple(torch.FloatTensor)`, `optional`, returned when ``output_attentions=True``):
            Tuple of :obj:`torch.FloatTensor` (one for each layer) of shape
            :obj:`(batch_size, num_heads, sequence_length, sequence_length)`.

            Attentions weights after the attention softmax, used to compute the weighted average in the self-attention
            heads.

    Examples::

        from transformers import BertTokenizer, BertForTokenClassification
        import torch

        tokenizer = BertTokenizer.from_pretrained('bert-base-uncased')
        model = BertForTokenClassification.from_pretrained('bert-base-uncased')

        input_ids = torch.tensor(tokenizer.encode("Hello, my dog is cute", add_special_tokens=True)).unsqueeze(0)  # Batch size 1
        labels = torch.tensor([1] * input_ids.size(1)).unsqueeze(0)  # Batch size 1
        outputs = model(input_ids, labels=labels)

        loss, scores = outputs[:2]

        """

        outputs = self.bert(
            input_ids,
            attention_mask=attention_mask,
            token_type_ids=token_type_ids,
            position_ids=position_ids,
            head_mask=head_mask,
            inputs_embeds=inputs_embeds,
            output_attentions=output_attentions,
        )

        sequence_output = outputs[0]

        sequence_output = self.dropout(sequence_output)
        logits = self.classifier(sequence_output)

        outputs = (logits,) + outputs[2:]  # add hidden states and attention if they are here
        if labels is not None:
            loss_fct = CrossEntropyLoss()
            # Only keep active parts of the loss
            if attention_mask is not None:
                active_loss = attention_mask.view(-1) == 1
                active_logits = logits.view(-1, self.num_labels)
                active_labels = torch.where(
                    active_loss, labels.view(-1), torch.tensor(loss_fct.ignore_index).type_as(labels)
                )
                loss = loss_fct(active_logits, active_labels)
            else:
                loss = loss_fct(logits.view(-1, self.num_labels), labels.view(-1))
            outputs = (loss,) + outputs

        return outputs  # (loss), scores, (hidden_states), (attentions)


@add_start_docstrings(
    """Bert Model with a span classification head on top for extractive question-answering tasks like SQuAD (a linear
    layers on top of the hidden-states output to compute `span start logits` and `span end logits`). """,
    BERT_START_DOCSTRING,
)
class BertForQuestionAnswering(BertPreTrainedModel):
    def __init__(self, config):
        super().__init__(config)
        self.num_labels = config.num_labels

        self.bert = BertModel(config)
        self.qa_outputs = nn.Linear(config.hidden_size, config.num_labels)

        self.init_weights()

    @add_start_docstrings_to_callable(BERT_INPUTS_DOCSTRING.format("(batch_size, sequence_length)"))
    def forward(
        self,
        input_ids=None,
        attention_mask=None,
        token_type_ids=None,
        position_ids=None,
        head_mask=None,
        inputs_embeds=None,
        start_positions=None,
        end_positions=None,
        output_attentions=False,
    ):
        r"""
        start_positions (:obj:`torch.LongTensor` of shape :obj:`(batch_size,)`, `optional`, defaults to :obj:`None`):
            Labels for position (index) of the start of the labelled span for computing the token classification loss.
            Positions are clamped to the length of the sequence (`sequence_length`).
            Position outside of the sequence are not taken into account for computing the loss.
        end_positions (:obj:`torch.LongTensor` of shape :obj:`(batch_size,)`, `optional`, defaults to :obj:`None`):
            Labels for position (index) of the end of the labelled span for computing the token classification loss.
            Positions are clamped to the length of the sequence (`sequence_length`).
            Position outside of the sequence are not taken into account for computing the loss.

    Returns:
        :obj:`tuple(torch.FloatTensor)` comprising various elements depending on the configuration (:class:`~transformers.BertConfig`) and inputs:
        loss (:obj:`torch.FloatTensor` of shape :obj:`(1,)`, `optional`, returned when :obj:`labels` is provided):
            Total span extraction loss is the sum of a Cross-Entropy for the start and end positions.
        start_scores (:obj:`torch.FloatTensor` of shape :obj:`(batch_size, sequence_length,)`):
            Span-start scores (before SoftMax).
        end_scores (:obj:`torch.FloatTensor` of shape :obj:`(batch_size, sequence_length,)`):
            Span-end scores (before SoftMax).
        hidden_states (:obj:`tuple(torch.FloatTensor)`, `optional`, returned when ``config.output_hidden_states=True``):
            Tuple of :obj:`torch.FloatTensor` (one for the output of the embeddings + one for the output of each layer)
            of shape :obj:`(batch_size, sequence_length, hidden_size)`.

            Hidden-states of the model at the output of each layer plus the initial embedding outputs.
        attentions (:obj:`tuple(torch.FloatTensor)`, `optional`, returned when ``output_attentions=True``):
            Tuple of :obj:`torch.FloatTensor` (one for each layer) of shape
            :obj:`(batch_size, num_heads, sequence_length, sequence_length)`.

            Attentions weights after the attention softmax, used to compute the weighted average in the self-attention
            heads.

    Examples::

        from transformers import BertTokenizer, BertForQuestionAnswering
        import torch

        tokenizer = BertTokenizer.from_pretrained('bert-base-uncased')
        model = BertForQuestionAnswering.from_pretrained('bert-large-uncased-whole-word-masking-finetuned-squad')

        question, text = "Who was Jim Henson?", "Jim Henson was a nice puppet"
        encoding = tokenizer.encode_plus(question, text)
        input_ids, token_type_ids = encoding["input_ids"], encoding["token_type_ids"]
        start_scores, end_scores = model(torch.tensor([input_ids]), token_type_ids=torch.tensor([token_type_ids]))

        all_tokens = tokenizer.convert_ids_to_tokens(input_ids)
        answer = ' '.join(all_tokens[torch.argmax(start_scores) : torch.argmax(end_scores)+1])

        assert answer == "a nice puppet"

        """

        outputs = self.bert(
            input_ids,
            attention_mask=attention_mask,
            token_type_ids=token_type_ids,
            position_ids=position_ids,
            head_mask=head_mask,
            inputs_embeds=inputs_embeds,
            output_attentions=output_attentions,
        )

        sequence_output = outputs[0]

        logits = self.qa_outputs(sequence_output)
        start_logits, end_logits = logits.split(1, dim=-1)
        start_logits = start_logits.squeeze(-1)
        end_logits = end_logits.squeeze(-1)

        outputs = (start_logits, end_logits,) + outputs[2:]
        if start_positions is not None and end_positions is not None:
            # If we are on multi-GPU, split add a dimension
            if len(start_positions.size()) > 1:
                start_positions = start_positions.squeeze(-1)
            if len(end_positions.size()) > 1:
                end_positions = end_positions.squeeze(-1)
            # sometimes the start/end positions are outside our model inputs, we ignore these terms
            ignored_index = start_logits.size(1)
            start_positions.clamp_(0, ignored_index)
            end_positions.clamp_(0, ignored_index)

            loss_fct = CrossEntropyLoss(ignore_index=ignored_index)
            start_loss = loss_fct(start_logits, start_positions)
            end_loss = loss_fct(end_logits, end_positions)
            total_loss = (start_loss + end_loss) / 2
            outputs = (total_loss,) + outputs

        return outputs  # (loss), start_logits, end_logits, (hidden_states), (attentions)<|MERGE_RESOLUTION|>--- conflicted
+++ resolved
@@ -787,11 +787,8 @@
         inputs_embeds=None,
         labels=None,
         next_sentence_label=None,
-<<<<<<< HEAD
         output_attentions=False,
-=======
         **kwargs
->>>>>>> 1b5820a5
     ):
         r"""
         labels (``torch.LongTensor`` of shape ``(batch_size, sequence_length)``, `optional`, defaults to :obj:`None`):
@@ -905,11 +902,8 @@
         encoder_hidden_states=None,
         encoder_attention_mask=None,
         lm_labels=None,
-<<<<<<< HEAD
         output_attentions=False,
-=======
         **kwargs
->>>>>>> 1b5820a5
     ):
         r"""
         labels (:obj:`torch.LongTensor` of shape :obj:`(batch_size, sequence_length)`, `optional`, defaults to :obj:`None`):

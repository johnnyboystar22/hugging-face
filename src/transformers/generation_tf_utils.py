--- conflicted
+++ resolved
@@ -353,19 +353,6 @@
         ), f"The context has {cur_len} number of tokens, but `max_length` is only {max_length}. Please make sure that `max_length` is bigger than the number of tokens, by setting either `generate(max_length=...,...)` or `config.max_length = ...`"
 
         if num_beams > 1:
-<<<<<<< HEAD
-            output = self._generate_beam_search(input_ids, cur_len=cur_len, max_length=max_length,
-                                                min_length=min_length, do_sample=do_sample,
-                                                early_stopping=early_stopping, temperature=temperature, top_k=top_k,
-                                                top_p=top_p, repetition_penalty=repetition_penalty,
-                                                no_repeat_ngram_size=no_repeat_ngram_size, bad_words_ids=bad_words_ids,
-                                                pad_token_id=pad_token_id, eos_token_id=eos_token_id,
-                                                batch_size=effective_batch_size,
-                                                num_return_sequences=num_return_sequences,
-                                                length_penalty=length_penalty, num_beams=num_beams,
-                                                vocab_size=vocab_size, encoder_outputs=encoder_outputs,
-                                                attention_mask=attention_mask, use_cache=use_cache)
-=======
             output = self._generate_beam_search(
                 input_ids,
                 cur_len=cur_len,
@@ -390,7 +377,6 @@
                 attention_mask=attention_mask,
                 use_cache=use_cache,
             )
->>>>>>> 0ebc9699
         else:
             output = self._generate_no_beam_search(
                 input_ids,
@@ -576,12 +562,6 @@
 
         return decoded
 
-<<<<<<< HEAD
-    def _generate_beam_search(self, input_ids, cur_len, max_length, min_length, do_sample, early_stopping, temperature,
-                              top_k, top_p, repetition_penalty, no_repeat_ngram_size, bad_words_ids, pad_token_id,
-                              eos_token_id, batch_size, num_return_sequences, length_penalty, num_beams, vocab_size,
-                              encoder_outputs, attention_mask, use_cache):
-=======
     def _generate_beam_search(
         self,
         input_ids,
@@ -607,7 +587,6 @@
         attention_mask,
         use_cache,
     ):
->>>>>>> 0ebc9699
         """ Generate sequences for each example with beam search.
         """
 

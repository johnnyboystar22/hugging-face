# coding=utf-8
# Copyright 2018 The HuggingFace Inc. team.
#
# Licensed under the Apache License, Version 2.0 (the "License");
# you may not use this file except in compliance with the License.
# You may obtain a copy of the License at
#
#     http://www.apache.org/licenses/LICENSE-2.0
#
# Unless required by applicable law or agreed to in writing, software
# distributed under the License is distributed on an "AS IS" BASIS,
# WITHOUT WARRANTIES OR CONDITIONS OF ANY KIND, either express or implied.
# See the License for the specific language governing permissions and
# limitations under the License.
""" Auto Config class. """

import re
from collections import OrderedDict

from .configuration_albert import ALBERT_PRETRAINED_CONFIG_ARCHIVE_MAP, AlbertConfig
from .configuration_bart import BART_PRETRAINED_CONFIG_ARCHIVE_MAP, BartConfig
from .configuration_bert import BERT_PRETRAINED_CONFIG_ARCHIVE_MAP, BertConfig
from .configuration_bert_generation import BertGenerationConfig
from .configuration_camembert import CAMEMBERT_PRETRAINED_CONFIG_ARCHIVE_MAP, CamembertConfig
from .configuration_ctrl import CTRL_PRETRAINED_CONFIG_ARCHIVE_MAP, CTRLConfig
from .configuration_distilbert import DISTILBERT_PRETRAINED_CONFIG_ARCHIVE_MAP, DistilBertConfig
from .configuration_electra import ELECTRA_PRETRAINED_CONFIG_ARCHIVE_MAP, ElectraConfig
from .configuration_encoder_decoder import EncoderDecoderConfig
from .configuration_flaubert import FLAUBERT_PRETRAINED_CONFIG_ARCHIVE_MAP, FlaubertConfig
from .configuration_fsmt import FSMT_PRETRAINED_CONFIG_ARCHIVE_MAP, FSMTConfig
from .configuration_funnel import FUNNEL_PRETRAINED_CONFIG_ARCHIVE_MAP, FunnelConfig
from .configuration_gpt2 import GPT2_PRETRAINED_CONFIG_ARCHIVE_MAP, GPT2Config
from .configuration_longformer import LONGFORMER_PRETRAINED_CONFIG_ARCHIVE_MAP, LongformerConfig
from .configuration_lxmert import LXMERT_PRETRAINED_CONFIG_ARCHIVE_MAP, LxmertConfig
from .configuration_marian import MarianConfig
from .configuration_mbart import MBART_PRETRAINED_CONFIG_ARCHIVE_MAP, MBartConfig
from .configuration_mobilebert import MobileBertConfig
from .configuration_openai import OPENAI_GPT_PRETRAINED_CONFIG_ARCHIVE_MAP, OpenAIGPTConfig
from .configuration_pegasus import PegasusConfig
from .configuration_reformer import ReformerConfig
from .configuration_retribert import RETRIBERT_PRETRAINED_CONFIG_ARCHIVE_MAP, RetriBertConfig
from .configuration_roberta import ROBERTA_PRETRAINED_CONFIG_ARCHIVE_MAP, RobertaConfig
from .configuration_t5 import T5_PRETRAINED_CONFIG_ARCHIVE_MAP, T5Config
from .configuration_transfo_xl import TRANSFO_XL_PRETRAINED_CONFIG_ARCHIVE_MAP, TransfoXLConfig
from .configuration_utils import PretrainedConfig
from .configuration_xlm import XLM_PRETRAINED_CONFIG_ARCHIVE_MAP, XLMConfig
from .configuration_xlm_roberta import XLM_ROBERTA_PRETRAINED_CONFIG_ARCHIVE_MAP, XLMRobertaConfig
from .configuration_xlnet import XLNET_PRETRAINED_CONFIG_ARCHIVE_MAP, XLNetConfig


ALL_PRETRAINED_CONFIG_ARCHIVE_MAP = dict(
    (key, value)
    for pretrained_map in [
        BERT_PRETRAINED_CONFIG_ARCHIVE_MAP,
        BART_PRETRAINED_CONFIG_ARCHIVE_MAP,
        MBART_PRETRAINED_CONFIG_ARCHIVE_MAP,
        OPENAI_GPT_PRETRAINED_CONFIG_ARCHIVE_MAP,
        TRANSFO_XL_PRETRAINED_CONFIG_ARCHIVE_MAP,
        GPT2_PRETRAINED_CONFIG_ARCHIVE_MAP,
        CTRL_PRETRAINED_CONFIG_ARCHIVE_MAP,
        XLNET_PRETRAINED_CONFIG_ARCHIVE_MAP,
        XLM_PRETRAINED_CONFIG_ARCHIVE_MAP,
        ROBERTA_PRETRAINED_CONFIG_ARCHIVE_MAP,
        DISTILBERT_PRETRAINED_CONFIG_ARCHIVE_MAP,
        ALBERT_PRETRAINED_CONFIG_ARCHIVE_MAP,
        CAMEMBERT_PRETRAINED_CONFIG_ARCHIVE_MAP,
        T5_PRETRAINED_CONFIG_ARCHIVE_MAP,
        XLM_ROBERTA_PRETRAINED_CONFIG_ARCHIVE_MAP,
        FLAUBERT_PRETRAINED_CONFIG_ARCHIVE_MAP,
        FSMT_PRETRAINED_CONFIG_ARCHIVE_MAP,
        ELECTRA_PRETRAINED_CONFIG_ARCHIVE_MAP,
        LONGFORMER_PRETRAINED_CONFIG_ARCHIVE_MAP,
        RETRIBERT_PRETRAINED_CONFIG_ARCHIVE_MAP,
        FUNNEL_PRETRAINED_CONFIG_ARCHIVE_MAP,
        LXMERT_PRETRAINED_CONFIG_ARCHIVE_MAP,
    ]
    for key, value, in pretrained_map.items()
)


CONFIG_MAPPING = OrderedDict(
    [
        ("retribert", RetriBertConfig),
        ("t5", T5Config),
        ("mobilebert", MobileBertConfig),
        ("distilbert", DistilBertConfig),
        ("albert", AlbertConfig),
        ("bert-generation", BertGenerationConfig),
        ("camembert", CamembertConfig),
        ("xlm-roberta", XLMRobertaConfig),
        ("pegasus", PegasusConfig),
<<<<<<< HEAD
        (
            "marian",
            MarianConfig,
        ),
        (
            "mbart",
            MBartConfig,
        ),
        (
            "bart",
            BartConfig,
        ),
        (
            "fsmt",
            FSMTConfig,
        ),
        (
            "reformer",
            ReformerConfig,
        ),
        (
            "longformer",
            LongformerConfig,
        ),
        (
            "roberta",
            RobertaConfig,
        ),
        (
            "flaubert",
            FlaubertConfig,
        ),
        (
            "bert",
            BertConfig,
        ),
        (
            "openai-gpt",
            OpenAIGPTConfig,
        ),
        (
            "gpt2",
            GPT2Config,
        ),
        (
            "transfo-xl",
            TransfoXLConfig,
        ),
        (
            "xlnet",
            XLNetConfig,
        ),
        (
            "xlm",
            XLMConfig,
        ),
        (
            "ctrl",
            CTRLConfig,
        ),
        (
            "electra",
            ElectraConfig,
        ),
        (
            "encoder-decoder",
            EncoderDecoderConfig,
        ),
        (
            "funnel",
            FunnelConfig,
        ),
        (
            "lxmert",
            LxmertConfig,
        ),
=======
        ("marian", MarianConfig),
        ("mbart", MBartConfig),
        ("bart", BartConfig),
        ("reformer", ReformerConfig),
        ("longformer", LongformerConfig),
        ("roberta", RobertaConfig),
        ("flaubert", FlaubertConfig),
        ("bert", BertConfig),
        ("openai-gpt", OpenAIGPTConfig),
        ("gpt2", GPT2Config),
        ("transfo-xl", TransfoXLConfig),
        ("xlnet", XLNetConfig),
        ("xlm", XLMConfig),
        ("ctrl", CTRLConfig),
        ("electra", ElectraConfig),
        ("encoder-decoder", EncoderDecoderConfig),
        ("funnel", FunnelConfig),
        ("lxmert", LxmertConfig),
>>>>>>> b76cb1c3
    ]
)

MODEL_NAMES_MAPPING = OrderedDict(
    [
        ("retribert", "RetriBERT"),
        ("t5", "T5"),
        ("mobilebert", "MobileBERT"),
        ("distilbert", "DistilBERT"),
        ("albert", "ALBERT"),
        ("bert-generation", "Bert Generation"),
        ("camembert", "CamemBERT"),
        ("xlm-roberta", "XLM-RoBERTa"),
        ("pegasus", "Pegasus"),
        ("marian", "Marian"),
        ("mbart", "mBART"),
        ("bart", "BART"),
        ("reformer", "Reformer"),
        ("longformer", "Longformer"),
        ("roberta", "RoBERTa"),
        ("flaubert", "FlauBERT"),
        ("bert", "BERT"),
        ("openai-gpt", "OpenAI GPT"),
        ("gpt2", "OpenAI GPT-2"),
        ("transfo-xl", "Transformer-XL"),
        ("xlnet", "XLNet"),
        ("xlm", "XLM"),
        ("ctrl", "CTRL"),
        ("electra", "ELECTRA"),
        ("encoder-decoder", "Encoder decoder"),
        ("funnel", "Funnel Transformer"),
        ("lxmert", "LXMERT"),
    ]
)


def _list_model_options(indent, config_to_class=None, use_model_types=True):
    if config_to_class is None and not use_model_types:
        raise ValueError("Using `use_model_types=False` requires a `config_to_class` dictionary.")
    if use_model_types:
        if config_to_class is None:
            model_type_to_name = {model_type: config.__name__ for model_type, config in CONFIG_MAPPING.items()}
        else:
            model_type_to_name = {
                model_type: config_to_class[config].__name__
                for model_type, config in CONFIG_MAPPING.items()
                if config in config_to_class
            }
        lines = [
            f"{indent}- **{model_type}** -- :class:`~transformers.{cls_name}` ({MODEL_NAMES_MAPPING[model_type]} model)"
            for model_type, cls_name in model_type_to_name.items()
        ]
    else:
        config_to_name = {config.__name__: clas.__name__ for config, clas in config_to_class.items()}
        config_to_model_name = {
            config.__name__: MODEL_NAMES_MAPPING[model_type] for model_type, config in CONFIG_MAPPING.items()
        }
        lines = [
            f"{indent}- :class:`~transformers.{config_name}` configuration class: :class:`~transformers.{cls_name}` ({config_to_model_name[config_name]} model)"
            for config_name, cls_name in config_to_name.items()
        ]
    return "\n".join(lines)


def replace_list_option_in_docstrings(config_to_class=None, use_model_types=True):
    def docstring_decorator(fn):
        docstrings = fn.__doc__
        lines = docstrings.split("\n")
        i = 0
        while i < len(lines) and re.search(r"^(\s*)List options\s*$", lines[i]) is None:
            i += 1
        if i < len(lines):
            indent = re.search(r"^(\s*)List options\s*$", lines[i]).groups()[0]
            if use_model_types:
                indent = f"{indent}    "
            lines[i] = _list_model_options(indent, config_to_class=config_to_class, use_model_types=use_model_types)
            docstrings = "\n".join(lines)
        else:
            raise ValueError(
                f"The function {fn} should have an empty 'List options' in its docstring as placeholder, current docstring is:\n{docstrings}"
            )
        fn.__doc__ = docstrings
        return fn

    return docstring_decorator


class AutoConfig:
    r"""
    This is a generic configuration class that will be instantiated as one of the configuration classes of the library
    when created with the :meth:`~transformers.AutoConfig.from_pretrained` class method.

    This method takes care of returning the correct model class instance
    based on the `model_type` property of the config object, or when it's missing,
    falling back to using pattern matching on the `pretrained_model_name_or_path` string.
    """

    def __init__(self):
        raise EnvironmentError(
            "AutoConfig is designed to be instantiated "
            "using the `AutoConfig.from_pretrained(pretrained_model_name_or_path)` method."
        )

    @classmethod
    def for_model(cls, model_type: str, *args, **kwargs):
        if model_type in CONFIG_MAPPING:
            config_class = CONFIG_MAPPING[model_type]
            return config_class(*args, **kwargs)
        raise ValueError(
            "Unrecognized model identifier: {}. Should contain one of {}".format(
                model_type, ", ".join(CONFIG_MAPPING.keys())
            )
        )

    @classmethod
    @replace_list_option_in_docstrings()
    def from_pretrained(cls, pretrained_model_name_or_path, **kwargs):
        r""" Instantiates one of the configuration classes of the library
        from a pre-trained model configuration.

        The configuration class to instantiate is selected
        based on the `model_type` property of the config object, or when it's missing,
        falling back to using pattern matching on the `pretrained_model_name_or_path` string:

        List options

        Args:
            pretrained_model_name_or_path (:obj:`string`):
                Is either: \
                    - a string with the `shortcut name` of a pre-trained model configuration to load from cache or download, e.g.: ``bert-base-uncased``.
                    - a string with the `identifier name` of a pre-trained model configuration that was user-uploaded to our S3, e.g.: ``dbmdz/bert-base-german-cased``.
                    - a path to a `directory` containing a configuration file saved using the :func:`~transformers.PretrainedConfig.save_pretrained` method, e.g.: ``./my_model_directory/``.
                    - a path or url to a saved configuration JSON `file`, e.g.: ``./my_model_directory/configuration.json``.

            cache_dir (:obj:`string`, optional, defaults to `None`):
                Path to a directory in which a downloaded pre-trained model
                configuration should be cached if the standard cache should not be used.

            force_download (:obj:`boolean`, optional, defaults to `False`):
                Force to (re-)download the model weights and configuration files and override the cached versions if they exist.

            resume_download (:obj:`boolean`, optional, defaults to `False`):
                Do not delete incompletely received file. Attempt to resume the download if such a file exists.

            proxies (:obj:`Dict[str, str]`, optional, defaults to `None`):
                A dictionary of proxy servers to use by protocol or endpoint, e.g.: :obj:`{'http': 'foo.bar:3128', 'http://hostname': 'foo.bar:4012'}`.
                The proxies are used on each request. See `the requests documentation <https://requests.readthedocs.io/en/master/user/advanced/#proxies>`__ for usage.

            return_unused_kwargs (:obj:`boolean`, optional, defaults to `False`):
                - If False, then this function returns just the final configuration object.
                - If True, then this functions returns a tuple `(config, unused_kwargs)` where `unused_kwargs` is a dictionary consisting of the key/value pairs whose keys are not configuration attributes: ie the part of kwargs which has not been used to update `config` and is otherwise ignored.

            kwargs (:obj:`Dict[str, any]`, optional, defaults to `{}`): key/value pairs with which to update the configuration object after loading.
                - The values in kwargs of any keys which are configuration attributes will be used to override the loaded values.
                - Behavior concerning key/value pairs whose keys are *not* configuration attributes is controlled by the `return_unused_kwargs` keyword parameter.


        Examples::

            config = AutoConfig.from_pretrained('bert-base-uncased')  # Download configuration from S3 and cache.
            config = AutoConfig.from_pretrained('./test/bert_saved_model/')  # E.g. config (or model) was saved using `save_pretrained('./test/saved_model/')`
            config = AutoConfig.from_pretrained('./test/bert_saved_model/my_configuration.json')
            config = AutoConfig.from_pretrained('bert-base-uncased', output_attentions=True, foo=False)
            assert config.output_attentions == True
            config, unused_kwargs = AutoConfig.from_pretrained('bert-base-uncased', output_attentions=True,
                                                               foo=False, return_unused_kwargs=True)
            assert config.output_attentions == True
            assert unused_kwargs == {'foo': False}

        """
        config_dict, _ = PretrainedConfig.get_config_dict(pretrained_model_name_or_path, **kwargs)

        if "model_type" in config_dict:
            config_class = CONFIG_MAPPING[config_dict["model_type"]]
            return config_class.from_dict(config_dict, **kwargs)
        else:
            # Fallback: use pattern matching on the string.
            for pattern, config_class in CONFIG_MAPPING.items():
                if pattern in pretrained_model_name_or_path:
                    return config_class.from_dict(config_dict, **kwargs)

        raise ValueError(
            "Unrecognized model in {}. "
            "Should have a `model_type` key in its config.json, or contain one of the following strings "
            "in its name: {}".format(pretrained_model_name_or_path, ", ".join(CONFIG_MAPPING.keys()))
        )<|MERGE_RESOLUTION|>--- conflicted
+++ resolved
@@ -89,84 +89,6 @@
         ("camembert", CamembertConfig),
         ("xlm-roberta", XLMRobertaConfig),
         ("pegasus", PegasusConfig),
-<<<<<<< HEAD
-        (
-            "marian",
-            MarianConfig,
-        ),
-        (
-            "mbart",
-            MBartConfig,
-        ),
-        (
-            "bart",
-            BartConfig,
-        ),
-        (
-            "fsmt",
-            FSMTConfig,
-        ),
-        (
-            "reformer",
-            ReformerConfig,
-        ),
-        (
-            "longformer",
-            LongformerConfig,
-        ),
-        (
-            "roberta",
-            RobertaConfig,
-        ),
-        (
-            "flaubert",
-            FlaubertConfig,
-        ),
-        (
-            "bert",
-            BertConfig,
-        ),
-        (
-            "openai-gpt",
-            OpenAIGPTConfig,
-        ),
-        (
-            "gpt2",
-            GPT2Config,
-        ),
-        (
-            "transfo-xl",
-            TransfoXLConfig,
-        ),
-        (
-            "xlnet",
-            XLNetConfig,
-        ),
-        (
-            "xlm",
-            XLMConfig,
-        ),
-        (
-            "ctrl",
-            CTRLConfig,
-        ),
-        (
-            "electra",
-            ElectraConfig,
-        ),
-        (
-            "encoder-decoder",
-            EncoderDecoderConfig,
-        ),
-        (
-            "funnel",
-            FunnelConfig,
-        ),
-        (
-            "lxmert",
-            LxmertConfig,
-        ),
-=======
         ("marian", MarianConfig),
         ("mbart", MBartConfig),
         ("bart", BartConfig),
@@ -174,6 +96,7 @@
         ("longformer", LongformerConfig),
         ("roberta", RobertaConfig),
         ("flaubert", FlaubertConfig),
+        ("fsmt", FSMTConfig),
         ("bert", BertConfig),
         ("openai-gpt", OpenAIGPTConfig),
         ("gpt2", GPT2Config),
@@ -185,7 +108,6 @@
         ("encoder-decoder", EncoderDecoderConfig),
         ("funnel", FunnelConfig),
         ("lxmert", LxmertConfig),
->>>>>>> b76cb1c3
     ]
 )
 

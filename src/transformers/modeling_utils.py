--- conflicted
+++ resolved
@@ -1129,13 +1129,11 @@
     # Flash Attention 2 support
     _supports_flash_attn_2 = False
 
-<<<<<<< HEAD
     # SDPA support
     _supports_sdpa = False
-=======
+
     # Has support for a `Cache` instance as `past_key_values`
     _supports_cache_class = False
->>>>>>> 633215ba
 
     @property
     def dummy_inputs(self) -> Dict[str, torch.Tensor]:

--- conflicted
+++ resolved
@@ -34,11 +34,7 @@
     MODEL_FOR_SPEECH_SEQ_2_SEQ_MAPPING,
     MODEL_FOR_VISION_2_SEQ_MAPPING,
 )
-<<<<<<< HEAD
 from ..utils import ExplicitEnum, ModelOutput, is_accelerate_available, is_torchdynamo_compiling, logging
-=======
-from ..utils import ModelOutput, is_accelerate_available, is_torchdynamo_compiling, logging
->>>>>>> 23db187d
 from .beam_constraints import DisjunctiveConstraint, PhrasalConstraint
 from .beam_search import BeamScorer, BeamSearchScorer, ConstrainedBeamSearchScorer
 from .candidate_generator import (
@@ -639,10 +635,6 @@
         model_kwargs: Dict[str, Any],
         is_encoder_decoder: bool = False,
         standardize_cache_format: bool = False,
-<<<<<<< HEAD
-        model_inputs=None,
-=======
->>>>>>> 23db187d
     ) -> Dict[str, Any]:
         # update past_key_values
         model_kwargs["past_key_values"] = self._extract_past_from_model_output(
@@ -1184,13 +1176,10 @@
         """
         Prepares the base generation config, then applies any generation configuration options from kwargs.
         """
-<<<<<<< HEAD
-=======
         # TODO joao: when we can detect `fullgraph=True` in `torch.compile` (https://github.com/pytorch/pytorch/pull/120400)
         # replace `is_torchdynamo_compiling` by the corresponding check. As it is, we are being too restrictive with
         # the parameterization in `fullgraph=False` so as to enable `fullgraph=True`.
 
->>>>>>> 23db187d
         # priority: `generation_config` argument > `model.generation_config` (the default generation config)
         if generation_config is None:
             # legacy: users may modify the model configuration to control generation. To trigger this legacy behavior,
@@ -1198,11 +1187,7 @@
             # 1) the generation config must have been created from the model config (`_from_model_config` field);
             # 2) the generation config must have seen no modification since its creation (the hash is the same);
             # 3) the user must have set generation parameters in the model config.
-<<<<<<< HEAD
             # NOTE: `torch.compile` can't compile `hash`, so this feature is disabled during compilation.
-=======
-            # NOTE: `torch.compile` can't compile `hash`, this legacy support is disabled with compilation.
->>>>>>> 23db187d
             if (
                 not is_torchdynamo_compiling()
                 and self.generation_config._from_model_config
@@ -1221,19 +1206,10 @@
             generation_config = self.generation_config
 
         # `torch.compile` can't compile `copy.deepcopy`, arguments in `kwargs` that are part of `generation_config`
-<<<<<<< HEAD
         # will permanently mutate the object with `.update`. As such, passing arguments through `kwargs` is disabled.
         if is_torchdynamo_compiling():
             model_kwargs = kwargs
             generate_attributes_in_kwargs = [key for key in kwargs.keys() if hasattr(generation_config, key)]
-=======
-        # will mutate the object with `.update`. As such, passing these arguments through `kwargs` is disabled.
-        if is_torchdynamo_compiling():
-            model_kwargs = kwargs
-            generate_attributes_in_kwargs = [
-                key for key, value in kwargs.items() if getattr(generation_config, key, None) != value
-            ]
->>>>>>> 23db187d
             if len(generate_attributes_in_kwargs) > 0:
                 raise ValueError(
                     "`torch.compile` exception: all generation configuration attributes must be passed within a "
@@ -1245,7 +1221,6 @@
 
         return generation_config, model_kwargs
 
-<<<<<<< HEAD
     def _prepare_special_tokens(
         self, generation_config: GenerationConfig, kwargs_has_attention_mask: bool
     ) -> Tuple[Optional[torch.Tensor]]:
@@ -1278,8 +1253,6 @@
 
         return bos_token_id, eos_token_id, pad_token_id, decoder_start_token_id
 
-=======
->>>>>>> 23db187d
     @torch.no_grad()
     def generate(
         self,
@@ -1383,15 +1356,6 @@
         generation_config, model_kwargs = self._prepare_generation_config(generation_config, **kwargs)
         self._validate_model_kwargs(model_kwargs.copy())
 
-<<<<<<< HEAD
-        # 1. Handle `generation_config` and kwargs that might update it, and validate the `.generate()` call. All
-        # unused kwargs must be model kwargs.
-        self._validate_model_class()
-        generation_config, model_kwargs = self._prepare_generation_config(generation_config, **kwargs)
-        self._validate_model_kwargs(model_kwargs.copy())
-
-=======
->>>>>>> 23db187d
         # 2. Set generation parameters if not already defined
         if synced_gpus is None:
             if is_deepspeed_zero3_enabled() and dist.get_world_size() > 1:
@@ -2450,15 +2414,11 @@
             )
 
         # keep track of which sequences are already finished
-<<<<<<< HEAD
-        batch_size, cur_len = input_ids.shape
-=======
         batch_size, cur_len = (
             model_kwargs["attention_mask"].shape
             if model_kwargs.get("attention_mask", None) is not None
             else input_ids.shape
         )
->>>>>>> 23db187d
         unfinished_sequences = torch.ones(batch_size, dtype=torch.long, device=input_ids.device)
         model_kwargs["cache_position"] = torch.arange(cur_len, device=input_ids.device)
 
@@ -2539,20 +2499,12 @@
                     next_tokens.tile(eos_token_id_tensor.shape[0], 1).ne(eos_token_id_tensor.unsqueeze(1)).prod(dim=0)
                 )
 
-<<<<<<< HEAD
                 # stop when each sentence is finished
                 this_peer_finished = unfinished_sequences.max() == 0
 
             # stop if we exceed the maximum length
             # if stopping_criteria(input_ids, scores):
             #     this_peer_finished = True
-=======
-            unfinished_sequences = unfinished_sequences & ~stopping_criteria(input_ids, scores)
-
-            # stop when each sentence is finished
-            if unfinished_sequences.max() == 0:
-                this_peer_finished = True
->>>>>>> 23db187d
 
             # if this_peer_finished and not synced_gpus:
             #     break

# coding=utf-8
# Copyright 2020 The Google AI Language Team Authors, Facebook AI Research authors and The HuggingFace Inc. team.
# Copyright (c) 2020, NVIDIA CORPORATION.  All rights reserved.
#
# Licensed under the Apache License, Version 2.0 (the "License");
# you may not use this file except in compliance with the License.
# You may obtain a copy of the License at
#
#     http://www.apache.org/licenses/LICENSE-2.0
#
# Unless required by applicable law or agreed to in writing, software
# distributed under the License is distributed on an "AS IS" BASIS,
# WITHOUT WARRANTIES OR CONDITIONS OF ANY KIND, either express or implied.
# See the License for the specific language governing permissions and
# limitations under the License.

import copy
import inspect
import warnings
from dataclasses import dataclass
from typing import TYPE_CHECKING, Any, Callable, Dict, List, Optional, Tuple, Union

import torch
import torch.distributed as dist
from pygtrie import CharTrie
from torch import nn

from ..cache_utils import Cache, DynamicCache, StaticCache
from ..integrations.deepspeed import is_deepspeed_zero3_enabled
from ..modeling_outputs import CausalLMOutputWithPast, Seq2SeqLMOutput
from ..models.auto import (
    MODEL_FOR_CAUSAL_IMAGE_MODELING_MAPPING,
    MODEL_FOR_CAUSAL_LM_MAPPING,
    MODEL_FOR_SEQ_TO_SEQ_CAUSAL_LM_MAPPING,
    MODEL_FOR_SPEECH_SEQ_2_SEQ_MAPPING,
    MODEL_FOR_VISION_2_SEQ_MAPPING,
)
from ..utils import ExplicitEnum, ModelOutput, is_accelerate_available, logging
from .beam_constraints import DisjunctiveConstraint, PhrasalConstraint
from .beam_search import BeamScorer, BeamSearchScorer, ConstrainedBeamSearchScorer
from .candidate_generator import (
    AssistedCandidateGenerator,
    CandidateGenerator,
    PromptLookupCandidateGenerator,
    _crop_past_key_values,
    _prepare_attention_mask,
    _prepare_token_type_ids,
)
from .configuration_utils import GenerationConfig
from .logits_process import (
    EncoderNoRepeatNGramLogitsProcessor,
    EncoderRepetitionPenaltyLogitsProcessor,
    EpsilonLogitsWarper,
    EtaLogitsWarper,
    ExponentialDecayLengthPenalty,
    ForcedBOSTokenLogitsProcessor,
    ForcedEOSTokenLogitsProcessor,
    ForceTokensLogitsProcessor,
    HammingDiversityLogitsProcessor,
    InfNanRemoveLogitsProcessor,
    LogitNormalization,
    LogitsProcessorList,
    MinLengthLogitsProcessor,
    MinNewTokensLengthLogitsProcessor,
    NoBadWordsLogitsProcessor,
    NoRepeatNGramLogitsProcessor,
    PrefixConstrainedLogitsProcessor,
    RepetitionPenaltyLogitsProcessor,
    SequenceBiasLogitsProcessor,
    SuppressTokensAtBeginLogitsProcessor,
    SuppressTokensLogitsProcessor,
    TemperatureLogitsWarper,
    TopKLogitsWarper,
    TopPLogitsWarper,
    TypicalLogitsWarper,
    UnbatchedClassifierFreeGuidanceLogitsProcessor,
)
from .stopping_criteria import (
    MaxLengthCriteria,
    MaxTimeCriteria,
    StoppingCriteria,
    StoppingCriteriaList,
    validate_stopping_criteria,
)


if TYPE_CHECKING:
    from ..modeling_utils import PreTrainedModel
    from ..tokenization_utils_base import PreTrainedTokenizerBase
    from .streamers import BaseStreamer

logger = logging.get_logger(__name__)

if is_accelerate_available():
    from accelerate.hooks import AlignDevicesHook, add_hook_to_module

NEED_SETUP_CACHE_CLASSES_MAPPING = {
    "static": StaticCache,
}


@dataclass
class GenerateDecoderOnlyOutput(ModelOutput):
    """
    Outputs of decoder-only generation models, when using non-beam methods.

    Args:
        sequences (`torch.LongTensor` of shape `(batch_size, sequence_length)`):
            The generated sequences. The second dimension (sequence_length) is either equal to `max_length` or shorter
            if all batches finished early due to the `eos_token_id`.
        scores (`tuple(torch.FloatTensor)` *optional*, returned when `output_scores=True` is passed or when `config.output_scores=True`):
            Processed prediction scores of the language modeling head (scores for each vocabulary token before SoftMax)
            at each generation step. Tuple of `torch.FloatTensor` with up to `max_new_tokens` elements (one element for
            each generated token), with each tensor of shape `(batch_size, config.vocab_size)`.
        logits (`tuple(torch.FloatTensor)` *optional*, returned when `output_logits=True` is passed or when `config.output_logits=True`):
            Unprocessed prediction scores of the language modeling head (scores for each vocabulary token before SoftMax)
            at each generation step. Tuple of `torch.FloatTensor` with up to `max_new_tokens` elements (one element for
            each generated token), with each tensor of shape `(batch_size, config.vocab_size)`.
        attentions (`tuple(tuple(torch.FloatTensor))`, *optional*, returned when `output_attentions=True` is passed or `config.output_attentions=True`):
            Tuple (one element for each generated token) of tuples (one element for each layer of the decoder) of
            `torch.FloatTensor` of shape `(batch_size, num_heads, generated_length, sequence_length)`.
        hidden_states (`tuple(tuple(torch.FloatTensor))`, *optional*, returned when `output_hidden_states=True` is passed or when `config.output_hidden_states=True`):
            Tuple (one element for each generated token) of tuples (one element for each layer of the decoder) of
            `torch.FloatTensor` of shape `(batch_size, generated_length, hidden_size)`.
        past_key_values (`tuple(tuple(torch.FloatTensor)))`, *optional*, returned when `use_cache=True` is passed or when `config.use_cache=True`):
            NOTE: some models have a different `past_key_values` format, confirm with the model's documentation.
            Usually a Tuple (one element for each layer of the decoder) of tuples (two elements, key tensor and value
            tensor). The first Tuple is of length `config.n_layers`, with each tuple having 2 tensors of shape
            `(batch_size, num_heads, sequence_length, embed_size_per_head)`) and optionally if
            `config.is_encoder_decoder=True` 2 additional tensors of shape `(batch_size, num_heads,
            encoder_sequence_length, embed_size_per_head)`.
    """

    sequences: torch.LongTensor = None
    scores: Optional[Tuple[torch.FloatTensor]] = None
    logits: Optional[Tuple[torch.FloatTensor]] = None
    attentions: Optional[Tuple[Tuple[torch.FloatTensor]]] = None
    hidden_states: Optional[Tuple[Tuple[torch.FloatTensor]]] = None
    past_key_values: Optional[Tuple[Tuple[Tuple[torch.FloatTensor]]]] = None


@dataclass
class GenerateEncoderDecoderOutput(ModelOutput):
    """
    Outputs of encoder-decoder generation models, when using non-beam methods.

    Args:
        sequences (`torch.LongTensor` of shape `(batch_size*num_return_sequences, sequence_length)`):
            The generated sequences. The second dimension (sequence_length) is either equal to `max_length` or shorter
            if all batches finished early due to the `eos_token_id`.
        scores (`tuple(torch.FloatTensor)` *optional*, returned when `output_scores=True` is passed or when `config.output_scores=True`):
            Processed prediction scores of the language modeling head (scores for each vocabulary token before SoftMax)
            at each generation step. Tuple of `torch.FloatTensor` with up to `max_new_tokens` elements (one element for
            each generated token), with each tensor of shape `(batch_size, config.vocab_size)`.
        logits (`tuple(torch.FloatTensor)` *optional*, returned when `output_logits=True` is passed or when `config.output_logits=True`):
            Unprocessed prediction scores of the language modeling head (scores for each vocabulary token before SoftMax)
            at each generation step. Tuple of `torch.FloatTensor` with up to `max_new_tokens` elements (one element for
            each generated token), with each tensor of shape `(batch_size, config.vocab_size)`.
        encoder_attentions (`tuple(torch.FloatTensor)`, *optional*, returned when `output_attentions=True` is passed or `config.output_attentions=True`):
            Tuple of `torch.FloatTensor` (one for each layer of the decoder) of shape `(batch_size, num_heads,
            sequence_length, sequence_length)`.
        encoder_hidden_states (`tuple(torch.FloatTensor)`, *optional*, returned when `output_hidden_states=True` is passed or when `config.output_hidden_states=True`):
            Tuple of `torch.FloatTensor` (one for the output of the embeddings + one for the output of each layer) of
            shape `(batch_size, sequence_length, hidden_size)`.
        decoder_attentions (`tuple(tuple(torch.FloatTensor))`, *optional*, returned when `output_attentions=True` is passed or `config.output_attentions=True`):
            Tuple (one element for each generated token) of tuples (one element for each layer of the decoder) of
            `torch.FloatTensor` of shape `(batch_size, num_heads, generated_length, sequence_length)`.
        cross_attentions (`tuple(tuple(torch.FloatTensor))`, *optional*, returned when `output_attentions=True` is passed or `config.output_attentions=True`):
            Tuple (one element for each generated token) of tuples (one element for each layer of the decoder) of
            `torch.FloatTensor` of shape `(batch_size, num_heads, generated_length, sequence_length)`.
        decoder_hidden_states (`tuple(tuple(torch.FloatTensor))`, *optional*, returned when `output_hidden_states=True` is passed or when `config.output_hidden_states=True`):
            Tuple (one element for each generated token) of tuples (one element for each layer of the decoder) of
            `torch.FloatTensor` of shape `(batch_size, generated_length, hidden_size)`.
        past_key_values (`tuple(tuple(torch.FloatTensor)))`, *optional*, returned when `use_cache=True` is passed or when `config.use_cache=True`):
            NOTE: some models have a different `past_key_values` format, confirm with the model's documentation.
            Usually a Tuple (one element for each layer of the decoder) of tuples (two elements, key tensor and value
            tensor). The first Tuple is of length `config.n_layers`, with each tuple having 2 tensors of shape
            `(batch_size, num_heads, sequence_length, embed_size_per_head)`) and optionally if
            `config.is_encoder_decoder=True` 2 additional tensors of shape `(batch_size, num_heads,
            encoder_sequence_length, embed_size_per_head)`.
    """

    sequences: torch.LongTensor = None
    scores: Optional[Tuple[torch.FloatTensor]] = None
    logits: Optional[Tuple[torch.FloatTensor]] = None
    encoder_attentions: Optional[Tuple[torch.FloatTensor]] = None
    encoder_hidden_states: Optional[Tuple[torch.FloatTensor]] = None
    decoder_attentions: Optional[Tuple[Tuple[torch.FloatTensor]]] = None
    cross_attentions: Optional[Tuple[Tuple[torch.FloatTensor]]] = None
    decoder_hidden_states: Optional[Tuple[Tuple[torch.FloatTensor]]] = None
    past_key_values: Optional[Tuple[Tuple[Tuple[torch.FloatTensor]]]] = None


@dataclass
class GenerateBeamDecoderOnlyOutput(ModelOutput):
    """
    Outputs of decoder-only generation models, when using beam methods.

    Args:
        sequences (`torch.LongTensor` of shape `(batch_size*num_return_sequences, sequence_length)`):
            The generated sequences. The second dimension (sequence_length) is either equal to `max_length` or shorter
            if all batches finished early due to the `eos_token_id`.
        sequences_scores (`torch.FloatTensor` of shape `(batch_size*num_return_sequences)`, *optional*, returned when `output_scores=True` is passed or when `config.output_scores=True`):
            Final beam scores of the generated `sequences`.
        scores (`tuple(torch.FloatTensor)` *optional*, returned when `output_scores=True` is passed or when `config.output_scores=True`):
            Beam transition scores for each vocabulary token at each generation step. Beam transition scores consisting
            of log probabilities of tokens conditioned on log softmax of previously generated tokens in this beam.
            Tuple of `torch.FloatTensor` with up to `max_new_tokens` elements (one element for each generated token),
            with each tensor of shape `(batch_size*num_beams, config.vocab_size)`.
        logits (`tuple(torch.FloatTensor)` *optional*, returned when `output_logits=True` is passed or when `config.output_logits=True`):
            Unprocessed prediction scores of the language modeling head (scores for each vocabulary token before SoftMax)
            at each generation step. Tuple of `torch.FloatTensor` with up to `max_new_tokens` elements (one element for
            each generated token), with each tensor of shape `(batch_size, config.vocab_size)`.
        beam_indices (`torch.LongTensor`, *optional*, returned when `output_scores=True` is passed or when `config.output_scores=True`):
            Beam indices of generated token id at each generation step. `torch.LongTensor` of shape
            `(batch_size*num_return_sequences, sequence_length)`.
        attentions (`tuple(tuple(torch.FloatTensor))`, *optional*, returned when `output_attentions=True` is passed or `config.output_attentions=True`):
            Tuple (one element for each generated token) of tuples (one element for each layer of the decoder) of
            `torch.FloatTensor` of shape `(batch_size*num_beams, num_heads, generated_length, sequence_length)`.
        hidden_states (`tuple(tuple(torch.FloatTensor))`, *optional*, returned when `output_hidden_states=True` is passed or when `config.output_hidden_states=True`):
            Tuple (one element for each generated token) of tuples (one element for each layer of the decoder) of
            `torch.FloatTensor` of shape `(batch_size*num_beams*num_return_sequences, generated_length, hidden_size)`.
        past_key_values (`tuple(tuple(torch.FloatTensor)))`, *optional*, returned when `use_cache=True` is passed or when `config.use_cache=True`):
            NOTE: some models have a different `past_key_values` format, confirm with the model's documentation.
            Usually a Tuple (one element for each layer of the decoder) of tuples (two elements, key tensor and value
            tensor). The first Tuple is of length `config.n_layers`, with each tuple having 2 tensors of shape
            `(batch_size, num_heads, sequence_length, embed_size_per_head)`) and optionally if
            `config.is_encoder_decoder=True` 2 additional tensors of shape `(batch_size, num_heads,
            encoder_sequence_length, embed_size_per_head)`.
    """

    sequences: torch.LongTensor = None
    sequences_scores: Optional[torch.FloatTensor] = None
    scores: Optional[Tuple[torch.FloatTensor]] = None
    logits: Optional[Tuple[torch.FloatTensor]] = None
    beam_indices: Optional[torch.LongTensor] = None
    attentions: Optional[Tuple[Tuple[torch.FloatTensor]]] = None
    hidden_states: Optional[Tuple[Tuple[torch.FloatTensor]]] = None
    past_key_values: Optional[Tuple[Tuple[Tuple[torch.FloatTensor]]]] = None


@dataclass
class GenerateBeamEncoderDecoderOutput(ModelOutput):
    """
    Outputs of encoder-decoder generation models, when using beam methods.

    Args:
        sequences (`torch.LongTensor` of shape `(batch_size*num_return_sequences, sequence_length)`):
            The generated sequences. The second dimension (sequence_length) is either equal to `max_length` or shorter
            if all batches finished early due to the `eos_token_id`.
        sequences_scores (`torch.FloatTensor` of shape `(batch_size*num_return_sequences)`, *optional*, returned when `output_scores=True` is passed or when `config.output_scores=True`):
            Final beam scores of the generated `sequences`.
        scores (`tuple(torch.FloatTensor)` *optional*, returned when `output_scores=True` is passed or when `config.output_scores=True`):
            Beam transition scores for each vocabulary token at each generation step. Beam transition scores consisting
            of log probabilities of tokens conditioned on log softmax of previously generated tokens in this beam.
            Tuple of `torch.FloatTensor` with up to `max_new_tokens` elements (one element for each generated token),
            with each tensor of shape `(batch_size*num_beams, config.vocab_size)`.
        logits (`tuple(torch.FloatTensor)` *optional*, returned when `output_logits=True` is passed or when `config.output_logits=True`):
            Unprocessed prediction scores of the language modeling head (scores for each vocabulary token before SoftMax)
            at each generation step. Tuple of `torch.FloatTensor` with up to `max_new_tokens` elements (one element for
            each generated token), with each tensor of shape `(batch_size, config.vocab_size)`.
        beam_indices (`torch.LongTensor`, *optional*, returned when `output_scores=True` is passed or when `config.output_scores=True`):
            Beam indices of generated token id at each generation step. `torch.LongTensor` of shape
            `(batch_size*num_return_sequences, sequence_length)`.
        encoder_attentions (`tuple(torch.FloatTensor)`, *optional*, returned when `output_attentions=True` is passed or `config.output_attentions=True`):
            Tuple of `torch.FloatTensor` (one for each layer of the decoder) of shape `(batch_size, num_heads,
            sequence_length, sequence_length)`.
        encoder_hidden_states (`tuple(torch.FloatTensor)`, *optional*, returned when `output_hidden_states=True` is passed or when `config.output_hidden_states=True`):
            Tuple of `torch.FloatTensor` (one for the output of the embeddings + one for the output of each layer) of
            shape `(batch_size*num_beams*num_return_sequences, sequence_length, hidden_size)`.
        decoder_attentions (`tuple(tuple(torch.FloatTensor))`, *optional*, returned when `output_attentions=True` is passed or `config.output_attentions=True`):
            Tuple (one element for each generated token) of tuples (one element for each layer of the decoder) of
            `torch.FloatTensor` of shape `(batch_size*num_beams*num_return_sequences, num_heads, generated_length,
            sequence_length)`.
        cross_attentions (`tuple(tuple(torch.FloatTensor))`, *optional*, returned when `output_attentions=True` is passed or `config.output_attentions=True`):
            Tuple (one element for each generated token) of tuples (one element for each layer of the decoder) of
            `torch.FloatTensor` of shape `(batch_size, num_heads, generated_length, sequence_length)`.
        decoder_hidden_states (`tuple(tuple(torch.FloatTensor))`, *optional*, returned when `output_hidden_states=True` is passed or when `config.output_hidden_states=True`):
            Tuple (one element for each generated token) of tuples (one element for each layer of the decoder) of
            `torch.FloatTensor` of shape `(batch_size*num_beams*num_return_sequences, generated_length, hidden_size)`.
        past_key_values (`tuple(tuple(torch.FloatTensor)))`, *optional*, returned when `use_cache=True` is passed or when `config.use_cache=True`):
            NOTE: some models have a different `past_key_values` format, confirm with the model's documentation.
            Usually a Tuple (one element for each layer of the decoder) of tuples (two elements, key tensor and value
            tensor). The first Tuple is of length `config.n_layers`, with each tuple having 2 tensors of shape
            `(batch_size, num_heads, sequence_length, embed_size_per_head)`) and optionally if
            `config.is_encoder_decoder=True` 2 additional tensors of shape `(batch_size, num_heads,
            encoder_sequence_length, embed_size_per_head)`.
    """

    sequences: torch.LongTensor = None
    sequences_scores: Optional[torch.FloatTensor] = None
    scores: Optional[Tuple[torch.FloatTensor]] = None
    logits: Optional[Tuple[torch.FloatTensor]] = None
    beam_indices: Optional[torch.LongTensor] = None
    encoder_attentions: Optional[Tuple[torch.FloatTensor]] = None
    encoder_hidden_states: Optional[Tuple[torch.FloatTensor]] = None
    decoder_attentions: Optional[Tuple[Tuple[torch.FloatTensor]]] = None
    cross_attentions: Optional[Tuple[Tuple[torch.FloatTensor]]] = None
    decoder_hidden_states: Optional[Tuple[Tuple[torch.FloatTensor]]] = None
    past_key_values: Optional[Tuple[Tuple[Tuple[torch.FloatTensor]]]] = None


# Equivalent classes (kept for retrocompatibility purposes)
GreedySearchDecoderOnlyOutput = GenerateDecoderOnlyOutput
ContrastiveSearchDecoderOnlyOutput = GenerateDecoderOnlyOutput
SampleDecoderOnlyOutput = GenerateDecoderOnlyOutput

ContrastiveSearchEncoderDecoderOutput = GenerateEncoderDecoderOutput
GreedySearchEncoderDecoderOutput = GenerateEncoderDecoderOutput
SampleEncoderDecoderOutput = GenerateEncoderDecoderOutput

BeamSearchDecoderOnlyOutput = GenerateBeamDecoderOnlyOutput
BeamSampleDecoderOnlyOutput = GenerateBeamDecoderOnlyOutput

BeamSearchEncoderDecoderOutput = GenerateBeamEncoderDecoderOutput
BeamSampleEncoderDecoderOutput = GenerateBeamEncoderDecoderOutput

GreedySearchOutput = Union[GreedySearchEncoderDecoderOutput, GreedySearchDecoderOnlyOutput]
SampleOutput = Union[SampleEncoderDecoderOutput, SampleDecoderOnlyOutput]
BeamSearchOutput = Union[BeamSearchEncoderDecoderOutput, BeamSearchDecoderOnlyOutput]
BeamSampleOutput = Union[BeamSampleEncoderDecoderOutput, BeamSampleDecoderOnlyOutput]
ContrastiveSearchOutput = Union[ContrastiveSearchEncoderDecoderOutput, ContrastiveSearchDecoderOnlyOutput]

# Typing shortcuts
GenerateNonBeamOutput = Union[GenerateDecoderOnlyOutput, GenerateEncoderDecoderOutput]
GenerateBeamOutput = Union[GenerateBeamDecoderOnlyOutput, GenerateBeamEncoderDecoderOutput]
GenerateOutput = Union[GenerateNonBeamOutput, GenerateBeamOutput]


class GenerationMode(ExplicitEnum):
    """
    Possible generation modes, downstream of the [`~generation.GenerationMixin.generate`] method.
    """

    # Non-beam methods
    CONTRASTIVE_SEARCH = "contrastive_search"
    GREEDY_SEARCH = "greedy_search"
    SAMPLE = "sample"
    ASSISTED_GENERATION = "assisted_generation"
    # Beam methods
    BEAM_SEARCH = "beam_search"
    BEAM_SAMPLE = "beam_sample"
    CONSTRAINED_BEAM_SEARCH = "constrained_beam_search"
    GROUP_BEAM_SEARCH = "group_beam_search"


class GenerationMixin:
    """
    A class containing all functions for auto-regressive text generation, to be used as a mixin in [`PreTrainedModel`].

    The class exposes [`~generation.GenerationMixin.generate`], which can be used for:
        - *greedy decoding* by calling [`~generation.GenerationMixin._greedy_search`] if `num_beams=1` and
          `do_sample=False`
        - *contrastive search* by calling [`~generation.GenerationMixin._contrastive_search`] if `penalty_alpha>0` and
          `top_k>1`
        - *multinomial sampling* by calling [`~generation.GenerationMixin._sample`] if `num_beams=1` and
          `do_sample=True`
        - *beam-search decoding* by calling [`~generation.GenerationMixin._beam_search`] if `num_beams>1` and
          `do_sample=False`
        - *beam-search multinomial sampling* by calling [`~generation.GenerationMixin._beam_sample`] if `num_beams>1`
          and `do_sample=True`
        - *diverse beam-search decoding* by calling [`~generation.GenerationMixin._group_beam_search`], if `num_beams>1`
          and `num_beam_groups>1`
        - *constrained beam-search decoding* by calling [`~generation.GenerationMixin._constrained_beam_search`], if
          `constraints!=None` or `force_words_ids!=None`
        - *assisted decoding* by calling [`~generation.GenerationMixin._assisted_decoding`], if
            `assistant_model` or `prompt_lookup_num_tokens` is passed to `.generate()`

    You do not need to call any of the above methods directly. Pass custom parameter values to 'generate' instead. To
    learn more about decoding strategies refer to the [text generation strategies guide](../generation_strategies).
    """

    def prepare_inputs_for_generation(self, *args, **kwargs):
        raise NotImplementedError(
            "A model class needs to define a `prepare_inputs_for_generation` method in order to use `.generate()`."
        )

    def _prepare_model_inputs(
        self,
        inputs: Optional[torch.Tensor] = None,
        bos_token_id: Optional[int] = None,
        model_kwargs: Optional[Dict[str, torch.Tensor]] = None,
    ) -> Tuple[torch.Tensor, Optional[str], Dict[str, torch.Tensor]]:
        """
        This function extracts the model-specific `inputs` for generation.
        """
        # 1. retrieve all kwargs that are non-None or non-model input related.
        # some encoder-decoder models have different names for model and encoder
        if (
            self.config.is_encoder_decoder
            and hasattr(self, "encoder")
            and self.encoder.main_input_name != self.main_input_name
        ):
            input_name = self.encoder.main_input_name
        else:
            input_name = self.main_input_name

        model_kwargs = {k: v for k, v in model_kwargs.items() if v is not None or k != input_name}

        # 2. check whether model_input_name is passed as kwarg
        # if yes and `inputs` is None use kwarg inputs
        inputs_kwarg = model_kwargs.pop(input_name, None)
        if inputs_kwarg is not None and inputs is not None:
            raise ValueError(
                f"`inputs`: {inputs}` were passed alongside {input_name} which is not allowed. "
                f"Make sure to either pass {inputs} or {input_name}=..."
            )
        elif inputs_kwarg is not None:
            inputs = inputs_kwarg

        # 3. In the presence of `inputs_embeds` for text models:
        # - decoder-only models should complain if the user attempts to pass `inputs_embeds`, but the model
        # doesn't have its forwarding implemented. `inputs_embeds` is kept in `model_kwargs` and can coexist with
        # input_ids (`inputs_embeds` will be used in the 1st generation step, as opposed to `input_ids`)
        # - encoder-decoder models should complain if the user attempts to pass `inputs_embeds` and `input_ids`, and
        # pull the former to inputs. It will be used in place of `input_ids` to get the encoder hidden states.
        if input_name == "input_ids" and "inputs_embeds" in model_kwargs:
            if not self.config.is_encoder_decoder:
                has_inputs_embeds_forwarding = "inputs_embeds" in set(
                    inspect.signature(self.prepare_inputs_for_generation).parameters.keys()
                )
                if not has_inputs_embeds_forwarding:
                    raise ValueError(
                        f"You passed `inputs_embeds` to `.generate()`, but the model class {self.__class__.__name__} "
                        "doesn't have its forwarding implemented. See the GPT2 implementation for an example "
                        "(https://github.com/huggingface/transformers/pull/21405), and feel free to open a PR with it!"
                    )
                # In this case, `input_ids` is moved to the `model_kwargs`, so a few automations (like the creation of
                # the attention mask) can rely on the actual model input.
                model_kwargs["input_ids"] = self._maybe_initialize_input_ids_for_generation(
                    inputs, bos_token_id, model_kwargs=model_kwargs
                )
            else:
                if inputs is not None:
                    raise ValueError("You passed `inputs_embeds` and `input_ids` to `.generate()`. Please pick one.")
            inputs, input_name = model_kwargs["inputs_embeds"], "inputs_embeds"

        # 4. if `inputs` is still None, try to create `input_ids` from BOS token
        inputs = self._maybe_initialize_input_ids_for_generation(inputs, bos_token_id, model_kwargs)
        return inputs, input_name, model_kwargs

    def _maybe_initialize_input_ids_for_generation(
        self,
        inputs: Optional[torch.Tensor] = None,
        bos_token_id: Optional[int] = None,
        model_kwargs: Optional[Dict[str, torch.Tensor]] = None,
    ) -> torch.LongTensor:
        """Initializes input ids for generation, if necessary."""
        if inputs is not None:
            return inputs

        encoder_outputs = model_kwargs.get("encoder_outputs")
        if self.config.is_encoder_decoder and encoder_outputs is not None:
            # make dummy input_ids with value -100, as a sanity check ensuring that they won't be used for encoding
            shape = encoder_outputs.last_hidden_state.size()[:-1]
            return torch.ones(shape, dtype=torch.long, device=self.device) * -100

        if bos_token_id is None:
            raise ValueError("`bos_token_id` has to be defined when no `input_ids` are provided.")

        # If there is some tensor in `model_kwargs`, we can infer the batch size from it. This is helpful with
        # soft-prompting or in multimodal implementations built on top of decoder-only language models.
        batch_size = 1
        for value in model_kwargs.values():
            if isinstance(value, torch.Tensor):
                batch_size = value.shape[0]
                break

        if "inputs_embeds" in model_kwargs:
            return torch.ones((batch_size, 0), dtype=torch.long, device=self.device)
        return torch.ones((batch_size, 1), dtype=torch.long, device=self.device) * bos_token_id

    def _prepare_attention_mask_for_generation(
        self,
        inputs: torch.Tensor,
        pad_token_id: Optional[int],
        eos_token_id: Optional[Union[int, List[int]]],
    ) -> torch.LongTensor:
        is_input_ids = len(inputs.shape) == 2 and inputs.dtype in [torch.int, torch.long]
        is_pad_token_in_inputs = (pad_token_id is not None) and (pad_token_id in inputs)
        if isinstance(eos_token_id, int):
            eos_token_id = [eos_token_id]
        is_pad_token_not_equal_to_eos_token_id = (eos_token_id is None) or (pad_token_id not in eos_token_id)

        # Check if input is input_ids and padded -> only then is attention_mask defined
        if is_input_ids and is_pad_token_in_inputs and is_pad_token_not_equal_to_eos_token_id:
            return inputs.ne(pad_token_id).long()
        else:
            return torch.ones(inputs.shape[:2], dtype=torch.long, device=inputs.device)

    def _prepare_encoder_decoder_kwargs_for_generation(
        self, inputs_tensor: torch.Tensor, model_kwargs, model_input_name: Optional[str] = None
    ) -> Dict[str, Any]:
        # 1. get encoder
        encoder = self.get_encoder()
        # Compatibility with Accelerate big model inference: we need the encoder to outputs stuff on the same device
        # as the inputs.
        if hasattr(self, "hf_device_map"):
            if hasattr(encoder, "_hf_hook"):
                encoder._hf_hook.io_same_device = True
            else:
                add_hook_to_module(encoder, AlignDevicesHook(io_same_device=True))

        # 2. Prepare encoder args and encoder kwargs from model kwargs.
        irrelevant_prefix = ["decoder_", "cross_attn", "use_cache"]
        encoder_kwargs = {
            argument: value
            for argument, value in model_kwargs.items()
            if not any(argument.startswith(p) for p in irrelevant_prefix)
        }
        encoder_signature = set(inspect.signature(encoder.forward).parameters)
        encoder_accepts_wildcard = "kwargs" in encoder_signature or "model_kwargs" in encoder_signature
        if not encoder_accepts_wildcard:
            encoder_kwargs = {
                argument: value for argument, value in encoder_kwargs.items() if argument in encoder_signature
            }

        # 3. make sure that encoder returns `ModelOutput`
        model_input_name = model_input_name if model_input_name is not None else self.main_input_name
        encoder_kwargs["return_dict"] = True
        encoder_kwargs[model_input_name] = inputs_tensor
        model_kwargs["encoder_outputs"]: ModelOutput = encoder(**encoder_kwargs)

        return model_kwargs

    def _prepare_decoder_input_ids_for_generation(
        self,
        batch_size: int,
        model_input_name: str,
        model_kwargs: Dict[str, torch.Tensor],
        decoder_start_token_id: Union[int, List[int]] = None,
        bos_token_id: int = None,
        device: torch.device = None,
    ) -> Tuple[torch.LongTensor, Dict[str, torch.Tensor]]:
        """Prepares `decoder_input_ids` for generation with encoder-decoder models"""
        # 1. Check whether the user has defined `decoder_input_ids` manually. To facilitate in terms of input naming,
        # we also allow the user to pass it under `input_ids`, if the encoder does not use it as the main input.
        if model_kwargs is not None and "decoder_input_ids" in model_kwargs:
            decoder_input_ids = model_kwargs.pop("decoder_input_ids")
        elif "input_ids" in model_kwargs and model_input_name != "input_ids":
            decoder_input_ids = model_kwargs.pop("input_ids")
        else:
            decoder_input_ids = None

        # 2. Encoder-decoder models expect the `decoder_input_ids` to start with a special token. Let's ensure that.
        decoder_start_token_id = self._get_decoder_start_token_id(decoder_start_token_id, bos_token_id)
        if device is None:
            device = self.device
        if isinstance(decoder_start_token_id, list):
            if len(decoder_start_token_id) != batch_size:
                raise ValueError(
                    f"`decoder_start_token_id` expcted to have length {batch_size} but got {len(decoder_start_token_id)}"
                )
            decoder_input_ids_start = torch.tensor(decoder_start_token_id, dtype=torch.long, device=device)
            decoder_input_ids_start = decoder_input_ids_start.view(-1, 1)
        else:
            decoder_input_ids_start = (
                torch.ones((batch_size, 1), dtype=torch.long, device=device) * decoder_start_token_id
            )

        # no user input -> use decoder_start_token_id as decoder_input_ids
        if decoder_input_ids is None:
            decoder_input_ids = decoder_input_ids_start
        # exception: Donut checkpoints have task-specific decoder starts and don't expect a BOS token
        elif self.config.model_type == "vision-encoder-decoder" and "donut" in self.name_or_path.lower():
            pass
        elif self.config.model_type in ["whisper"]:
            pass
        # user input but doesn't start with decoder_start_token_id -> prepend decoder_start_token_id (and adjust
        # decoder_attention_mask if provided)
        elif (
            isinstance(decoder_start_token_id, int)
            and (decoder_input_ids[:, 0] != decoder_start_token_id).all().item()
        ) or (
            isinstance(decoder_start_token_id, torch.Tensor)
            and (decoder_input_ids[:, 0] != decoder_start_token_id[:, 0]).all().item()
        ):
            decoder_input_ids = torch.cat([decoder_input_ids_start, decoder_input_ids], dim=-1)
            if "decoder_attention_mask" in model_kwargs:
                decoder_attention_mask = model_kwargs["decoder_attention_mask"]
                decoder_attention_mask = torch.cat(
                    (torch.ones_like(decoder_attention_mask)[:, :1], decoder_attention_mask),
                    dim=-1,
                )
                model_kwargs["decoder_attention_mask"] = decoder_attention_mask

        return decoder_input_ids, model_kwargs

    def _get_decoder_start_token_id(
        self, decoder_start_token_id: Union[int, List[int]] = None, bos_token_id: int = None
    ) -> int:
        decoder_start_token_id = (
            decoder_start_token_id
            if decoder_start_token_id is not None
            else self.generation_config.decoder_start_token_id
        )
        bos_token_id = bos_token_id if bos_token_id is not None else self.generation_config.bos_token_id

        if decoder_start_token_id is not None:
            return decoder_start_token_id
        elif bos_token_id is not None:
            return bos_token_id
        raise ValueError(
            "`decoder_start_token_id` or `bos_token_id` has to be defined for encoder-decoder generation."
        )

    @staticmethod
    def _expand_inputs_for_generation(
        expand_size: int = 1,
        is_encoder_decoder: bool = False,
        input_ids: Optional[torch.LongTensor] = None,
        **model_kwargs,
    ) -> Tuple[torch.LongTensor, Dict[str, Any]]:
        """Expands tensors from [batch_size, ...] to [batch_size * expand_size, ...]"""

        def _expand_dict_for_generation(dict_to_expand):
            for key in dict_to_expand:
                if dict_to_expand[key] is not None and isinstance(dict_to_expand[key], torch.Tensor):
                    dict_to_expand[key] = dict_to_expand[key].repeat_interleave(expand_size, dim=0)
            return dict_to_expand

        if input_ids is not None:
            input_ids = input_ids.repeat_interleave(expand_size, dim=0)

        model_kwargs = _expand_dict_for_generation(model_kwargs)

        if is_encoder_decoder:
            if model_kwargs.get("encoder_outputs") is None:
                raise ValueError("If `is_encoder_decoder` is True, make sure that `encoder_outputs` is defined.")
            model_kwargs["encoder_outputs"] = _expand_dict_for_generation(model_kwargs["encoder_outputs"])

        return input_ids, model_kwargs

    def _extract_past_from_model_output(self, outputs: ModelOutput, standardize_cache_format: bool = False):
        past_key_values = None
        if "past_key_values" in outputs:
            past_key_values = outputs.past_key_values
        elif "mems" in outputs:
            past_key_values = outputs.mems
        elif "past_buckets_states" in outputs:
            past_key_values = outputs.past_buckets_states

        # Bloom fix: standardizes the cache format when requested
        if standardize_cache_format and hasattr(self, "_convert_to_standard_cache"):
            batch_size = outputs.logits.shape[0]
            past_key_values = self._convert_to_standard_cache(past_key_values, batch_size=batch_size)
        return past_key_values

    def _update_model_kwargs_for_generation(
        self,
        outputs: ModelOutput,
        model_kwargs: Dict[str, Any],
        is_encoder_decoder: bool = False,
        standardize_cache_format: bool = False,
        model_inputs: Optional[Dict[str, Any]] = None,
    ) -> Dict[str, Any]:
        # update past_key_values
        model_kwargs["past_key_values"] = self._extract_past_from_model_output(
            outputs, standardize_cache_format=standardize_cache_format
        )
        if getattr(outputs, "state", None) is not None:
            model_kwargs["state"] = outputs.state

        # update token_type_ids with last value
        if "token_type_ids" in model_kwargs:
            token_type_ids = model_kwargs["token_type_ids"]
            model_kwargs["token_type_ids"] = torch.cat([token_type_ids, token_type_ids[:, -1].unsqueeze(-1)], dim=-1)

        if not is_encoder_decoder:
            # update attention mask
            if "attention_mask" in model_kwargs:
                attention_mask = model_kwargs["attention_mask"]
                model_kwargs["attention_mask"] = torch.cat(
                    [attention_mask, attention_mask.new_ones((attention_mask.shape[0], 1))], dim=-1
                )
        else:
            # update decoder attention mask
            if "decoder_attention_mask" in model_kwargs:
                decoder_attention_mask = model_kwargs["decoder_attention_mask"]
                model_kwargs["decoder_attention_mask"] = torch.cat(
                    [decoder_attention_mask, decoder_attention_mask.new_ones((decoder_attention_mask.shape[0], 1))],
                    dim=-1,
                )

        model_kwargs["cache_position"] = model_inputs.get("cache_position", None)

        return model_kwargs

    def _reorder_cache(self, past_key_values, beam_idx):
        raise NotImplementedError(
            f"Make sure that a `_reorder_cache` function is correctly implemented in {self.__class__.__module__} to"
            f" enable beam search for {self.__class__}"
        )

    def _get_candidate_generator(
        self,
        generation_config: GenerationConfig,
        input_ids: torch.LongTensor,
        inputs_tensor: torch.Tensor,
        assistant_model: "PreTrainedModel",
        logits_processor: LogitsProcessorList,
        model_kwargs: Dict,
    ) -> CandidateGenerator:
        """
        Returns the candidate generator to be used in `assisted_generation`
        """
        if generation_config.prompt_lookup_num_tokens is not None:
            candidate_generator = PromptLookupCandidateGenerator(
                num_output_tokens=generation_config.prompt_lookup_num_tokens,
            )
        else:
            candidate_generator = AssistedCandidateGenerator(
                input_ids=input_ids,
                assistant_model=assistant_model,
                generation_config=generation_config,
                logits_processor=logits_processor,
                model_kwargs=model_kwargs,
                inputs_tensor=inputs_tensor,
            )
        return candidate_generator

    def _get_logits_warper(
        self,
        generation_config: GenerationConfig,
    ) -> LogitsProcessorList:
        """
        This class returns a [`LogitsProcessorList`] list object that contains all relevant [`LogitsWarper`] instances
        used for multinomial sampling.
        """

        # instantiate warpers list
        warpers = LogitsProcessorList()

        # In beam methods, we need to keep at least one non-eos token to explore continuations that might have a
        # better score (i.e. keep len(list(generation_config.eos_token_id)) + 1)
        if generation_config.num_beams > 1:
            if isinstance(generation_config.eos_token_id, list):
                min_tokens_to_keep = len(generation_config.eos_token_id) + 1
            else:
                min_tokens_to_keep = 2
        else:
            min_tokens_to_keep = 1

        # the following idea is largely copied from this PR: https://github.com/huggingface/transformers/pull/5420/files
        # all samplers can be found in `generation_utils_samplers.py`
        if generation_config.temperature is not None and generation_config.temperature != 1.0:
            warpers.append(TemperatureLogitsWarper(generation_config.temperature))
        if generation_config.top_k is not None and generation_config.top_k != 0:
            warpers.append(TopKLogitsWarper(top_k=generation_config.top_k, min_tokens_to_keep=min_tokens_to_keep))
        if generation_config.top_p is not None and generation_config.top_p < 1.0:
            warpers.append(TopPLogitsWarper(top_p=generation_config.top_p, min_tokens_to_keep=min_tokens_to_keep))
        if generation_config.typical_p is not None and generation_config.typical_p < 1.0:
            warpers.append(
                TypicalLogitsWarper(mass=generation_config.typical_p, min_tokens_to_keep=min_tokens_to_keep)
            )
        if generation_config.epsilon_cutoff is not None and 0.0 < generation_config.epsilon_cutoff < 1.0:
            warpers.append(
                EpsilonLogitsWarper(epsilon=generation_config.epsilon_cutoff, min_tokens_to_keep=min_tokens_to_keep)
            )
        if generation_config.eta_cutoff is not None and 0.0 < generation_config.eta_cutoff < 1.0:
            warpers.append(
                EtaLogitsWarper(epsilon=generation_config.eta_cutoff, min_tokens_to_keep=min_tokens_to_keep)
            )
        # `LogitNormalization` should always be the last logit processor, when present
        if generation_config.renormalize_logits is True:
            warpers.append(LogitNormalization())
        return warpers

    def _get_generation_mode(
        self, generation_config: GenerationConfig, assistant_model: Optional["PreTrainedModel"]
    ) -> GenerationMode:
        """
        Returns the generation mode triggered by a [`GenerationConfig`] instance.
        """
        if generation_config.constraints is not None or generation_config.force_words_ids is not None:
            generation_mode = GenerationMode.CONSTRAINED_BEAM_SEARCH
        elif generation_config.num_beams == 1:
            if generation_config.do_sample is False:
                if (
                    generation_config.top_k is not None
                    and generation_config.top_k > 1
                    and generation_config.penalty_alpha is not None
                    and generation_config.penalty_alpha > 0
                ):
                    generation_mode = GenerationMode.CONTRASTIVE_SEARCH
                else:
                    generation_mode = GenerationMode.GREEDY_SEARCH
            else:
                generation_mode = GenerationMode.SAMPLE
        else:
            if generation_config.num_beam_groups > 1:
                generation_mode = GenerationMode.GROUP_BEAM_SEARCH
            elif generation_config.do_sample is True:
                generation_mode = GenerationMode.BEAM_SAMPLE
            else:
                generation_mode = GenerationMode.BEAM_SEARCH

        # Assisted generation may extend some generation modes
        if assistant_model is not None or generation_config.prompt_lookup_num_tokens is not None:
            if generation_mode in ("greedy_search", "sample"):
                generation_mode = GenerationMode.ASSISTED_GENERATION
            else:
                raise ValueError(
                    "You've set `assistant_model`, which triggers assisted generate. Currently, assisted generate "
                    "is only supported with Greedy Search and Sample."
                )
        return generation_mode

    def _get_logits_processor(
        self,
        generation_config: GenerationConfig,
        input_ids_seq_length: int,
        encoder_input_ids: torch.LongTensor,
        prefix_allowed_tokens_fn: Callable[[int, torch.Tensor], List[int]],
        logits_processor: Optional[LogitsProcessorList],
        model_kwargs: Optional[Dict[str, Any]] = None,
        negative_prompt_ids: Optional[torch.Tensor] = None,
        negative_prompt_attention_mask: Optional[torch.Tensor] = None,
    ) -> LogitsProcessorList:
        """
        This class returns a [`LogitsProcessorList`] list object that contains all relevant [`LogitsProcessor`]
        instances used to modify the scores of the language model head.
        """
        # instantiate processors list
        processors = LogitsProcessorList()

        if generation_config.guidance_scale is not None and generation_config.guidance_scale != 1:
            processors.append(
                UnbatchedClassifierFreeGuidanceLogitsProcessor(
                    generation_config.guidance_scale,
                    self,
                    unconditional_ids=negative_prompt_ids,
                    unconditional_attention_mask=negative_prompt_attention_mask,
                    use_cache=model_kwargs["use_cache"],
                )
            )
        if generation_config.sequence_bias is not None:
            processors.append(SequenceBiasLogitsProcessor(sequence_bias=generation_config.sequence_bias))

        if generation_config.diversity_penalty is not None and generation_config.diversity_penalty > 0.0:
            processors.append(
                HammingDiversityLogitsProcessor(
                    diversity_penalty=generation_config.diversity_penalty,
                    num_beams=generation_config.num_beams,
                    num_beam_groups=generation_config.num_beam_groups,
                )
            )
        if (
            generation_config.encoder_repetition_penalty is not None
            and generation_config.encoder_repetition_penalty != 1.0
        ):
            processors.append(
                EncoderRepetitionPenaltyLogitsProcessor(
                    penalty=generation_config.encoder_repetition_penalty, encoder_input_ids=encoder_input_ids
                )
            )
        if generation_config.repetition_penalty is not None and generation_config.repetition_penalty != 1.0:
            processors.append(RepetitionPenaltyLogitsProcessor(penalty=generation_config.repetition_penalty))
        if generation_config.no_repeat_ngram_size is not None and generation_config.no_repeat_ngram_size > 0:
            processors.append(NoRepeatNGramLogitsProcessor(generation_config.no_repeat_ngram_size))
        if (
            generation_config.encoder_no_repeat_ngram_size is not None
            and generation_config.encoder_no_repeat_ngram_size > 0
        ):
            processors.append(
                EncoderNoRepeatNGramLogitsProcessor(generation_config.encoder_no_repeat_ngram_size, encoder_input_ids)
            )
        if generation_config.bad_words_ids is not None:
            processors.append(
                NoBadWordsLogitsProcessor(generation_config.bad_words_ids, generation_config.eos_token_id)
            )
        if (
            generation_config.min_length is not None
            and generation_config.eos_token_id is not None
            and generation_config.min_length > 0
        ):
            processors.append(MinLengthLogitsProcessor(generation_config.min_length, generation_config.eos_token_id))
        if (
            generation_config.min_new_tokens is not None
            and generation_config.eos_token_id is not None
            and generation_config.min_new_tokens > 0
        ):
            processors.append(
                MinNewTokensLengthLogitsProcessor(
                    input_ids_seq_length, generation_config.min_new_tokens, generation_config.eos_token_id
                )
            )
        if prefix_allowed_tokens_fn is not None:
            processors.append(
                PrefixConstrainedLogitsProcessor(
                    prefix_allowed_tokens_fn, generation_config.num_beams // generation_config.num_beam_groups
                )
            )
        if generation_config.forced_bos_token_id is not None:
            processors.append(ForcedBOSTokenLogitsProcessor(generation_config.forced_bos_token_id))
        if generation_config.forced_eos_token_id is not None:
            processors.append(
                ForcedEOSTokenLogitsProcessor(generation_config.max_length, generation_config.forced_eos_token_id)
            )
        if generation_config.remove_invalid_values is True:
            processors.append(InfNanRemoveLogitsProcessor())
        if generation_config.exponential_decay_length_penalty is not None:
            processors.append(
                ExponentialDecayLengthPenalty(
                    generation_config.exponential_decay_length_penalty,
                    generation_config.eos_token_id,
                    input_ids_seq_length,
                )
            )
        if generation_config.suppress_tokens is not None:
            processors.append(SuppressTokensLogitsProcessor(generation_config.suppress_tokens))
        if generation_config.begin_suppress_tokens is not None:
            begin_index = input_ids_seq_length
            begin_index = (
                begin_index
                if (input_ids_seq_length > 1 or generation_config.forced_bos_token_id is None)
                else begin_index + 1
            )
            if generation_config.forced_decoder_ids is not None:
                # generation starts after the last token that is forced
                begin_index += generation_config.forced_decoder_ids[-1][0]
            processors.append(
                SuppressTokensAtBeginLogitsProcessor(generation_config.begin_suppress_tokens, begin_index)
            )
        if generation_config.forced_decoder_ids is not None:
            processors.append(ForceTokensLogitsProcessor(generation_config.forced_decoder_ids))
        processors = self._merge_criteria_processor_list(processors, logits_processor)
        # `LogitNormalization` should always be the last logit processor, when present
        if generation_config.renormalize_logits is True:
            processors.append(LogitNormalization())
        return processors

    def _get_stopping_criteria(
        self, generation_config: GenerationConfig, stopping_criteria: Optional[StoppingCriteriaList]
    ) -> StoppingCriteriaList:
        criteria = StoppingCriteriaList()
        if generation_config.max_length is not None:
            max_position_embeddings = getattr(self.config, "max_position_embeddings", None)
            criteria.append(
                MaxLengthCriteria(
                    max_length=generation_config.max_length,
                    max_position_embeddings=max_position_embeddings,
                )
            )
        if generation_config.max_time is not None:
            criteria.append(MaxTimeCriteria(max_time=generation_config.max_time))
        criteria = self._merge_criteria_processor_list(criteria, stopping_criteria)
        return criteria

    def _merge_criteria_processor_list(
        self,
        default_list: Union[LogitsProcessorList, StoppingCriteriaList],
        custom_list: Union[LogitsProcessorList, StoppingCriteriaList],
    ) -> Union[LogitsProcessorList, StoppingCriteriaList]:
        if len(custom_list) == 0:
            return default_list
        for default in default_list:
            for custom in custom_list:
                if type(custom) is type(default):
                    object_type = "stopping criteria" if isinstance(custom, StoppingCriteria) else "logits processor"
                    raise ValueError(
                        f"A custom {object_type} of type {type(custom)} with values {custom} has been passed to"
                        f" `.generate()`, but it has already been created with the values {default}. {default} has been"
                        " created by passing the corresponding arguments to generate or by the model's config default"
                        f" values. If you just want to change the default values of {object_type} consider passing"
                        f" them as arguments to `.generate()` instead of using a custom {object_type}."
                    )
        default_list.extend(custom_list)
        return default_list

    def compute_transition_scores(
        self,
        sequences: torch.Tensor,
        scores: Tuple[torch.Tensor],
        beam_indices: Optional[torch.Tensor] = None,
        normalize_logits: bool = False,
    ) -> torch.Tensor:
        """
        Computes the transition scores of sequences given the generation scores (and beam indices, if beam search was
        used). This is a convenient method to quicky obtain the scores of the selected tokens at generation time.

        Parameters:
            sequences (`torch.LongTensor`):
                The generated sequences. The second dimension (sequence_length) is either equal to `max_length` or
                shorter if all batches finished early due to the `eos_token_id`.
            scores (`tuple(torch.FloatTensor)`):
                Transition scores for each vocabulary token at each generation step. Beam transition scores consisting
                of log probabilities of tokens conditioned on log softmax of previously generated tokens in this beam.
                Tuple of `torch.FloatTensor` with up to `max_new_tokens` elements (one element for each generated token),
                with each tensor of shape `(batch_size*num_beams, config.vocab_size)`.
            beam_indices (`torch.LongTensor`, *optional*):
                Beam indices of generated token id at each generation step. `torch.LongTensor` of shape
                `(batch_size*num_return_sequences, sequence_length)`. Only required if a `num_beams>1` at
                generate-time.
            normalize_logits (`bool`, *optional*, defaults to `False`):
                Whether to normalize the logits (which, for legacy reasons, may be unnormalized).

        Return:
            `torch.Tensor`: A `torch.Tensor` of shape `(batch_size*num_return_sequences, sequence_length)` containing
                the transition scores (logits)

        Examples:

        ```python
        >>> from transformers import GPT2Tokenizer, AutoModelForCausalLM
        >>> import numpy as np

        >>> tokenizer = GPT2Tokenizer.from_pretrained("gpt2")
        >>> model = AutoModelForCausalLM.from_pretrained("openai-community/gpt2")
        >>> tokenizer.pad_token_id = tokenizer.eos_token_id
        >>> inputs = tokenizer(["Today is"], return_tensors="pt")

        >>> # Example 1: Print the scores for each token generated with Greedy Search
        >>> outputs = model.generate(**inputs, max_new_tokens=5, return_dict_in_generate=True, output_scores=True)
        >>> transition_scores = model.compute_transition_scores(
        ...     outputs.sequences, outputs.scores, normalize_logits=True
        ... )
        >>> # input_length is the length of the input prompt for decoder-only models, like the GPT family, and 1 for
        >>> # encoder-decoder models, like BART or T5.
        >>> input_length = 1 if model.config.is_encoder_decoder else inputs.input_ids.shape[1]
        >>> generated_tokens = outputs.sequences[:, input_length:]
        >>> for tok, score in zip(generated_tokens[0], transition_scores[0]):
        ...     # | token | token string | log probability | probability
        ...     print(f"| {tok:5d} | {tokenizer.decode(tok):8s} | {score.numpy():.3f} | {np.exp(score.numpy()):.2%}")
        |   262 |  the     | -1.414 | 24.33%
        |  1110 |  day     | -2.609 | 7.36%
        |   618 |  when    | -2.010 | 13.40%
        |   356 |  we      | -1.859 | 15.58%
        |   460 |  can     | -2.508 | 8.14%

        >>> # Example 2: Reconstruct the sequence scores from Beam Search
        >>> outputs = model.generate(
        ...     **inputs,
        ...     max_new_tokens=5,
        ...     num_beams=4,
        ...     num_return_sequences=4,
        ...     return_dict_in_generate=True,
        ...     output_scores=True,
        ... )
        >>> transition_scores = model.compute_transition_scores(
        ...     outputs.sequences, outputs.scores, outputs.beam_indices, normalize_logits=False
        ... )
        >>> # If you sum the generated tokens' scores and apply the length penalty, you'll get the sequence scores.
        >>> # Tip 1: recomputing the scores is only guaranteed to match with `normalize_logits=False`. Depending on the
        >>> # use case, you might want to recompute it with `normalize_logits=True`.
        >>> # Tip 2: the output length does NOT include the input length
        >>> output_length = np.sum(transition_scores.numpy() < 0, axis=1)
        >>> length_penalty = model.generation_config.length_penalty
        >>> reconstructed_scores = transition_scores.sum(axis=1) / (output_length**length_penalty)
        >>> print(np.allclose(outputs.sequences_scores, reconstructed_scores))
        True
        ```"""
        # 1. In absence of `beam_indices`, we can assume that we come from e.g. greedy search, which is equivalent
        # to a beam search approach were the first (and only) beam is always selected
        if beam_indices is None:
            beam_indices = torch.arange(scores[0].shape[0]).view(-1, 1).to(sequences.device)
            beam_indices = beam_indices.expand(-1, len(scores))

        # 2. reshape scores as [batch_size*vocab_size, # generation steps] with # generation steps being
        # seq_len - input_length
        scores = torch.stack(scores).reshape(len(scores), -1).transpose(0, 1)

        # 3. Optionally normalize the logits (across the vocab dimension)
        if normalize_logits:
            scores = scores.reshape(-1, self.config.vocab_size, scores.shape[-1])
            scores = torch.nn.functional.log_softmax(scores, dim=1)
            scores = scores.reshape(-1, scores.shape[-1])

        # 4. cut beam_indices to longest beam length
        beam_indices_mask = beam_indices < 0
        max_beam_length = (1 - beam_indices_mask.long()).sum(-1).max()
        beam_indices = beam_indices.clone()[:, :max_beam_length]
        beam_indices_mask = beam_indices_mask[:, :max_beam_length]

        # 5. Set indices of beams that finished early to 0; such indices will be masked correctly afterwards
        beam_indices[beam_indices_mask] = 0

        # 6. multiply beam_indices with vocab size to gather correctly from scores
        beam_sequence_indices = beam_indices * self.config.vocab_size

        # 7. Define which indices contributed to scores
        cut_idx = sequences.shape[-1] - max_beam_length
        indices = sequences[:, cut_idx:] + beam_sequence_indices

        # 8. Compute scores
        transition_scores = scores.gather(0, indices)

        # 9. Mask out transition_scores of beams that stopped early
        transition_scores[beam_indices_mask] = 0

        return transition_scores

    def _validate_model_class(self):
        """
        Confirms that the model class is compatible with generation. If not, raises an exception that points to the
        right class to use.
        """
        if not self.can_generate():
            generate_compatible_mappings = [
                MODEL_FOR_CAUSAL_LM_MAPPING,
                MODEL_FOR_CAUSAL_IMAGE_MODELING_MAPPING,
                MODEL_FOR_VISION_2_SEQ_MAPPING,
                MODEL_FOR_SEQ_TO_SEQ_CAUSAL_LM_MAPPING,
                MODEL_FOR_SPEECH_SEQ_2_SEQ_MAPPING,
            ]
            generate_compatible_classes = set()
            for model_mapping in generate_compatible_mappings:
                supported_models = model_mapping.get(type(self.config), default=None)
                if supported_models is not None:
                    generate_compatible_classes.add(supported_models.__name__)
            exception_message = (
                f"The current model class ({self.__class__.__name__}) is not compatible with `.generate()`, as "
                "it doesn't have a language model head."
            )
            if generate_compatible_classes:
                exception_message += f" Please use one of the following classes instead: {generate_compatible_classes}"
            raise TypeError(exception_message)

    def _validate_model_kwargs(self, model_kwargs: Dict[str, Any]):
        """Validates model kwargs for generation. Generate argument typos will also be caught here."""
        # If a `Cache` instance is passed, checks whether the model is compatible with it
        if isinstance(model_kwargs.get("past_key_values", None), Cache) and not self._supports_cache_class:
            raise ValueError(
                f"{self.__class__.__name__} does not support an instance of `Cache` as `past_key_values`. Please "
                "check the model documentation for supported cache formats."
            )

        # Excludes arguments that are handled before calling any model function
        if self.config.is_encoder_decoder:
            for key in ["decoder_input_ids"]:
                model_kwargs.pop(key, None)

        unused_model_args = []
        model_args = set(inspect.signature(self.prepare_inputs_for_generation).parameters)
        # `kwargs`/`model_kwargs` is often used to handle optional forward pass inputs like `attention_mask`. If
        # `prepare_inputs_for_generation` doesn't accept them, then a stricter check can be made ;)
        if "kwargs" in model_args or "model_kwargs" in model_args:
            model_args |= set(inspect.signature(self.forward).parameters)

        # Encoder-Decoder models may also need Encoder arguments from `model_kwargs`
        if self.config.is_encoder_decoder:
            base_model = getattr(self, self.base_model_prefix, None)

            # allow encoder kwargs
            encoder = getattr(self, "encoder", None)
            # `MusicgenForConditionalGeneration` has `text_encoder` and `audio_encoder`.
            # Also, it has `base_model_prefix = "encoder_decoder"` but there is no `self.encoder_decoder`
            # TODO: A better way to handle this.
            if encoder is None and base_model is not None:
                encoder = getattr(base_model, "encoder", None)

            if encoder is not None:
                encoder_model_args = set(inspect.signature(encoder.forward).parameters)
                model_args |= encoder_model_args

            # allow decoder kwargs
            decoder = getattr(self, "decoder", None)
            if decoder is None and base_model is not None:
                decoder = getattr(base_model, "decoder", None)

            if decoder is not None:
                decoder_model_args = set(inspect.signature(decoder.forward).parameters)
                model_args |= {f"decoder_{x}" for x in decoder_model_args}

            # allow assistant_encoder_outputs to be passed if we're doing assisted generating
            if "assistant_encoder_outputs" in model_kwargs:
                model_args |= {"assistant_encoder_outputs"}

        for key, value in model_kwargs.items():
            if value is not None and key not in model_args:
                unused_model_args.append(key)

        if unused_model_args:
            raise ValueError(
                f"The following `model_kwargs` are not used by the model: {unused_model_args} (note: typos in the"
                " generate arguments will also show up in this list)"
            )

    def _validate_generated_length(self, generation_config, input_ids_length, has_default_max_length):
        """Performs validation related to the resulting generated length"""

        # 1. Max length warnings related to poor parameterization
        if has_default_max_length and generation_config.max_new_tokens is None and generation_config.max_length == 20:
            # 20 is the default max_length of the generation config
            warnings.warn(
                f"Using the model-agnostic default `max_length` (={generation_config.max_length}) to control the "
                "generation length. We recommend setting `max_new_tokens` to control the maximum length of the "
                "generation.",
                UserWarning,
            )
        if input_ids_length >= generation_config.max_length:
            input_ids_string = "decoder_input_ids" if self.config.is_encoder_decoder else "input_ids"
            raise ValueError(
                f"Input length of {input_ids_string} is {input_ids_length}, but `max_length` is set to"
                f" {generation_config.max_length}. This can lead to unexpected behavior. You should consider"
                " increasing `max_length` or, better yet, setting `max_new_tokens`."
            )

        # 2. Min length warnings due to unfeasible parameter combinations
        min_length_error_suffix = (
            " Generation will stop at the defined maximum length. You should decrease the minimum length and/or "
            "increase the maximum length."
        )
        if has_default_max_length:
            min_length_error_suffix += (
                f" Note that `max_length` is set to {generation_config.max_length}, its default value."
            )
        if generation_config.min_length is not None and generation_config.min_length > generation_config.max_length:
            warnings.warn(
                f"Unfeasible length constraints: `min_length` ({generation_config.min_length}) is larger than"
                f" the maximum possible length ({generation_config.max_length})." + min_length_error_suffix,
                UserWarning,
            )
        if generation_config.min_new_tokens is not None:
            min_length = generation_config.min_new_tokens + input_ids_length
            if min_length > generation_config.max_length:
                warnings.warn(
                    f"Unfeasible length constraints: `min_new_tokens` ({generation_config.min_new_tokens}), when "
                    f"added to the prompt length ({input_ids_length}), is larger than"
                    f" the maximum possible length ({generation_config.max_length})." + min_length_error_suffix,
                    UserWarning,
                )

    @torch.no_grad()
    def generate(
        self,
        inputs: Optional[torch.Tensor] = None,
        generation_config: Optional[GenerationConfig] = None,
        logits_processor: Optional[LogitsProcessorList] = None,
        stopping_criteria: Optional[StoppingCriteriaList] = None,
        prefix_allowed_tokens_fn: Optional[Callable[[int, torch.Tensor], List[int]]] = None,
        synced_gpus: Optional[bool] = None,
        assistant_model: Optional["PreTrainedModel"] = None,
        streamer: Optional["BaseStreamer"] = None,
        negative_prompt_ids: Optional[torch.Tensor] = None,
        negative_prompt_attention_mask: Optional[torch.Tensor] = None,
        **kwargs,
    ) -> Union[GenerateOutput, torch.LongTensor]:
        r"""

        Generates sequences of token ids for models with a language modeling head.

        <Tip warning={true}>

        Most generation-controlling parameters are set in `generation_config` which, if not passed, will be set to the
        model's default generation configuration. You can override any `generation_config` by passing the corresponding
        parameters to generate(), e.g. `.generate(inputs, num_beams=4, do_sample=True)`.

        For an overview of generation strategies and code examples, check out the [following
        guide](../generation_strategies).

        </Tip>

        Parameters:
            inputs (`torch.Tensor` of varying shape depending on the modality, *optional*):
                The sequence used as a prompt for the generation or as model inputs to the encoder. If `None` the
                method initializes it with `bos_token_id` and a batch size of 1. For decoder-only models `inputs`
                should be in the format of `input_ids`. For encoder-decoder models *inputs* can represent any of
                `input_ids`, `input_values`, `input_features`, or `pixel_values`.
            generation_config (`~generation.GenerationConfig`, *optional*):
                The generation configuration to be used as base parametrization for the generation call. `**kwargs`
                passed to generate matching the attributes of `generation_config` will override them. If
                `generation_config` is not provided, the default will be used, which has the following loading
                priority: 1) from the `generation_config.json` model file, if it exists; 2) from the model
                configuration. Please note that unspecified parameters will inherit [`~generation.GenerationConfig`]'s
                default values, whose documentation should be checked to parameterize generation.
            logits_processor (`LogitsProcessorList`, *optional*):
                Custom logits processors that complement the default logits processors built from arguments and
                generation config. If a logit processor is passed that is already created with the arguments or a
                generation config an error is thrown. This feature is intended for advanced users.
            stopping_criteria (`StoppingCriteriaList`, *optional*):
                Custom stopping criteria that complements the default stopping criteria built from arguments and a
                generation config. If a stopping criteria is passed that is already created with the arguments or a
                generation config an error is thrown. If your stopping criteria depends on the `scores` input, make
                sure you pass `return_dict_in_generate=True, output_scores=True` to `generate`. This feature is
                intended for advanced users.
            prefix_allowed_tokens_fn (`Callable[[int, torch.Tensor], List[int]]`, *optional*):
                If provided, this function constraints the beam search to allowed tokens only at each step. If not
                provided no constraint is applied. This function takes 2 arguments: the batch ID `batch_id` and
                `input_ids`. It has to return a list with the allowed tokens for the next generation step conditioned
                on the batch ID `batch_id` and the previously generated tokens `inputs_ids`. This argument is useful
                for constrained generation conditioned on the prefix, as described in [Autoregressive Entity
                Retrieval](https://arxiv.org/abs/2010.00904).
            synced_gpus (`bool`, *optional*):
                Whether to continue running the while loop until max_length. Unless overridden this flag will be set to
                `True` under DeepSpeed ZeRO Stage 3 multiple GPUs environment to avoid hanging if one GPU finished
                generating before other GPUs. Otherwise it'll be set to `False`.
            assistant_model (`PreTrainedModel`, *optional*):
                An assistant model that can be used to accelerate generation. The assistant model must have the exact
                same tokenizer. The acceleration is achieved when forecasting candidate tokens with the assistent model
                is much faster than running generation with the model you're calling generate from. As such, the
                assistant model should be much smaller.
            streamer (`BaseStreamer`, *optional*):
                Streamer object that will be used to stream the generated sequences. Generated tokens are passed
                through `streamer.put(token_ids)` and the streamer is responsible for any further processing.
            negative_prompt_ids (`torch.LongTensor` of shape `(batch_size, sequence_length)`, *optional*):
                The negative prompt needed for some processors such as CFG. The batch size must match the input batch
                size. This is an experimental feature, subject to breaking API changes in future versions.
            negative_prompt_attention_mask (`torch.LongTensor` of shape `(batch_size, sequence_length)`, *optional*):
                Attention_mask for `negative_prompt_ids`.
            kwargs (`Dict[str, Any]`, *optional*):
                Ad hoc parametrization of `generation_config` and/or additional model-specific kwargs that will be
                forwarded to the `forward` function of the model. If the model is an encoder-decoder model, encoder
                specific kwargs should not be prefixed and decoder specific kwargs should be prefixed with *decoder_*.

        Return:
            [`~utils.ModelOutput`] or `torch.LongTensor`: A [`~utils.ModelOutput`] (if `return_dict_in_generate=True`
            or when `config.return_dict_in_generate=True`) or a `torch.FloatTensor`.

                If the model is *not* an encoder-decoder model (`model.config.is_encoder_decoder=False`), the possible
                [`~utils.ModelOutput`] types are:

                    - [`~generation.GenerateDecoderOnlyOutput`],
                    - [`~generation.GenerateBeamDecoderOnlyOutput`]

                If the model is an encoder-decoder model (`model.config.is_encoder_decoder=True`), the possible
                [`~utils.ModelOutput`] types are:

                    - [`~generation.GenerateEncoderDecoderOutput`],
                    - [`~generation.GenerateBeamEncoderDecoderOutput`]
        """

        if synced_gpus is None:
            if is_deepspeed_zero3_enabled() and dist.get_world_size() > 1:
                synced_gpus = True
            else:
                synced_gpus = False
        tokenizer = kwargs.pop("tokenizer", None)

        # 1. Handle `generation_config` and kwargs that might update it, and validate the `.generate()` call
        self._validate_model_class()

        # priority: `generation_config` argument > `model.generation_config` (the default generation config)
        if generation_config is None:
            # legacy: users may modify the model configuration to control generation. To trigger this legacy behavior,
            # three conditions must be met
            # 1) the generation config must have been created from the model config (`_from_model_config` field);
            # 2) the generation config must have seen no modification since its creation (the hash is the same);
            # 3) the user must have set generation parameters in the model config.
            if (
                self.generation_config._from_model_config
                and self.generation_config._original_object_hash == hash(self.generation_config)
                and self.config._has_non_default_generation_parameters()
            ):
                new_generation_config = GenerationConfig.from_model_config(self.config)
                if new_generation_config != self.generation_config:
                    warnings.warn(
                        "You have modified the pretrained model configuration to control generation. This is a"
                        " deprecated strategy to control generation and will be removed soon, in a future version."
                        " Please use and modify the model generation configuration (see"
                        " https://huggingface.co/docs/transformers/generation_strategies#default-text-generation-configuration )"
                    )
                    self.generation_config = new_generation_config
            generation_config = self.generation_config

        generation_config = copy.deepcopy(generation_config)
        model_kwargs = generation_config.update(**kwargs)  # All unused kwargs must be model kwargs
        self._validate_model_kwargs(model_kwargs.copy())

        # 2. Set generation parameters if not already defined
        logits_processor = logits_processor if logits_processor is not None else LogitsProcessorList()
        stopping_criteria = stopping_criteria if stopping_criteria is not None else StoppingCriteriaList()

        if generation_config.pad_token_id is None and generation_config.eos_token_id is not None:
            if model_kwargs.get("attention_mask", None) is None:
                logger.warning(
                    "The attention mask and the pad token id were not set. As a consequence, you may observe "
                    "unexpected behavior. Please pass your input's `attention_mask` to obtain reliable results."
                )
            eos_token_id = generation_config.eos_token_id
            if isinstance(eos_token_id, list):
                eos_token_id = eos_token_id[0]
            logger.warning(f"Setting `pad_token_id` to `eos_token_id`:{eos_token_id} for open-end generation.")
            generation_config.pad_token_id = eos_token_id

        # 3. Define model inputs
        # inputs_tensor has to be defined
        # model_input_name is defined if model-specific keyword input is passed
        # otherwise model_input_name is None
        # all model-specific keyword inputs are removed from `model_kwargs`
        inputs_tensor, model_input_name, model_kwargs = self._prepare_model_inputs(
            inputs, generation_config.bos_token_id, model_kwargs
        )
        batch_size = inputs_tensor.shape[0]

        # 4. Define other model kwargs
        model_kwargs["output_attentions"] = generation_config.output_attentions
        model_kwargs["output_hidden_states"] = generation_config.output_hidden_states
        # decoder-only models with inputs_embeds forwarding must use caching (otherwise we can't detect whether we are
        # generating the first new token or not, and we only want to use the embeddings for the first new token)
        if not self.config.is_encoder_decoder and model_input_name == "inputs_embeds":
            model_kwargs["use_cache"] = True
        else:
            model_kwargs["use_cache"] = generation_config.use_cache

        accepts_attention_mask = "attention_mask" in set(inspect.signature(self.forward).parameters.keys())
        requires_attention_mask = "encoder_outputs" not in model_kwargs

        if model_kwargs.get("attention_mask", None) is None and requires_attention_mask and accepts_attention_mask:
            model_kwargs["attention_mask"] = self._prepare_attention_mask_for_generation(
                inputs_tensor, generation_config.pad_token_id, generation_config.eos_token_id
            )

        # decoder-only models should use left-padding for generation
        if not self.config.is_encoder_decoder:
            # If `input_ids` was given, check if the last id in any sequence is `pad_token_id`
            # Note: If using, `inputs_embeds` this check does not work, because we want to be more hands-off.
            if (
                generation_config.pad_token_id is not None
                and len(inputs_tensor.shape) == 2
                and torch.sum(inputs_tensor[:, -1] == generation_config.pad_token_id) > 0
            ):
                logger.warning(
                    "A decoder-only architecture is being used, but right-padding was detected! For correct "
                    "generation results, please set `padding_side='left'` when initializing the tokenizer."
                )

        if self.config.is_encoder_decoder and "encoder_outputs" not in model_kwargs:
            # if model is encoder decoder encoder_outputs are created
            # and added to `model_kwargs`
            model_kwargs = self._prepare_encoder_decoder_kwargs_for_generation(
                inputs_tensor, model_kwargs, model_input_name
            )

        # 5. Prepare `input_ids` which will be used for auto-regressive generation
        if self.config.is_encoder_decoder:
            input_ids, model_kwargs = self._prepare_decoder_input_ids_for_generation(
                batch_size=batch_size,
                model_input_name=model_input_name,
                model_kwargs=model_kwargs,
                decoder_start_token_id=generation_config.decoder_start_token_id,
                bos_token_id=generation_config.bos_token_id,
                device=inputs_tensor.device,
            )
        else:
            input_ids = inputs_tensor if model_input_name == "input_ids" else model_kwargs.pop("input_ids")

        if generation_config.token_healing:
            input_ids = self.heal_tokens(input_ids, tokenizer)

        if streamer is not None:
            streamer.put(input_ids.cpu())

        # 6. Prepare `max_length` depending on other stopping criteria.
        input_ids_length = input_ids.shape[-1]
        has_default_max_length = kwargs.get("max_length") is None and generation_config.max_length is not None
        if generation_config.max_new_tokens is not None:
            if not has_default_max_length and generation_config.max_length is not None:
                logger.warning(
                    f"Both `max_new_tokens` (={generation_config.max_new_tokens}) and `max_length`(="
                    f"{generation_config.max_length}) seem to have been set. `max_new_tokens` will take precedence. "
                    "Please refer to the documentation for more information. "
                    "(https://huggingface.co/docs/transformers/main/en/main_classes/text_generation)"
                )
            generation_config.max_length = generation_config.max_new_tokens + input_ids_length

        # otherwise the total length [inputs-embeds-len + new-tokens-len] will go beyond indicated `max_length``
        elif (
            model_input_name == "inputs_embeds"
            and inputs_tensor.shape[:-1] != input_ids.shape
            and not self.config.is_encoder_decoder
        ):
            generation_config.max_length -= inputs_tensor.shape[1]
            generation_config.min_length = max(generation_config.min_length - inputs_tensor.shape[1], 0)

        if generation_config.cache_implementation in NEED_SETUP_CACHE_CLASSES_MAPPING:
            if generation_config.cache_implementation == "static":
                if model_kwargs.get("past_key_values", False) is not False:
                    raise ValueError(
                        "Using `past_key_values` argument with `generate()` when using a static KV cache is not supported. Please open an issue in Transformers GitHub repository."
                    )
                cache_cls = NEED_SETUP_CACHE_CLASSES_MAPPING["static"]
                if not callable(getattr(self, "_setup_cache", None)):
                    raise ValueError(
                        "The `generation_config` defines a `cache_implementation` that is not compatible with this model."
                        " Make sure it has a `_setup_cache` function."
                    )
                self._setup_cache(cache_cls, max_batch_size=batch_size, max_cache_len=generation_config.max_length)

        self._validate_generated_length(generation_config, input_ids_length, has_default_max_length)

        # 7. determine generation mode
        generation_mode = self._get_generation_mode(generation_config, assistant_model)

        if streamer is not None and (generation_config.num_beams > 1):
            raise ValueError(
                "`streamer` cannot be used with beam search (yet!). Make sure that `num_beams` is set to 1."
            )

        if self.device.type != input_ids.device.type:
            warnings.warn(
                "You are calling .generate() with the `input_ids` being on a device type different"
                f" than your model's device. `input_ids` is on {input_ids.device.type}, whereas the model"
                f" is on {self.device.type}. You may experience unexpected behaviors or slower generation."
                " Please make sure that you have put `input_ids` to the"
                f" correct device by calling for example input_ids = input_ids.to('{self.device.type}') before"
                " running `.generate()`.",
                UserWarning,
            )

        # 8. prepare distribution pre_processing samplers
        prepared_logits_processor = self._get_logits_processor(
            generation_config=generation_config,
            input_ids_seq_length=input_ids_length,
            encoder_input_ids=inputs_tensor,
            prefix_allowed_tokens_fn=prefix_allowed_tokens_fn,
            logits_processor=logits_processor,
            model_kwargs=model_kwargs,
            negative_prompt_ids=negative_prompt_ids,
            negative_prompt_attention_mask=negative_prompt_attention_mask,
        )

        # 9. prepare stopping criteria
        prepared_stopping_criteria = self._get_stopping_criteria(
            generation_config=generation_config, stopping_criteria=stopping_criteria
        )
        # 10. go into different generation modes
        if generation_mode == GenerationMode.ASSISTED_GENERATION:
            if generation_config.num_return_sequences > 1:
                raise ValueError(
                    "num_return_sequences has to be 1 when doing assisted generate, "
                    f"but is {generation_config.num_return_sequences}."
                )
            if batch_size > 1:
                raise ValueError("assisted generate is only supported for batch_size = 1")
            if not model_kwargs["use_cache"]:
                raise ValueError("assisted generate requires `use_cache=True`")

            # 11. Get the candidate generator, given the parameterization
            candidate_generator = self._get_candidate_generator(
                generation_config=generation_config,
                input_ids=input_ids,
                inputs_tensor=inputs_tensor,
                assistant_model=assistant_model,
                logits_processor=logits_processor,
                model_kwargs=model_kwargs,
            )

            # 12. run assisted generate
            result = self.assisted_decoding(
                input_ids,
                candidate_generator=candidate_generator,
                do_sample=generation_config.do_sample,
                logits_processor=prepared_logits_processor,
                logits_warper=self._get_logits_warper(generation_config) if generation_config.do_sample else None,
                stopping_criteria=prepared_stopping_criteria,
                pad_token_id=generation_config.pad_token_id,
                eos_token_id=generation_config.eos_token_id,
                output_scores=generation_config.output_scores,
                output_logits=generation_config.output_logits,
                return_dict_in_generate=generation_config.return_dict_in_generate,
                synced_gpus=synced_gpus,
                streamer=streamer,
                **model_kwargs,
            )
        if generation_mode == GenerationMode.GREEDY_SEARCH:
            # 11. run greedy search
            result = self._greedy_search(
                input_ids,
                logits_processor=prepared_logits_processor,
                stopping_criteria=prepared_stopping_criteria,
                pad_token_id=generation_config.pad_token_id,
                eos_token_id=generation_config.eos_token_id,
                output_scores=generation_config.output_scores,
                output_logits=generation_config.output_logits,
                return_dict_in_generate=generation_config.return_dict_in_generate,
                synced_gpus=synced_gpus,
                streamer=streamer,
                **model_kwargs,
            )

        elif generation_mode == GenerationMode.CONTRASTIVE_SEARCH:
            if not model_kwargs["use_cache"]:
                raise ValueError("Contrastive search requires `use_cache=True`")

            result = self._contrastive_search(
                input_ids,
                top_k=generation_config.top_k,
                penalty_alpha=generation_config.penalty_alpha,
                logits_processor=prepared_logits_processor,
                stopping_criteria=prepared_stopping_criteria,
                pad_token_id=generation_config.pad_token_id,
                eos_token_id=generation_config.eos_token_id,
                output_scores=generation_config.output_scores,
                output_logits=generation_config.output_logits,
                return_dict_in_generate=generation_config.return_dict_in_generate,
                synced_gpus=synced_gpus,
                streamer=streamer,
                sequential=generation_config.low_memory,
                **model_kwargs,
            )

        elif generation_mode == GenerationMode.SAMPLE:
            # 11. prepare logits warper
            logits_warper = self._get_logits_warper(generation_config)

            # 12. expand input_ids with `num_return_sequences` additional sequences per batch
            input_ids, model_kwargs = self._expand_inputs_for_generation(
                input_ids=input_ids,
                expand_size=generation_config.num_return_sequences,
                is_encoder_decoder=self.config.is_encoder_decoder,
                **model_kwargs,
            )

            # 13. run sample
            result = self._sample(
                input_ids,
                logits_processor=prepared_logits_processor,
                logits_warper=logits_warper,
                stopping_criteria=prepared_stopping_criteria,
                pad_token_id=generation_config.pad_token_id,
                eos_token_id=generation_config.eos_token_id,
                output_scores=generation_config.output_scores,
                output_logits=generation_config.output_logits,
                return_dict_in_generate=generation_config.return_dict_in_generate,
                synced_gpus=synced_gpus,
                streamer=streamer,
                **model_kwargs,
            )

        elif generation_mode == GenerationMode.BEAM_SEARCH:
            # 11. prepare beam search scorer
            beam_scorer = BeamSearchScorer(
                batch_size=batch_size,
                num_beams=generation_config.num_beams,
                device=inputs_tensor.device,
                length_penalty=generation_config.length_penalty,
                do_early_stopping=generation_config.early_stopping,
                num_beam_hyps_to_keep=generation_config.num_return_sequences,
                max_length=generation_config.max_length,
            )
            # 12. interleave input_ids with `num_beams` additional sequences per batch
            input_ids, model_kwargs = self._expand_inputs_for_generation(
                input_ids=input_ids,
                expand_size=generation_config.num_beams,
                is_encoder_decoder=self.config.is_encoder_decoder,
                **model_kwargs,
            )
            # 13. run beam search
            result = self._beam_search(
                input_ids,
                beam_scorer,
                logits_processor=prepared_logits_processor,
                stopping_criteria=prepared_stopping_criteria,
                pad_token_id=generation_config.pad_token_id,
                eos_token_id=generation_config.eos_token_id,
                output_scores=generation_config.output_scores,
                output_logits=generation_config.output_logits,
                return_dict_in_generate=generation_config.return_dict_in_generate,
                synced_gpus=synced_gpus,
                sequential=generation_config.low_memory,
                **model_kwargs,
            )

        elif generation_mode == GenerationMode.BEAM_SAMPLE:
            # 11. prepare logits warper
            logits_warper = self._get_logits_warper(generation_config)

            # 12. prepare beam search scorer
            beam_scorer = BeamSearchScorer(
                batch_size=batch_size,
                num_beams=generation_config.num_beams,
                device=inputs_tensor.device,
                length_penalty=generation_config.length_penalty,
                do_early_stopping=generation_config.early_stopping,
                num_beam_hyps_to_keep=generation_config.num_return_sequences,
                max_length=generation_config.max_length,
            )

            # 13. interleave input_ids with `num_beams` additional sequences per batch
            input_ids, model_kwargs = self._expand_inputs_for_generation(
                input_ids=input_ids,
                expand_size=generation_config.num_beams,
                is_encoder_decoder=self.config.is_encoder_decoder,
                **model_kwargs,
            )

            # 14. run beam sample
            result = self._beam_sample(
                input_ids,
                beam_scorer,
                logits_processor=prepared_logits_processor,
                logits_warper=logits_warper,
                stopping_criteria=prepared_stopping_criteria,
                pad_token_id=generation_config.pad_token_id,
                eos_token_id=generation_config.eos_token_id,
                output_scores=generation_config.output_scores,
                output_logits=generation_config.output_logits,
                return_dict_in_generate=generation_config.return_dict_in_generate,
                synced_gpus=synced_gpus,
                **model_kwargs,
            )

        elif generation_mode == GenerationMode.GROUP_BEAM_SEARCH:
            # 11. prepare beam search scorer
            beam_scorer = BeamSearchScorer(
                batch_size=batch_size,
                num_beams=generation_config.num_beams,
                device=inputs_tensor.device,
                length_penalty=generation_config.length_penalty,
                do_early_stopping=generation_config.early_stopping,
                num_beam_hyps_to_keep=generation_config.num_return_sequences,
                num_beam_groups=generation_config.num_beam_groups,
                max_length=generation_config.max_length,
            )
            # 12. interleave input_ids with `num_beams` additional sequences per batch
            input_ids, model_kwargs = self._expand_inputs_for_generation(
                input_ids=input_ids,
                expand_size=generation_config.num_beams,
                is_encoder_decoder=self.config.is_encoder_decoder,
                **model_kwargs,
            )
            # 13. run beam search
            result = self._group_beam_search(
                input_ids,
                beam_scorer,
                logits_processor=prepared_logits_processor,
                stopping_criteria=prepared_stopping_criteria,
                pad_token_id=generation_config.pad_token_id,
                eos_token_id=generation_config.eos_token_id,
                output_scores=generation_config.output_scores,
                output_logits=generation_config.output_logits,
                return_dict_in_generate=generation_config.return_dict_in_generate,
                synced_gpus=synced_gpus,
                **model_kwargs,
            )

        elif generation_mode == GenerationMode.CONSTRAINED_BEAM_SEARCH:
            final_constraints = []
            if generation_config.constraints is not None:
                final_constraints = generation_config.constraints

            if generation_config.force_words_ids is not None:

                def typeerror():
                    raise ValueError(
                        "`force_words_ids` has to either be a `List[List[List[int]]]` or `List[List[int]]` "
                        f"of positive integers, but is {generation_config.force_words_ids}."
                    )

                if (
                    not isinstance(generation_config.force_words_ids, list)
                    or len(generation_config.force_words_ids) == 0
                ):
                    typeerror()

                for word_ids in generation_config.force_words_ids:
                    if isinstance(word_ids[0], list):
                        if not isinstance(word_ids, list) or len(word_ids) == 0:
                            typeerror()
                        if any(not isinstance(token_ids, list) for token_ids in word_ids):
                            typeerror()
                        if any(
                            any((not isinstance(token_id, int) or token_id < 0) for token_id in token_ids)
                            for token_ids in word_ids
                        ):
                            typeerror()

                        constraint = DisjunctiveConstraint(word_ids)
                    else:
                        if not isinstance(word_ids, list) or len(word_ids) == 0:
                            typeerror()
                        if any((not isinstance(token_id, int) or token_id < 0) for token_id in word_ids):
                            typeerror()

                        constraint = PhrasalConstraint(word_ids)
                    final_constraints.append(constraint)

            # 11. prepare beam search scorer
            constrained_beam_scorer = ConstrainedBeamSearchScorer(
                constraints=final_constraints,
                batch_size=batch_size,
                num_beams=generation_config.num_beams,
                device=inputs_tensor.device,
                length_penalty=generation_config.length_penalty,
                do_early_stopping=generation_config.early_stopping,
                num_beam_hyps_to_keep=generation_config.num_return_sequences,
                max_length=generation_config.max_length,
            )
            # 12. interleave input_ids with `num_beams` additional sequences per batch
            input_ids, model_kwargs = self._expand_inputs_for_generation(
                input_ids=input_ids,
                expand_size=generation_config.num_beams,
                is_encoder_decoder=self.config.is_encoder_decoder,
                **model_kwargs,
            )
            # 13. run beam search
            result = self._constrained_beam_search(
                input_ids,
                constrained_beam_scorer=constrained_beam_scorer,
                logits_processor=prepared_logits_processor,
                stopping_criteria=prepared_stopping_criteria,
                pad_token_id=generation_config.pad_token_id,
                eos_token_id=generation_config.eos_token_id,
                output_scores=generation_config.output_scores,
                output_logits=generation_config.output_logits,
                return_dict_in_generate=generation_config.return_dict_in_generate,
                synced_gpus=synced_gpus,
                **model_kwargs,
            )

        if generation_config.cache_implementation in NEED_SETUP_CACHE_CLASSES_MAPPING:
            if not callable(getattr(self, "_reset_cache", None)):
                raise ValueError(
                    "A `static_cache` was used to generate but there was a failure when trying to  release the cache. "
                    " Make sure this model implements a `_reset_cache` function."
                )
            self._reset_cache()

        return result

<<<<<<< HEAD
    def heal_tokens(
        self, input_ids: torch.LongTensor, tokenizer: Optional["PreTrainedTokenizerBase"] = None
    ) -> torch.LongTensor:
        r"""
        Generates sequences of token ids for models with a language modeling head.
        Parameters:
            input_ids (`torch.LongTensor`): The sequence used as a prompt for the generation.
            tokenizer (`PreTrainedTokenizerBase`, *optional*): The tokenizer used to decode the input ids.
        Return:
            `torch.LongTensor` where each sequence has its tail token replaced with its appropriate extension.
        """
        if tokenizer is None:
            raise ValueError(
                " When generating with token healing, you must pass the model's tokenizer to the `tokenizer` "
                "argument of `generate`."
            )
        bos_id, pad_id = tokenizer.bos_token_id, tokenizer.pad_token_id
        vocab_trie = CharTrie(tokenizer.get_vocab())
        gen_cfg = GenerationConfig(max_new_tokens=1, pad_token_id=pad_id)

        # assumption: leading/trailing whitespace is not meaningful, so the prompts are
        # stripped before re-tokenizing to desensitize generation to whitespace artefacts
        prompts = [p.strip() for p in tokenizer.batch_decode(input_ids, skip_special_tokens=True)]
        input_ids = tokenizer(
            prompts,
            return_tensors="pt",
            padding=True,
        ).input_ids.to(input_ids.device)

        # replace bos with pad to not condition healing on it
        input_ids = torch.where(input_ids == bos_id, pad_id, input_ids)

        tail_ids = input_ids[:, -1].tolist()
        space_tok = tokenizer.tokenize(" ")[0]
        # tail tokens are used for a prefix search, thus, whitespaces are replaced with
        # their tokenization (e.g. 'Ġ') to enable search for tokens prefixed with a whitespace
        tail_toks = (tokenizer.decode(t).replace(" ", space_tok) for t in tail_ids)

        for batch_idx, (tail_id, tail_tok) in enumerate(zip(tail_ids, tail_toks)):
            batch_ids = input_ids[batch_idx]
            if torch.all(batch_ids == pad_id).item():
                continue  # skip empty sequences (all pad ids)

            # apply bias for alternatives (extensions) to the tail token
            seq_bias = {(alt_tok,): 10.0 for alt_tok in vocab_trie.values(prefix=tail_tok)}
            if len(seq_bias) == 1:
                continue  # skip if there are no token alternatives to heal with

            # slightly favor original token to limit aggressive healing e.g. 'http' -> 'https'
            seq_bias[(tail_id,)] += 1.0
            gen_cfg.update(sequence_bias=seq_bias)

            trimmed_ids = batch_ids[:-1]
            # if the prompt is a single (non-pad) token, regenerate from bos
            if len(batch_ids[batch_ids != pad_id]) == 1:
                trimmed_ids[-1] = bos_id

            input_ids[batch_idx] = self.generate(trimmed_ids.unsqueeze(0), generation_config=gen_cfg)

        return input_ids
=======
    def contrastive_search(self, *args, **kwargs):
        logger.warning_once(
            "Calling `contrastive_search` directly is deprecated and will be removed in v4.41. Use `generate` or a "
            "custom generation loop instead.",
        )
        return self._contrastive_search(*args, **kwargs)
>>>>>>> 87a0783d

    @torch.no_grad()
    def _contrastive_search(
        self,
        input_ids: torch.LongTensor,
        top_k: Optional[int] = 1,
        penalty_alpha: Optional[float] = 0,
        logits_processor: Optional[LogitsProcessorList] = None,
        logits_warper: Optional[LogitsProcessorList] = None,
        stopping_criteria: Optional[StoppingCriteriaList] = None,
        pad_token_id: Optional[int] = None,
        eos_token_id: Optional[Union[int, List[int]]] = None,
        output_attentions: Optional[bool] = None,
        output_hidden_states: Optional[bool] = None,
        output_scores: Optional[bool] = None,
        output_logits: Optional[bool] = None,
        return_dict_in_generate: Optional[bool] = None,
        synced_gpus: bool = False,
        streamer: Optional["BaseStreamer"] = None,
        sequential: Optional[bool] = None,
        **model_kwargs,
    ) -> Union[GenerateNonBeamOutput, torch.LongTensor]:
        r"""
        Generates sequences of token ids for models with a language modeling head using **contrastive search** and can
        be used for text-decoder, text-to-text, speech-to-text, and vision-to-text models.

        <Tip warning={true}>

        In most cases, you do not need to call [`~generation.GenerationMixin._contrastive_search`] directly. Use
        generate() instead. For an overview of generation strategies and code examples, check the [following
        guide](../generation_strategies).

        </Tip>

        Parameters:
            input_ids (`torch.LongTensor` of shape `(batch_size, sequence_length)`):
                The sequence used as a prompt for the generation.
            top_k (`int`, *optional*, defaults to 1):
                The size of the candidate set that is used to re-rank for contrastive search
            penalty_alpha (`float`, *optional*, defaults to 0):
                The degeneration penalty for contrastive search; activate when it is larger than 0
            logits_processor (`LogitsProcessorList`, *optional*):
                An instance of [`LogitsProcessorList`]. List of instances of class derived from [`LogitsProcessor`]
                used to modify the prediction scores of the language modeling head applied at each generation step.
            logits_warper (`LogitsProcessorList`, *optional*):
                An instance of [`LogitsProcessorList`]. List of instances of class derived from [`LogitsWarper`] used
                to warp the prediction score distribution of the language modeling head applied before multinomial
                sampling at each generation step.
            stopping_criteria (`StoppingCriteriaList`, *optional*):
                An instance of [`StoppingCriteriaList`]. List of instances of class derived from [`StoppingCriteria`]
                used to tell if the generation loop should stop.
            pad_token_id (`int`, *optional*):
                The id of the *padding* token.
            eos_token_id (`Union[int, List[int]]`, *optional*):
                The id of the *end-of-sequence* token. Optionally, use a list to set multiple *end-of-sequence* tokens.
            output_attentions (`bool`, *optional*, defaults to `False`):
                Whether or not to return the attentions tensors of all attention layers. See `attentions` under
                returned tensors for more details.
            output_hidden_states (`bool`, *optional*, defaults to `False`):
                Whether or not to return the hidden states of all layers. See `hidden_states` under returned tensors
                for more details.
            output_scores (`bool`, *optional*, defaults to `False`):
                Whether or not to return the prediction scores. See `scores` under returned tensors for more details.
            output_logits (`bool`, *optional*, defaults to `False`):
                Whether or not to return the raw prediction logit scores. See `logits` under returned tensors
                for more details.
            return_dict_in_generate (`bool`, *optional*, defaults to `False`):
                Whether or not to return a [`~utils.ModelOutput`] instead of a plain tuple.
            synced_gpus (`bool`, *optional*, defaults to `False`):
                Whether to continue running the while loop until max_length (needed for ZeRO stage 3)
            streamer (`BaseStreamer`, *optional*):
                Streamer object that will be used to stream the generated sequences. Generated tokens are passed
                through `streamer.put(token_ids)` and the streamer is responsible for any further processing.
            sequential (`bool`, *optional*):
                Switches topk hidden state computation from parallel to sequential to reduce memory if True.
            model_kwargs:
                Additional model specific keyword arguments will be forwarded to the `forward` function of the model.
                If model is an encoder-decoder model the kwargs should include `encoder_outputs`.

        Return:
            [`~generation.GenerateDecoderOnlyOutput`], [`~generation.GenerateEncoderDecoderOutput`]
            or `torch.LongTensor`: A `torch.LongTensor` containing the generated tokens (default behaviour) or a
            [`~generation.GenerateDecoderOnlyOutput`] if `model.config.is_encoder_decoder=False` and
            `return_dict_in_generate=True` or a [`~generation.GenerateEncoderDecoderOutput`] if
            `model.config.is_encoder_decoder=True`.

        Examples:
        ```python
        >>> from transformers import (
        ...     AutoTokenizer,
        ...     AutoModelForCausalLM,
        ...     StoppingCriteriaList,
        ...     MaxLengthCriteria,
        ... )

        >>> tokenizer = AutoTokenizer.from_pretrained("facebook/opt-125m")
        >>> model = AutoModelForCausalLM.from_pretrained("facebook/opt-125m")
        >>> # set pad_token_id to eos_token_id because OPT does not have a PAD token
        >>> model.config.pad_token_id = model.config.eos_token_id
        >>> input_prompt = "DeepMind Company is"
        >>> input_ids = tokenizer(input_prompt, return_tensors="pt")
        >>> stopping_criteria = StoppingCriteriaList([MaxLengthCriteria(max_length=64)])
        >>> outputs = model._contrastive_search(
        ...     **input_ids, penalty_alpha=0.6, top_k=4, stopping_criteria=stopping_criteria
        ... )
        >>> tokenizer.batch_decode(outputs, skip_special_tokens=True)
        ['DeepMind Company is a company that focuses on the development and commercialization of artificial intelligence (AI). DeepMind’s mission is to help people understand and solve problems that are difficult to solve in the world today.\n\nIn this post, we talk about the benefits of deep learning in business and how it']
        ```"""
        # init values
        logits_processor = logits_processor if logits_processor is not None else LogitsProcessorList()
        logits_warper = logits_warper if logits_warper is not None else LogitsProcessorList()
        stopping_criteria = stopping_criteria if stopping_criteria is not None else StoppingCriteriaList()
        pad_token_id = pad_token_id if pad_token_id is not None else self.generation_config.pad_token_id
        eos_token_id = eos_token_id if eos_token_id is not None else self.generation_config.eos_token_id
        sequential = sequential if sequential is not None else self.generation_config.low_memory
        if isinstance(eos_token_id, int):
            eos_token_id = [eos_token_id]
        eos_token_id_tensor = torch.tensor(eos_token_id).to(input_ids.device) if eos_token_id is not None else None
        output_scores = output_scores if output_scores is not None else self.generation_config.output_scores
        output_logits = output_logits if output_logits is not None else self.generation_config.output_logits
        output_attentions = (
            output_attentions if output_attentions is not None else self.generation_config.output_attentions
        )
        output_hidden_states = (
            output_hidden_states if output_hidden_states is not None else self.generation_config.output_hidden_states
        )
        return_dict_in_generate = (
            return_dict_in_generate
            if return_dict_in_generate is not None
            else self.generation_config.return_dict_in_generate
        )

        # init attention / hidden states / scores tuples
        raw_logits = () if (return_dict_in_generate and output_logits) else None
        scores = () if (return_dict_in_generate and output_scores) else None
        decoder_attentions = () if (return_dict_in_generate and output_attentions) else None
        cross_attentions = () if (return_dict_in_generate and output_attentions) else None
        decoder_hidden_states = () if (return_dict_in_generate and output_hidden_states) else None

        # if model is an encoder-decoder, retrieve encoder attention weights and hidden states
        if return_dict_in_generate and self.config.is_encoder_decoder:
            encoder_attentions = model_kwargs["encoder_outputs"].get("attentions") if output_attentions else None
            encoder_hidden_states = (
                model_kwargs["encoder_outputs"].get("hidden_states") if output_hidden_states else None
            )

        # keep track of which sequences are already finished
        unfinished_sequences = torch.ones(input_ids.shape[0], dtype=torch.long, device=input_ids.device)

        this_peer_finished = False  # used by synced_gpus only
        batch_size = input_ids.shape[0]

        while True:
            if synced_gpus:
                # Under synced_gpus the `forward` call must continue until all gpus complete their sequence.
                # The following logic allows an early break if all peers finished generating their sequence
                this_peer_finished_flag = torch.tensor(0.0 if this_peer_finished else 1.0).to(input_ids.device)
                # send 0.0 if we finished, 1.0 otherwise
                dist.all_reduce(this_peer_finished_flag, op=dist.ReduceOp.SUM)
                # did all peers finish? the reduced sum will be 0.0 then
                if this_peer_finished_flag.item() == 0.0:
                    break

            # if the first step in the loop, encode all the prefix and obtain: (1) past_key_values;
            # (2) last_hidden_states; (3) logit_for_next_step; (4) update model kwargs for the next step
            if model_kwargs.get("past_key_values") is None:
                # prepare inputs
                model_kwargs["use_cache"] = True
                model_inputs = self.prepare_inputs_for_generation(input_ids, **model_kwargs)

                # encode the given prefix and prepare model inputs; encoder-decoder model process the prefix and save
                # the `encoder_outputs`
                outputs = self(
                    **model_inputs, return_dict=True, output_hidden_states=True, output_attentions=output_attentions
                )

                # last decoder hidden states will be used to compute the degeneration penalty (cosine similarity with
                # previous tokens)
                if self.config.is_encoder_decoder:
                    last_hidden_states = outputs.decoder_hidden_states[-1]
                else:
                    last_hidden_states = outputs.hidden_states[-1]

                # next logit for contrastive search to select top-k candidate tokens
                logit_for_next_step = outputs.logits[:, -1, :]

                model_kwargs = self._update_model_kwargs_for_generation(
                    outputs,
                    model_kwargs,
                    is_encoder_decoder=self.config.is_encoder_decoder,
                    standardize_cache_format=True,
                    model_inputs=model_inputs,
                )
                if not sequential:
                    # Expands model inputs top_k times, for batched forward passes (akin to beam search).
                    _, model_kwargs = self._expand_inputs_for_generation(
                        expand_size=top_k, is_encoder_decoder=self.config.is_encoder_decoder, **model_kwargs
                    )

                past_key_values = model_kwargs.get("past_key_values")
                if past_key_values is None:
                    raise ValueError(
                        f"{self.__class__.__name__} does not support caching and therefore **can't** be used "
                        "for contrastive search."
                    )
                elif (
                    not isinstance(past_key_values[0], (tuple, torch.Tensor))
                    or past_key_values[0][0].shape[0] != batch_size
                ):
                    raise ValueError(
                        f"{self.__class__.__name__} does not have a standard cache format and therefore **can't** be "
                        "used for contrastive search without further modifications."
                    )

            # contrastive_search main logic start:
            # contrastive search decoding consists of two steps: (1) candidate tokens recall; (2) candidate re-rank by
            # degeneration penalty
            processed_logit_for_next_step = logits_processor(input_ids, logit_for_next_step)
            processed_logit_for_next_step = logits_warper(input_ids, processed_logit_for_next_step)
            next_probs = nn.functional.softmax(processed_logit_for_next_step, dim=-1)

            top_k_probs, top_k_ids = torch.topk(next_probs, dim=-1, k=top_k)

            # Store scores, attentions and hidden_states when required
            if return_dict_in_generate:
                if output_logits:
                    raw_logits += (logit_for_next_step,)
                if output_scores:
                    scores += (processed_logit_for_next_step,)
                if output_attentions:
                    decoder_attentions += (
                        (outputs.decoder_attentions,) if self.config.is_encoder_decoder else (outputs.attentions,)
                    )
                    if self.config.is_encoder_decoder:
                        cross_attentions += (outputs.cross_attentions,)

                if output_hidden_states:
                    decoder_hidden_states += (
                        (outputs.decoder_hidden_states,)
                        if self.config.is_encoder_decoder
                        else (outputs.hidden_states,)
                    )

            # Replicates the new past_key_values to match the `top_k` candidates
            new_key_values = []
            for layer in model_kwargs["past_key_values"]:
                items = []
                # item is either the key or the value matrix
                for item in layer:
                    if sequential:
                        items.append(item.repeat_interleave(1, dim=0))
                    else:
                        items.append(item.repeat_interleave(top_k, dim=0))
                new_key_values.append(tuple(items))
            model_kwargs["past_key_values"] = tuple(new_key_values)

            if sequential:
                all_outputs = []
                for i in range(top_k):
                    # compute the candidate tokens by the language model and collect their hidden_states
                    next_model_inputs = self.prepare_inputs_for_generation(top_k_ids[:, i].view(-1, 1), **model_kwargs)

                    outputs = self(
                        **next_model_inputs,
                        return_dict=True,
                        output_hidden_states=True,
                        output_attentions=output_attentions,
                    )
                    all_outputs.append(outputs)
                outputs = stack_model_outputs(all_outputs)

            else:
                # compute the candidate tokens by the language model and collect their hidden_states
                # assembles top_k_ids into batch of size k
                next_model_inputs = self.prepare_inputs_for_generation(top_k_ids.view(-1, 1), **model_kwargs)

                outputs = self(
                    **next_model_inputs,
                    return_dict=True,
                    output_hidden_states=True,
                    output_attentions=output_attentions,
                )
            # name is different for encoder-decoder and decoder-only models
            if self.config.is_encoder_decoder:
                next_hidden = outputs.decoder_hidden_states[-1]
                full_hidden_states = outputs.decoder_hidden_states
            else:
                next_hidden = outputs.hidden_states[-1]
                full_hidden_states = outputs.hidden_states

            logits = outputs.logits[:, -1, :]

            context_hidden = last_hidden_states.repeat_interleave(top_k, dim=0)

            # compute the degeneration penalty and re-rank the candidates based on the degeneration penalty and the
            # model confidence. Keeping `selected_idx` on CPU enables multi-device contrastive search and doesn't
            # introduce (noticeable) slowdowns on single-device runs.
            selected_idx = _ranking_fast(context_hidden, next_hidden, top_k_probs, penalty_alpha, top_k)
            selected_idx = selected_idx.to("cpu")

            # prepare for the next step: (1) next token_id; (2) past_key_values; (3) last_hidden_states for computing
            # the degeneration penalty; (4) logits for selecting next top-k candidates; (5) selected tokens scores
            # (model confidence minus degeneration penalty); (6) decoder hidden_states
            next_tokens = top_k_ids[range(len(top_k_ids)), selected_idx]
            next_hidden = torch.stack(torch.split(next_hidden.squeeze(dim=1), top_k))
            next_hidden = next_hidden[range(batch_size), selected_idx, :]
            last_hidden_states = torch.cat([last_hidden_states, next_hidden.unsqueeze(1)], dim=1)

            next_decoder_hidden_states = ()
            for layer in full_hidden_states:
                layer = torch.stack(torch.split(layer, top_k))[range(batch_size), selected_idx, :]
                next_decoder_hidden_states += (layer,)

            # generate past_key_values cache of only the selected token
            if sequential:
                next_model_input = self.prepare_inputs_for_generation(
                    top_k_ids[:, selected_idx].view(-1, 1), **model_kwargs
                )

                selected_outputs = self(
                    **next_model_input,
                    return_dict=True,
                    output_hidden_states=False,
                    output_attentions=False,
                )
                next_past_key_values = selected_outputs["past_key_values"]

            else:
                next_past_key_values = self._extract_past_from_model_output(outputs, standardize_cache_format=True)
                new_key_values = ()
                for layer in next_past_key_values:
                    items = ()
                    # item is either the key or the value matrix
                    for item in layer:
                        item = torch.stack(torch.split(item, top_k, dim=0))  # [B, K, num_head, seq_len, esz]
                        item = item[range(batch_size), selected_idx, ...]  # [B, num_head, seq_len, esz]
                        items += (item,)
                    new_key_values += (items,)
                next_past_key_values = new_key_values

            logit_for_next_step = torch.stack(torch.split(logits, top_k))[range(batch_size), selected_idx, :]

            # Rebuilds the relevant parts of the model output for the selected token, for use in the next iteration
            if self.config.is_encoder_decoder:
                next_step_cross_attentions = ()
                next_step_decoder_attentions = ()
                if output_attentions:
                    for layer in outputs.cross_attentions:
                        layer = torch.stack(torch.split(layer, top_k, dim=0))[range(batch_size), selected_idx, ...]
                        next_step_cross_attentions += (layer,)
                    for layer in outputs.decoder_attentions:
                        layer = torch.stack(torch.split(layer, top_k, dim=0))[range(batch_size), selected_idx, ...]
                        next_step_decoder_attentions += (layer,)
                outputs = Seq2SeqLMOutput(
                    past_key_values=next_past_key_values,
                    decoder_hidden_states=next_decoder_hidden_states,
                    decoder_attentions=next_step_decoder_attentions or None,
                    cross_attentions=next_step_cross_attentions or None,
                )
            else:
                next_step_attentions = ()
                if output_attentions:
                    for layer in outputs.attentions:
                        layer = torch.stack(torch.split(layer, top_k, dim=0))[range(batch_size), selected_idx, ...]
                        next_step_attentions += (layer,)
                outputs = CausalLMOutputWithPast(
                    past_key_values=next_past_key_values,
                    hidden_states=next_decoder_hidden_states,
                    attentions=next_step_attentions or None,
                )
            # contrastive_search main logic end

            if synced_gpus and this_peer_finished:
                continue  # don't waste resources running the code we don't need

            # finished sentences should have their next token be a padding token
            if eos_token_id is not None:
                if pad_token_id is None:
                    raise ValueError("If `eos_token_id` is defined, make sure that `pad_token_id` is defined.")
                next_tokens = next_tokens * unfinished_sequences + pad_token_id * (1 - unfinished_sequences)

            # update generated ids, model inputs, and length for next step
            input_ids = torch.cat([input_ids, next_tokens[:, None]], dim=-1)
            if streamer is not None:
                streamer.put(next_tokens.cpu())
            model_kwargs = self._update_model_kwargs_for_generation(
                outputs, model_kwargs, is_encoder_decoder=self.config.is_encoder_decoder, model_inputs=model_inputs
            )

            # if eos_token was found in one sentence, set sentence to finished
            if eos_token_id_tensor is not None:
                unfinished_sequences = unfinished_sequences.mul(
                    next_tokens.tile(eos_token_id_tensor.shape[0], 1).ne(eos_token_id_tensor.unsqueeze(1)).prod(dim=0)
                )

            # stop when each sentence is finished
            unfinished_sequences = unfinished_sequences & ~stopping_criteria(input_ids, scores)

            if unfinished_sequences.max() == 0:
                this_peer_finished = True

            if this_peer_finished and not synced_gpus:
                break

        if streamer is not None:
            streamer.end()

        if return_dict_in_generate:
            # Contrastive search works by forward looking at the next token, so we need to exclude it from
            # `past_key_values` to be consistent with the other decoding methods
            if model_kwargs.get("past_key_values") is not None:
                past_key_values = []
                for layer in model_kwargs["past_key_values"]:
                    layer_past_key_values = []
                    for item in layer:
                        layer_past_key_values.append(item[..., :-1, :])
                    past_key_values.append(tuple(layer_past_key_values))
                model_kwargs["past_key_values"] = tuple(past_key_values)

            if self.config.is_encoder_decoder:
                return GenerateEncoderDecoderOutput(
                    sequences=input_ids,
                    scores=scores,
                    logits=raw_logits,
                    encoder_attentions=encoder_attentions,
                    encoder_hidden_states=encoder_hidden_states,
                    decoder_attentions=decoder_attentions,
                    cross_attentions=cross_attentions,
                    decoder_hidden_states=decoder_hidden_states,
                    past_key_values=model_kwargs.get("past_key_values"),
                )
            else:
                return GenerateDecoderOnlyOutput(
                    sequences=input_ids,
                    scores=scores,
                    logits=raw_logits,
                    attentions=decoder_attentions,
                    hidden_states=decoder_hidden_states,
                    past_key_values=model_kwargs.get("past_key_values"),
                )
        else:
            return input_ids

    def greedy_search(self, *args, **kwargs):
        logger.warning_once(
            "Calling `greedy_search` directly is deprecated and will be removed in v4.41. Use `generate` or a "
            "custom generation loop instead.",
        )
        return self._greedy_search(*args, **kwargs)

    def _greedy_search(
        self,
        input_ids: torch.LongTensor,
        logits_processor: Optional[LogitsProcessorList] = None,
        stopping_criteria: Optional[StoppingCriteriaList] = None,
        max_length: Optional[int] = None,
        pad_token_id: Optional[int] = None,
        eos_token_id: Optional[Union[int, List[int]]] = None,
        output_attentions: Optional[bool] = None,
        output_hidden_states: Optional[bool] = None,
        output_scores: Optional[bool] = None,
        output_logits: Optional[bool] = None,
        return_dict_in_generate: Optional[bool] = None,
        synced_gpus: bool = False,
        streamer: Optional["BaseStreamer"] = None,
        **model_kwargs,
    ) -> Union[GenerateNonBeamOutput, torch.LongTensor]:
        r"""
        Generates sequences of token ids for models with a language modeling head using **greedy decoding** and can be
        used for text-decoder, text-to-text, speech-to-text, and vision-to-text models.

        <Tip warning={true}>

        In most cases, you do not need to call [`~generation.GenerationMixin._greedy_search`] directly. Use generate()
        instead. For an overview of generation strategies and code examples, check the [following
        guide](../generation_strategies).

        </Tip>


        Parameters:
            input_ids (`torch.LongTensor` of shape `(batch_size, sequence_length)`):
                The sequence used as a prompt for the generation.
            logits_processor (`LogitsProcessorList`, *optional*):
                An instance of [`LogitsProcessorList`]. List of instances of class derived from [`LogitsProcessor`]
                used to modify the prediction scores of the language modeling head applied at each generation step.
            stopping_criteria (`StoppingCriteriaList`, *optional*):
                An instance of [`StoppingCriteriaList`]. List of instances of class derived from [`StoppingCriteria`]
                used to tell if the generation loop should stop.

            max_length (`int`, *optional*, defaults to 20):
                **DEPRECATED**. Use `logits_processor` or `stopping_criteria` directly to cap the number of generated
                tokens. The maximum length of the sequence to be generated.
            pad_token_id (`int`, *optional*):
                The id of the *padding* token.
            eos_token_id (`Union[int, List[int]]`, *optional*):
                The id of the *end-of-sequence* token. Optionally, use a list to set multiple *end-of-sequence* tokens.
            output_attentions (`bool`, *optional*, defaults to `False`):
                Whether or not to return the attentions tensors of all attention layers. See `attentions` under
                returned tensors for more details.
            output_hidden_states (`bool`, *optional*, defaults to `False`):
                Whether or not to return the hidden states of all layers. See `hidden_states` under returned tensors
                for more details.
            output_scores (`bool`, *optional*, defaults to `False`):
                Whether or not to return the prediction scores. See `scores` under returned tensors for more details.
            output_logits (`bool`, *optional*, defaults to `False`):
                Whether or not to return the raw prediction logit scores. See `logits` under returned tensors
                for more details.
            return_dict_in_generate (`bool`, *optional*, defaults to `False`):
                Whether or not to return a [`~utils.ModelOutput`] instead of a plain tuple.
            synced_gpus (`bool`, *optional*, defaults to `False`):
                Whether to continue running the while loop until max_length (needed for ZeRO stage 3)
            streamer (`BaseStreamer`, *optional*):
                Streamer object that will be used to stream the generated sequences. Generated tokens are passed
                through `streamer.put(token_ids)` and the streamer is responsible for any further processing.
            model_kwargs:
                Additional model specific keyword arguments will be forwarded to the `forward` function of the model.
                If model is an encoder-decoder model the kwargs should include `encoder_outputs`.

        Return:
            [`~generation.GenerateDecoderOnlyOutput`], [`~generation.GenerateEncoderDecoderOutput`] or
            `torch.LongTensor`: A `torch.LongTensor` containing the generated tokens (default behaviour) or a
            [`~generation.GenerateDecoderOnlyOutput`] if `model.config.is_encoder_decoder=False` and
            `return_dict_in_generate=True` or a [`~generation.GenerateEncoderDecoderOutput`] if
            `model.config.is_encoder_decoder=True`.

        Examples:

        ```python
        >>> from transformers import (
        ...     AutoTokenizer,
        ...     AutoModelForCausalLM,
        ...     LogitsProcessorList,
        ...     MinLengthLogitsProcessor,
        ...     StoppingCriteriaList,
        ...     MaxLengthCriteria,
        ... )

        >>> tokenizer = AutoTokenizer.from_pretrained("openai-community/gpt2")
        >>> model = AutoModelForCausalLM.from_pretrained("openai-community/gpt2")

        >>> # set pad_token_id to eos_token_id because GPT2 does not have a PAD token
        >>> model.generation_config.pad_token_id = model.generation_config.eos_token_id

        >>> input_prompt = "It might be possible to"
        >>> input_ids = tokenizer(input_prompt, return_tensors="pt").input_ids

        >>> # instantiate logits processors
        >>> logits_processor = LogitsProcessorList(
        ...     [
        ...         MinLengthLogitsProcessor(10, eos_token_id=model.generation_config.eos_token_id),
        ...     ]
        ... )
        >>> stopping_criteria = StoppingCriteriaList([MaxLengthCriteria(max_length=20)])

        >>> outputs = model._greedy_search(
        ...     input_ids, logits_processor=logits_processor, stopping_criteria=stopping_criteria
        ... )

        >>> tokenizer.batch_decode(outputs, skip_special_tokens=True)
        ["It might be possible to get a better understanding of the nature of the problem, but it's not"]
        ```"""
        # init values
        logits_processor = logits_processor if logits_processor is not None else LogitsProcessorList()
        stopping_criteria = stopping_criteria if stopping_criteria is not None else StoppingCriteriaList()
        if max_length is not None:
            warnings.warn(
                "`max_length` is deprecated in this function, use"
                " `stopping_criteria=StoppingCriteriaList([MaxLengthCriteria(max_length=max_length)])` instead.",
                UserWarning,
            )
            stopping_criteria = validate_stopping_criteria(stopping_criteria, max_length)
        pad_token_id = pad_token_id if pad_token_id is not None else self.generation_config.pad_token_id
        eos_token_id = eos_token_id if eos_token_id is not None else self.generation_config.eos_token_id
        if isinstance(eos_token_id, int):
            eos_token_id = [eos_token_id]
        eos_token_id_tensor = torch.tensor(eos_token_id).to(input_ids.device) if eos_token_id is not None else None
        output_scores = output_scores if output_scores is not None else self.generation_config.output_scores
        output_attentions = (
            output_attentions if output_attentions is not None else self.generation_config.output_attentions
        )
        output_hidden_states = (
            output_hidden_states if output_hidden_states is not None else self.generation_config.output_hidden_states
        )
        return_dict_in_generate = (
            return_dict_in_generate
            if return_dict_in_generate is not None
            else self.generation_config.return_dict_in_generate
        )

        # init attention / hidden states / scores tuples
        raw_logits = () if (return_dict_in_generate and output_logits) else None
        scores = () if (return_dict_in_generate and output_scores) else None
        decoder_attentions = () if (return_dict_in_generate and output_attentions) else None
        cross_attentions = () if (return_dict_in_generate and output_attentions) else None
        decoder_hidden_states = () if (return_dict_in_generate and output_hidden_states) else None

        # if model is an encoder-decoder, retrieve encoder attention weights and hidden states
        if return_dict_in_generate and self.config.is_encoder_decoder:
            encoder_attentions = model_kwargs["encoder_outputs"].get("attentions") if output_attentions else None
            encoder_hidden_states = (
                model_kwargs["encoder_outputs"].get("hidden_states") if output_hidden_states else None
            )

        # keep track of which sequences are already finished
        unfinished_sequences = torch.ones(input_ids.shape[0], dtype=torch.long, device=input_ids.device)

        this_peer_finished = False  # used by synced_gpus only
        while True:
            if synced_gpus:
                # Under synced_gpus the `forward` call must continue until all gpus complete their sequence.
                # The following logic allows an early break if all peers finished generating their sequence
                this_peer_finished_flag = torch.tensor(0.0 if this_peer_finished else 1.0).to(input_ids.device)
                # send 0.0 if we finished, 1.0 otherwise
                dist.all_reduce(this_peer_finished_flag, op=dist.ReduceOp.SUM)
                # did all peers finish? the reduced sum will be 0.0 then
                if this_peer_finished_flag.item() == 0.0:
                    break

            # prepare model inputs
            model_inputs = self.prepare_inputs_for_generation(input_ids, **model_kwargs)

            # forward pass to get next token
            outputs = self(
                **model_inputs,
                return_dict=True,
                output_attentions=output_attentions,
                output_hidden_states=output_hidden_states,
            )

            if synced_gpus and this_peer_finished:
                continue  # don't waste resources running the code we don't need

            next_token_logits = outputs.logits[:, -1, :]

            # pre-process distribution
            next_tokens_scores = logits_processor(input_ids, next_token_logits)

            # Store scores, attentions and hidden_states when required
            if return_dict_in_generate:
                if output_scores:
                    scores += (next_tokens_scores,)
                if output_logits:
                    raw_logits += (next_token_logits,)
                if output_attentions:
                    decoder_attentions += (
                        (outputs.decoder_attentions,) if self.config.is_encoder_decoder else (outputs.attentions,)
                    )
                    if self.config.is_encoder_decoder:
                        cross_attentions += (outputs.cross_attentions,)

                if output_hidden_states:
                    decoder_hidden_states += (
                        (outputs.decoder_hidden_states,)
                        if self.config.is_encoder_decoder
                        else (outputs.hidden_states,)
                    )

            # argmax
            next_tokens = torch.argmax(next_tokens_scores, dim=-1)

            # finished sentences should have their next token be a padding token
            if eos_token_id is not None:
                if pad_token_id is None:
                    raise ValueError("If `eos_token_id` is defined, make sure that `pad_token_id` is defined.")
                next_tokens = next_tokens * unfinished_sequences + pad_token_id * (1 - unfinished_sequences)

            # update generated ids, model inputs, and length for next step
            input_ids = torch.cat([input_ids, next_tokens[:, None]], dim=-1)
            if streamer is not None:
                streamer.put(next_tokens.cpu())
            model_kwargs = self._update_model_kwargs_for_generation(
                outputs,
                model_kwargs,
                is_encoder_decoder=self.config.is_encoder_decoder,
                model_inputs=model_inputs,
            )

            # if eos_token was found in one sentence, set sentence to finished
            if eos_token_id_tensor is not None:
                unfinished_sequences = unfinished_sequences.mul(
                    next_tokens.tile(eos_token_id_tensor.shape[0], 1).ne(eos_token_id_tensor.unsqueeze(1)).prod(dim=0)
                )

            unfinished_sequences = unfinished_sequences & ~stopping_criteria(input_ids, scores)

            # stop when each sentence is finished
            if unfinished_sequences.max() == 0:
                this_peer_finished = True

            if this_peer_finished and not synced_gpus:
                break

        if streamer is not None:
            streamer.end()

        if return_dict_in_generate:
            if self.config.is_encoder_decoder:
                return GenerateEncoderDecoderOutput(
                    sequences=input_ids,
                    scores=scores,
                    logits=raw_logits,
                    encoder_attentions=encoder_attentions,
                    encoder_hidden_states=encoder_hidden_states,
                    decoder_attentions=decoder_attentions,
                    cross_attentions=cross_attentions,
                    decoder_hidden_states=decoder_hidden_states,
                    past_key_values=model_kwargs.get("past_key_values"),
                )
            else:
                return GenerateDecoderOnlyOutput(
                    sequences=input_ids,
                    scores=scores,
                    logits=raw_logits,
                    attentions=decoder_attentions,
                    hidden_states=decoder_hidden_states,
                    past_key_values=model_kwargs.get("past_key_values"),
                )
        else:
            return input_ids

    def sample(self, *args, **kwargs):
        logger.warning_once(
            "Calling `sample` directly is deprecated and will be removed in v4.41. Use `generate` or a "
            "custom generation loop instead.",
        )
        return self._sample(*args, **kwargs)

    def _sample(
        self,
        input_ids: torch.LongTensor,
        logits_processor: Optional[LogitsProcessorList] = None,
        stopping_criteria: Optional[StoppingCriteriaList] = None,
        logits_warper: Optional[LogitsProcessorList] = None,
        max_length: Optional[int] = None,
        pad_token_id: Optional[int] = None,
        eos_token_id: Optional[Union[int, List[int]]] = None,
        output_attentions: Optional[bool] = None,
        output_hidden_states: Optional[bool] = None,
        output_scores: Optional[bool] = None,
        output_logits: Optional[bool] = None,
        return_dict_in_generate: Optional[bool] = None,
        synced_gpus: bool = False,
        streamer: Optional["BaseStreamer"] = None,
        **model_kwargs,
    ) -> Union[GenerateNonBeamOutput, torch.LongTensor]:
        r"""
        Generates sequences of token ids for models with a language modeling head using **multinomial sampling** and
        can be used for text-decoder, text-to-text, speech-to-text, and vision-to-text models.

        <Tip warning={true}>

        In most cases, you do not need to call [`~generation.GenerationMixin._sample`] directly. Use generate() instead.
        For an overview of generation strategies and code examples, check the [following
        guide](../generation_strategies).

        </Tip>

        Parameters:
            input_ids (`torch.LongTensor` of shape `(batch_size, sequence_length)`):
                The sequence used as a prompt for the generation.
            logits_processor (`LogitsProcessorList`, *optional*):
                An instance of [`LogitsProcessorList`]. List of instances of class derived from [`LogitsProcessor`]
                used to modify the prediction scores of the language modeling head applied at each generation step.
            stopping_criteria (`StoppingCriteriaList`, *optional*):
                An instance of [`StoppingCriteriaList`]. List of instances of class derived from [`StoppingCriteria`]
                used to tell if the generation loop should stop.
            logits_warper (`LogitsProcessorList`, *optional*):
                An instance of [`LogitsProcessorList`]. List of instances of class derived from [`LogitsWarper`] used
                to warp the prediction score distribution of the language modeling head applied before multinomial
                sampling at each generation step.
            max_length (`int`, *optional*, defaults to 20):
                **DEPRECATED**. Use `logits_processor` or `stopping_criteria` directly to cap the number of generated
                tokens. The maximum length of the sequence to be generated.
            pad_token_id (`int`, *optional*):
                The id of the *padding* token.
            eos_token_id (`Union[int, List[int]]`, *optional*):
                The id of the *end-of-sequence* token. Optionally, use a list to set multiple *end-of-sequence* tokens.
            output_attentions (`bool`, *optional*, defaults to `False`):
                Whether or not to return the attentions tensors of all attention layers. See `attentions` under
                returned tensors for more details.
            output_hidden_states (`bool`, *optional*, defaults to `False`):
                Whether or not to return the hidden states of all layers. See `hidden_states` under returned tensors
                for more details.
            output_scores (`bool`, *optional*, defaults to `False`):
                Whether or not to return the prediction scores. See `scores` under returned tensors for more details.
            output_logits (`bool`, *optional*, defaults to `False`):
                Whether or not to return the raw prediction logit scores. See `logits` under returned tensors for
                more details.
            return_dict_in_generate (`bool`, *optional*, defaults to `False`):
                Whether or not to return a [`~utils.ModelOutput`] instead of a plain tuple.
            synced_gpus (`bool`, *optional*, defaults to `False`):
                Whether to continue running the while loop until max_length (needed for ZeRO stage 3)
            streamer (`BaseStreamer`, *optional*):
                Streamer object that will be used to stream the generated sequences. Generated tokens are passed
                through `streamer.put(token_ids)` and the streamer is responsible for any further processing.
            model_kwargs:
                Additional model specific kwargs will be forwarded to the `forward` function of the model. If model is
                an encoder-decoder model the kwargs should include `encoder_outputs`.

        Return:
            [`~generation.GenerateDecoderOnlyOutput`], [`~generation.GenerateEncoderDecoderOutput`] or `torch.LongTensor`:
            A `torch.LongTensor` containing the generated tokens (default behaviour) or a
            [`~generation.GenerateDecoderOnlyOutput`] if `model.config.is_encoder_decoder=False` and
            `return_dict_in_generate=True` or a [`~generation.GenerateEncoderDecoderOutput`] if
            `model.config.is_encoder_decoder=True`.

        Examples:

        ```python
        >>> from transformers import (
        ...     AutoTokenizer,
        ...     AutoModelForCausalLM,
        ...     LogitsProcessorList,
        ...     MinLengthLogitsProcessor,
        ...     TopKLogitsWarper,
        ...     TemperatureLogitsWarper,
        ...     StoppingCriteriaList,
        ...     MaxLengthCriteria,
        ... )
        >>> import torch

        >>> tokenizer = AutoTokenizer.from_pretrained("openai-community/gpt2")
        >>> model = AutoModelForCausalLM.from_pretrained("openai-community/gpt2")

        >>> # set pad_token_id to eos_token_id because GPT2 does not have a EOS token
        >>> model.config.pad_token_id = model.config.eos_token_id
        >>> model.generation_config.pad_token_id = model.config.eos_token_id

        >>> input_prompt = "Today is a beautiful day, and"
        >>> input_ids = tokenizer(input_prompt, return_tensors="pt").input_ids

        >>> # instantiate logits processors
        >>> logits_processor = LogitsProcessorList(
        ...     [
        ...         MinLengthLogitsProcessor(15, eos_token_id=model.generation_config.eos_token_id),
        ...     ]
        ... )
        >>> # instantiate logits processors
        >>> logits_warper = LogitsProcessorList(
        ...     [
        ...         TopKLogitsWarper(50),
        ...         TemperatureLogitsWarper(0.7),
        ...     ]
        ... )

        >>> stopping_criteria = StoppingCriteriaList([MaxLengthCriteria(max_length=20)])

        >>> torch.manual_seed(0)  # doctest: +IGNORE_RESULT
        >>> outputs = model._sample(
        ...     input_ids,
        ...     logits_processor=logits_processor,
        ...     logits_warper=logits_warper,
        ...     stopping_criteria=stopping_criteria,
        ... )

        >>> tokenizer.batch_decode(outputs, skip_special_tokens=True)
        ['Today is a beautiful day, and we must do everything possible to make it a day of celebration.']
        ```"""
        # init values
        logits_processor = logits_processor if logits_processor is not None else LogitsProcessorList()
        stopping_criteria = stopping_criteria if stopping_criteria is not None else StoppingCriteriaList()
        if max_length is not None:
            warnings.warn(
                "`max_length` is deprecated in this function, use"
                " `stopping_criteria=StoppingCriteriaList([MaxLengthCriteria(max_length=max_length)])` instead.",
                UserWarning,
            )
            stopping_criteria = validate_stopping_criteria(stopping_criteria, max_length)
        logits_warper = logits_warper if logits_warper is not None else LogitsProcessorList()
        pad_token_id = pad_token_id if pad_token_id is not None else self.generation_config.pad_token_id
        eos_token_id = eos_token_id if eos_token_id is not None else self.generation_config.eos_token_id
        if isinstance(eos_token_id, int):
            eos_token_id = [eos_token_id]
        eos_token_id_tensor = torch.tensor(eos_token_id).to(input_ids.device) if eos_token_id is not None else None
        output_scores = output_scores if output_scores is not None else self.generation_config.output_scores
        output_logits = output_logits if output_logits is not None else self.generation_config.output_logits
        output_attentions = (
            output_attentions if output_attentions is not None else self.generation_config.output_attentions
        )
        output_hidden_states = (
            output_hidden_states if output_hidden_states is not None else self.generation_config.output_hidden_states
        )
        return_dict_in_generate = (
            return_dict_in_generate
            if return_dict_in_generate is not None
            else self.generation_config.return_dict_in_generate
        )

        # init attention / hidden states / scores tuples
        scores = () if (return_dict_in_generate and output_scores) else None
        raw_logits = () if (return_dict_in_generate and output_logits) else None
        decoder_attentions = () if (return_dict_in_generate and output_attentions) else None
        cross_attentions = () if (return_dict_in_generate and output_attentions) else None
        decoder_hidden_states = () if (return_dict_in_generate and output_hidden_states) else None

        # if model is an encoder-decoder, retrieve encoder attention weights and hidden states
        if return_dict_in_generate and self.config.is_encoder_decoder:
            encoder_attentions = model_kwargs["encoder_outputs"].get("attentions") if output_attentions else None
            encoder_hidden_states = (
                model_kwargs["encoder_outputs"].get("hidden_states") if output_hidden_states else None
            )

        # keep track of which sequences are already finished
        unfinished_sequences = torch.ones(input_ids.shape[0], dtype=torch.long, device=input_ids.device)

        this_peer_finished = False  # used by synced_gpus only
        # auto-regressive generation
        while True:
            if synced_gpus:
                # Under synced_gpus the `forward` call must continue until all gpus complete their sequence.
                # The following logic allows an early break if all peers finished generating their sequence
                this_peer_finished_flag = torch.tensor(0.0 if this_peer_finished else 1.0).to(input_ids.device)
                # send 0.0 if we finished, 1.0 otherwise
                dist.all_reduce(this_peer_finished_flag, op=dist.ReduceOp.SUM)
                # did all peers finish? the reduced sum will be 0.0 then
                if this_peer_finished_flag.item() == 0.0:
                    break

            # prepare model inputs
            model_inputs = self.prepare_inputs_for_generation(input_ids, **model_kwargs)

            # forward pass to get next token
            outputs = self(
                **model_inputs,
                return_dict=True,
                output_attentions=output_attentions,
                output_hidden_states=output_hidden_states,
            )

            if synced_gpus and this_peer_finished:
                continue  # don't waste resources running the code we don't need

            next_token_logits = outputs.logits[:, -1, :]

            # pre-process distribution
            next_token_scores = logits_processor(input_ids, next_token_logits)
            next_token_scores = logits_warper(input_ids, next_token_scores)

            # Store scores, attentions and hidden_states when required
            if return_dict_in_generate:
                if output_scores:
                    scores += (next_token_scores,)
                if output_logits:
                    raw_logits += (next_token_logits,)
                if output_attentions:
                    decoder_attentions += (
                        (outputs.decoder_attentions,) if self.config.is_encoder_decoder else (outputs.attentions,)
                    )
                    if self.config.is_encoder_decoder:
                        cross_attentions += (outputs.cross_attentions,)

                if output_hidden_states:
                    decoder_hidden_states += (
                        (outputs.decoder_hidden_states,)
                        if self.config.is_encoder_decoder
                        else (outputs.hidden_states,)
                    )

            # sample
            probs = nn.functional.softmax(next_token_scores, dim=-1)
            next_tokens = torch.multinomial(probs, num_samples=1).squeeze(1)

            # finished sentences should have their next token be a padding token
            if eos_token_id is not None:
                if pad_token_id is None:
                    raise ValueError("If `eos_token_id` is defined, make sure that `pad_token_id` is defined.")
                next_tokens = next_tokens * unfinished_sequences + pad_token_id * (1 - unfinished_sequences)

            # update generated ids, model inputs, and length for next step
            input_ids = torch.cat([input_ids, next_tokens[:, None]], dim=-1)
            if streamer is not None:
                streamer.put(next_tokens.cpu())
            model_kwargs = self._update_model_kwargs_for_generation(
                outputs, model_kwargs, is_encoder_decoder=self.config.is_encoder_decoder, model_inputs=model_inputs
            )

            # if eos_token was found in one sentence, set sentence to finished
            if eos_token_id_tensor is not None:
                unfinished_sequences = unfinished_sequences.mul(
                    next_tokens.tile(eos_token_id_tensor.shape[0], 1).ne(eos_token_id_tensor.unsqueeze(1)).prod(dim=0)
                )

            unfinished_sequences = unfinished_sequences & ~stopping_criteria(input_ids, scores)

            # stop when each sentence is finished
            if unfinished_sequences.max() == 0:
                this_peer_finished = True

            if this_peer_finished and not synced_gpus:
                break

        if streamer is not None:
            streamer.end()

        if return_dict_in_generate:
            if self.config.is_encoder_decoder:
                return GenerateEncoderDecoderOutput(
                    sequences=input_ids,
                    scores=scores,
                    logits=raw_logits,
                    encoder_attentions=encoder_attentions,
                    encoder_hidden_states=encoder_hidden_states,
                    decoder_attentions=decoder_attentions,
                    cross_attentions=cross_attentions,
                    decoder_hidden_states=decoder_hidden_states,
                    past_key_values=model_kwargs.get("past_key_values"),
                )
            else:
                return GenerateDecoderOnlyOutput(
                    sequences=input_ids,
                    scores=scores,
                    logits=raw_logits,
                    attentions=decoder_attentions,
                    hidden_states=decoder_hidden_states,
                    past_key_values=model_kwargs.get("past_key_values"),
                )
        else:
            return input_ids

    def _temporary_reorder_cache(self, past_key_values, beam_idx):
        """
        Temporary function to handle the different types of cache reordering processes while we roll out `Cache`.

        TODO: standardize cache formats and make all models compatible with `Cache`. It would remove the need
        for this function, with `Cache.reorder_cache` being the sole remaining code path
        """
        model_class = self.__class__.__name__.lower()
        # Exception 1: code path for models using the legacy cache format
        if isinstance(past_key_values, (tuple, list)):
            past_key_values = self._reorder_cache(past_key_values, beam_idx)
        # Exception 2: models with different cache formats. These are limited to `DynamicCache` until their
        # cache format is standardized, to avoid adding complexity to the codebase.
        elif "bloom" in model_class or "gptbigcode" in model_class:
            if not isinstance(past_key_values, DynamicCache):
                raise ValueError(
                    f"Using an unsupported cache format with {model_class}. Currently, it only supports the "
                    "legacy tuple format or `DynamicCache`"
                )
            past_key_values = self._reorder_cache(past_key_values, beam_idx)
            past_key_values = DynamicCache.from_legacy_cache(past_key_values)
        # Standard code path: use the `Cache.reorder_cache`
        else:
            past_key_values.reorder_cache(beam_idx)
        return past_key_values

    def beam_search(self, *args, **kwargs):
        logger.warning_once(
            "Calling `beam_search` directly is deprecated and will be removed in v4.41. Use `generate` or a "
            "custom generation loop instead.",
        )
        return self._beam_search(*args, **kwargs)

    def _beam_search(
        self,
        input_ids: torch.LongTensor,
        beam_scorer: BeamScorer,
        logits_processor: Optional[LogitsProcessorList] = None,
        stopping_criteria: Optional[StoppingCriteriaList] = None,
        max_length: Optional[int] = None,
        pad_token_id: Optional[int] = None,
        eos_token_id: Optional[Union[int, List[int]]] = None,
        output_attentions: Optional[bool] = None,
        output_hidden_states: Optional[bool] = None,
        output_scores: Optional[bool] = None,
        output_logits: Optional[bool] = None,
        return_dict_in_generate: Optional[bool] = None,
        synced_gpus: bool = False,
        sequential: Optional[bool] = None,
        **model_kwargs,
    ) -> Union[GenerateBeamOutput, torch.LongTensor]:
        r"""
        Generates sequences of token ids for models with a language modeling head using **beam search decoding** and
        can be used for text-decoder, text-to-text, speech-to-text, and vision-to-text models.

        <Tip warning={true}>

        In most cases, you do not need to call [`~generation.GenerationMixin._beam_search`] directly. Use generate()
        instead. For an overview of generation strategies and code examples, check the [following
        guide](../generation_strategies).

        </Tip>

        Parameters:
            input_ids (`torch.LongTensor` of shape `(batch_size, sequence_length)`):
                The sequence used as a prompt for the generation.
            beam_scorer (`BeamScorer`):
                An derived instance of [`BeamScorer`] that defines how beam hypotheses are constructed, stored and
                sorted during generation. For more information, the documentation of [`BeamScorer`] should be read.
            logits_processor (`LogitsProcessorList`, *optional*):
                An instance of [`LogitsProcessorList`]. List of instances of class derived from [`LogitsProcessor`]
                used to modify the prediction scores of the language modeling head applied at each generation step.
            stopping_criteria (`StoppingCriteriaList`, *optional*):
                An instance of [`StoppingCriteriaList`]. List of instances of class derived from [`StoppingCriteria`]
                used to tell if the generation loop should stop.
            max_length (`int`, *optional*, defaults to 20):
                **DEPRECATED**. Use `logits_processor` or `stopping_criteria` directly to cap the number of generated
                tokens. The maximum length of the sequence to be generated.
            pad_token_id (`int`, *optional*):
                The id of the *padding* token.
            eos_token_id (`Union[int, List[int]]`, *optional*):
                The id of the *end-of-sequence* token. Optionally, use a list to set multiple *end-of-sequence* tokens.
            output_attentions (`bool`, *optional*, defaults to `False`):
                Whether or not to return the attentions tensors of all attention layers. See `attentions` under
                returned tensors for more details.
            output_hidden_states (`bool`, *optional*, defaults to `False`):
                Whether or not to return the hidden states of all layers. See `hidden_states` under returned tensors
                for more details.
            output_logits (`bool`, *optional*, defaults to `False`):
                Whether or not to return the raw prediction logit scores. See `logits` under returned tensors for
                more details.
            output_scores (`bool`, *optional*, defaults to `False`):
                Whether or not to return the prediction scores. See `scores` under returned tensors for more details.
            return_dict_in_generate (`bool`, *optional*, defaults to `False`):
                Whether or not to return a [`~utils.ModelOutput`] instead of a plain tuple.
            synced_gpus (`bool`, *optional*, defaults to `False`):
                Whether to continue running the while loop until max_length (needed for ZeRO stage 3)
            sequential (`bool`, defaults to `False`):
                By default, beam search has `batch_size * num_beams` as effective batch size (see `beam_search()` for
                more details). This flag will avoid parallelizing the beam search and will instead run beam search
                sequentially.
            model_kwargs:
                Additional model specific kwargs will be forwarded to the `forward` function of the model. If model is
                an encoder-decoder model the kwargs should include `encoder_outputs`.

        Return:
            [`generation.GenerateBeamDecoderOnlyOutput`], [`~generation.GenerateBeamEncoderDecoderOutput`] or
            `torch.LongTensor`: A `torch.LongTensor` containing the generated tokens (default behaviour) or a
            [`~generation.GenerateBeamDecoderOnlyOutput`] if `model.config.is_encoder_decoder=False` and
            `return_dict_in_generate=True` or a [`~generation.GenerateBeamEncoderDecoderOutput`] if
            `model.config.is_encoder_decoder=True`.


        Examples:

        ```python
        >>> from transformers import (
        ...     AutoTokenizer,
        ...     AutoModelForSeq2SeqLM,
        ...     LogitsProcessorList,
        ...     MinLengthLogitsProcessor,
        ...     BeamSearchScorer,
        ... )
        >>> import torch

        >>> tokenizer = AutoTokenizer.from_pretrained("google-t5/t5-base")
        >>> model = AutoModelForSeq2SeqLM.from_pretrained("google-t5/t5-base")

        >>> encoder_input_str = "translate English to German: How old are you?"
        >>> encoder_input_ids = tokenizer(encoder_input_str, return_tensors="pt").input_ids


        >>> # lets run beam search using 3 beams
        >>> num_beams = 3
        >>> # define decoder start token ids
        >>> input_ids = torch.ones((num_beams, 1), device=model.device, dtype=torch.long)
        >>> input_ids = input_ids * model.config.decoder_start_token_id

        >>> # add encoder_outputs to model keyword arguments
        >>> model_kwargs = {
        ...     "encoder_outputs": model.get_encoder()(
        ...         encoder_input_ids.repeat_interleave(num_beams, dim=0), return_dict=True
        ...     )
        ... }

        >>> # instantiate beam scorer
        >>> beam_scorer = BeamSearchScorer(
        ...     batch_size=1,
        ...     num_beams=num_beams,
        ...     device=model.device,
        ... )

        >>> # instantiate logits processors
        >>> logits_processor = LogitsProcessorList(
        ...     [
        ...         MinLengthLogitsProcessor(5, eos_token_id=model.config.eos_token_id),
        ...     ]
        ... )

        >>> outputs = model._beam_search(input_ids, beam_scorer, logits_processor=logits_processor, **model_kwargs)

        >>> tokenizer.batch_decode(outputs, skip_special_tokens=True)
        ['Wie alt bist du?']
        ```"""
        # init values
        logits_processor = logits_processor if logits_processor is not None else LogitsProcessorList()
        stopping_criteria = stopping_criteria if stopping_criteria is not None else StoppingCriteriaList()
        sequential = sequential if sequential is not None else self.generation_config.low_memory
        if max_length is not None:
            warnings.warn(
                "`max_length` is deprecated in this function, use"
                " `stopping_criteria=StoppingCriteriaList([MaxLengthCriteria(max_length=max_length)])` instead.",
                UserWarning,
            )
            stopping_criteria = validate_stopping_criteria(stopping_criteria, max_length)
        if len(stopping_criteria) == 0:
            warnings.warn("You don't have defined any stopping_criteria, this will likely loop forever", UserWarning)
        pad_token_id = pad_token_id if pad_token_id is not None else self.generation_config.pad_token_id
        eos_token_id = eos_token_id if eos_token_id is not None else self.generation_config.eos_token_id
        if isinstance(eos_token_id, int):
            eos_token_id = [eos_token_id]
        output_scores = output_scores if output_scores is not None else self.generation_config.output_scores
        output_logits = output_logits if output_logits is not None else self.generation_config.output_logits
        output_attentions = (
            output_attentions if output_attentions is not None else self.generation_config.output_attentions
        )
        output_hidden_states = (
            output_hidden_states if output_hidden_states is not None else self.generation_config.output_hidden_states
        )
        return_dict_in_generate = (
            return_dict_in_generate
            if return_dict_in_generate is not None
            else self.generation_config.return_dict_in_generate
        )

        batch_size = len(beam_scorer._beam_hyps)
        num_beams = beam_scorer.num_beams

        batch_beam_size, cur_len = input_ids.shape

        if num_beams * batch_size != batch_beam_size:
            raise ValueError(
                f"Batch dimension of `input_ids` should be {num_beams * batch_size}, but is {batch_beam_size}."
            )

        # init attention / hidden states / scores tuples
        scores = () if (return_dict_in_generate and output_scores) else None
        raw_logits = () if (return_dict_in_generate and output_logits) else None
        beam_indices = (
            tuple(() for _ in range(batch_beam_size)) if (return_dict_in_generate and output_scores) else None
        )
        decoder_attentions = () if (return_dict_in_generate and output_attentions) else None
        cross_attentions = () if (return_dict_in_generate and output_attentions) else None
        decoder_hidden_states = () if (return_dict_in_generate and output_hidden_states) else None

        # if model is an encoder-decoder, retrieve encoder attention weights and hidden states
        if return_dict_in_generate and self.config.is_encoder_decoder:
            encoder_attentions = model_kwargs["encoder_outputs"].get("attentions") if output_attentions else None
            encoder_hidden_states = (
                model_kwargs["encoder_outputs"].get("hidden_states") if output_hidden_states else None
            )

        # initialise score of first beam with 0 and the rest with -1e9. This makes sure that only tokens
        # of the first beam are considered to avoid sampling the exact same tokens across all beams.
        beam_scores = torch.zeros((batch_size, num_beams), dtype=torch.float, device=input_ids.device)
        beam_scores[:, 1:] = -1e9
        beam_scores = beam_scores.view((batch_size * num_beams,))

        this_peer_finished = False  # used by synced_gpus only

        decoder_prompt_len = input_ids.shape[-1]  # record the prompt length of decoder
        while True:
            if synced_gpus:
                # Under synced_gpus the `forward` call must continue until all gpus complete their sequence.
                # The following logic allows an early break if all peers finished generating their sequence
                this_peer_finished_flag = torch.tensor(0.0 if this_peer_finished else 1.0).to(input_ids.device)
                # send 0.0 if we finished, 1.0 otherwise
                dist.all_reduce(this_peer_finished_flag, op=dist.ReduceOp.SUM)
                # did all peers finish? the reduced sum will be 0.0 then
                if this_peer_finished_flag.item() == 0.0:
                    break

            model_inputs = self.prepare_inputs_for_generation(input_ids, **model_kwargs)

            # if sequential is True, split the input to batches of batch_size and run sequentially
            if sequential:
                if any(
                    model_name in self.__class__.__name__.lower()
                    for model_name in [
                        "fsmt",
                        "reformer",
                        "bloom",
                        "ctrl",
                        "gpt_bigcode",
                        "transo_xl",
                        "xlnet",
                        "cpm",
                    ]
                ):
                    raise RuntimeError(
                        f"Currently generation for {self.__class__.__name__} is not supported "
                        f"for `low_memory beam_search`. Please open an issue on GitHub if you need this feature."
                    )

                inputs_per_sub_batches = _split_model_inputs(
                    model_inputs, split_size=batch_size, full_batch_size=batch_beam_size
                )
                outputs_per_sub_batch = [
                    self(
                        **inputs_per_sub_batch,
                        return_dict=True,
                        output_attentions=output_attentions,
                        output_hidden_states=output_hidden_states,
                    )
                    for inputs_per_sub_batch in inputs_per_sub_batches
                ]

                outputs = stack_model_outputs(outputs_per_sub_batch)

            else:  # Unchanged original behavior
                outputs = self(
                    **model_inputs,
                    return_dict=True,
                    output_attentions=output_attentions,
                    output_hidden_states=output_hidden_states,
                )

            if synced_gpus and this_peer_finished:
                cur_len = cur_len + 1
                continue  # don't waste resources running the code we don't need

            next_token_logits = outputs.logits[:, -1, :]
            next_token_scores = nn.functional.log_softmax(
                next_token_logits, dim=-1
            )  # (batch_size * num_beams, vocab_size)

            next_token_scores_processed = logits_processor(input_ids, next_token_scores)
            next_token_scores = next_token_scores_processed + beam_scores[:, None].expand_as(
                next_token_scores_processed
            )

            # Store scores, attentions and hidden_states when required
            if return_dict_in_generate:
                if output_scores:
                    scores += (next_token_scores_processed,)
                if output_logits:
                    raw_logits += (next_token_logits,)
                if output_attentions:
                    decoder_attentions += (
                        (outputs.decoder_attentions,) if self.config.is_encoder_decoder else (outputs.attentions,)
                    )
                    if self.config.is_encoder_decoder:
                        cross_attentions += (outputs.cross_attentions,)
                if output_hidden_states:
                    decoder_hidden_states += (
                        (outputs.decoder_hidden_states,)
                        if self.config.is_encoder_decoder
                        else (outputs.hidden_states,)
                    )

            # reshape for beam search
            vocab_size = next_token_scores.shape[-1]
            next_token_scores = next_token_scores.view(batch_size, num_beams * vocab_size)

            # Sample 1 + len(eos_token_id) next tokens for each beam so we have at least 1 non eos token per beam.
            n_eos_tokens = len(eos_token_id) if eos_token_id else 0
            next_token_scores, next_tokens = torch.topk(
                next_token_scores, max(2, 1 + n_eos_tokens) * num_beams, dim=1, largest=True, sorted=True
            )

            next_indices = torch.div(next_tokens, vocab_size, rounding_mode="floor")
            next_tokens = next_tokens % vocab_size

            # stateless
            beam_outputs = beam_scorer.process(
                input_ids,
                next_token_scores,
                next_tokens,
                next_indices,
                pad_token_id=pad_token_id,
                eos_token_id=eos_token_id,
                beam_indices=beam_indices,
                decoder_prompt_len=decoder_prompt_len,
            )

            beam_scores = beam_outputs["next_beam_scores"]
            beam_next_tokens = beam_outputs["next_beam_tokens"]
            beam_idx = beam_outputs["next_beam_indices"]

            input_ids = torch.cat([input_ids[beam_idx, :], beam_next_tokens.unsqueeze(-1)], dim=-1)

            model_kwargs = self._update_model_kwargs_for_generation(
                outputs, model_kwargs, is_encoder_decoder=self.config.is_encoder_decoder, model_inputs=model_inputs
            )
            if model_kwargs["past_key_values"] is not None:
                model_kwargs["past_key_values"] = self._temporary_reorder_cache(
                    model_kwargs["past_key_values"], beam_idx
                )

            if return_dict_in_generate and output_scores:
                beam_indices = tuple((beam_indices[beam_idx[i]] + (beam_idx[i],) for i in range(len(beam_indices))))

            # increase cur_len
            cur_len = cur_len + 1

            if beam_scorer.is_done or all(stopping_criteria(input_ids, scores)):
                if not synced_gpus:
                    break
                else:
                    this_peer_finished = True

        sequence_outputs = beam_scorer.finalize(
            input_ids,
            beam_scores,
            next_tokens,
            next_indices,
            pad_token_id=pad_token_id,
            eos_token_id=eos_token_id,
            max_length=stopping_criteria.max_length,
            beam_indices=beam_indices,
            decoder_prompt_len=decoder_prompt_len,
        )

        if return_dict_in_generate:
            if not output_scores:
                sequence_outputs["sequence_scores"] = None

            if self.config.is_encoder_decoder:
                return GenerateBeamEncoderDecoderOutput(
                    sequences=sequence_outputs["sequences"],
                    sequences_scores=sequence_outputs["sequence_scores"],
                    scores=scores,
                    logits=raw_logits,
                    beam_indices=sequence_outputs["beam_indices"],
                    encoder_attentions=encoder_attentions,
                    encoder_hidden_states=encoder_hidden_states,
                    decoder_attentions=decoder_attentions,
                    cross_attentions=cross_attentions,
                    decoder_hidden_states=decoder_hidden_states,
                    past_key_values=model_kwargs.get("past_key_values"),
                )
            else:
                return GenerateBeamDecoderOnlyOutput(
                    sequences=sequence_outputs["sequences"],
                    sequences_scores=sequence_outputs["sequence_scores"],
                    scores=scores,
                    logits=raw_logits,
                    beam_indices=sequence_outputs["beam_indices"],
                    attentions=decoder_attentions,
                    hidden_states=decoder_hidden_states,
                    past_key_values=model_kwargs.get("past_key_values"),
                )
        else:
            return sequence_outputs["sequences"]

    def beam_sample(self, *args, **kwargs):
        logger.warning_once(
            "Calling `beam_sample` directly is deprecated and will be removed in v4.41. Use `generate` or a "
            "custom generation loop instead.",
        )
        return self._beam_sample(*args, **kwargs)

    def _beam_sample(
        self,
        input_ids: torch.LongTensor,
        beam_scorer: BeamScorer,
        logits_processor: Optional[LogitsProcessorList] = None,
        stopping_criteria: Optional[StoppingCriteriaList] = None,
        logits_warper: Optional[LogitsProcessorList] = None,
        max_length: Optional[int] = None,
        pad_token_id: Optional[int] = None,
        eos_token_id: Optional[Union[int, List[int]]] = None,
        output_attentions: Optional[bool] = None,
        output_hidden_states: Optional[bool] = None,
        output_scores: Optional[bool] = None,
        output_logits: Optional[bool] = None,
        return_dict_in_generate: Optional[bool] = None,
        synced_gpus: bool = False,
        **model_kwargs,
    ) -> Union[GenerateBeamOutput, torch.LongTensor]:
        r"""
        Generates sequences of token ids for models with a language modeling head using **beam search multinomial
        sampling** and can be used for text-decoder, text-to-text, speech-to-text, and vision-to-text models.

        <Tip warning={true}>

        In most cases, you do not need to call [`~generation.GenerationMixin._beam_sample`] directly. Use generate()
        instead. For an overview of generation strategies and code examples, check the [following
        guide](../generation_strategies).

        </Tip>

        Parameters:
            input_ids (`torch.LongTensor` of shape `(batch_size, sequence_length)`):
                The sequence used as a prompt for the generation.
            beam_scorer (`BeamScorer`):
                A derived instance of [`BeamScorer`] that defines how beam hypotheses are constructed, stored and
                sorted during generation. For more information, the documentation of [`BeamScorer`] should be read.
            logits_processor (`LogitsProcessorList`, *optional*):
                An instance of [`LogitsProcessorList`]. List of instances of class derived from [`LogitsProcessor`]
                used to modify the prediction scores of the language modeling head applied at each generation step.
            stopping_criteria (`StoppingCriteriaList`, *optional*):
                An instance of [`StoppingCriteriaList`]. List of instances of class derived from [`StoppingCriteria`]
                used to tell if the generation loop should stop.
            logits_warper (`LogitsProcessorList`, *optional*):
                An instance of [`LogitsProcessorList`]. List of instances of class derived from [`LogitsWarper`] used
                to warp the prediction score distribution of the language modeling head applied before multinomial
                sampling at each generation step.
            max_length (`int`, *optional*, defaults to 20):
                **DEPRECATED**. Use `logits_processor` or `stopping_criteria` directly to cap the number of generated
                tokens. The maximum length of the sequence to be generated.
            pad_token_id (`int`, *optional*):
                The id of the *padding* token.
            eos_token_id (`Union[int, List[int]]`, *optional*):
                The id of the *end-of-sequence* token. Optionally, use a list to set multiple *end-of-sequence* tokens.
            output_attentions (`bool`, *optional*, defaults to `False`):
                Whether or not to return the attentions tensors of all attention layers. See `attentions` under
                returned tensors for more details.
            output_hidden_states (`bool`, *optional*, defaults to `False`):
                Whether or not to return the hidden states of all layers. See `hidden_states` under returned tensors
                for more details.
            output_scores (`bool`, *optional*, defaults to `False`):
                Whether or not to return the prediction scores. See `scores` under returned tensors for more details.
            output_logits (`bool`, *optional*, defaults to `False`):
                Whether or not to return the raw prediction logit scores. See `logits` under returned tensors for
                more details.
            return_dict_in_generate (`bool`, *optional*, defaults to `False`):
                Whether or not to return a [`~utils.ModelOutput`] instead of a plain tuple.
            synced_gpus (`bool`, *optional*, defaults to `False`):
                Whether to continue running the while loop until max_length (needed for ZeRO stage 3)
            model_kwargs:
                Additional model specific kwargs will be forwarded to the `forward` function of the model. If model is
                an encoder-decoder model the kwargs should include `encoder_outputs`.

        Return:
            [`~generation.GenerateBeamDecoderOnlyOutput`], [`~generation.GenerateBeamEncoderDecoderOutput`] or
            `torch.LongTensor`: A `torch.LongTensor` containing the generated tokens (default behaviour) or a
            [`~generation.GenerateBeamDecoderOnlyOutput`] if `model.config.is_encoder_decoder=False` and
            `return_dict_in_generate=True` or a [`~generation.GenerateBeamEncoderDecoderOutput`] if
            `model.config.is_encoder_decoder=True`.

        Examples:

        ```python
        >>> from transformers import (
        ...     AutoTokenizer,
        ...     AutoModelForSeq2SeqLM,
        ...     LogitsProcessorList,
        ...     MinLengthLogitsProcessor,
        ...     TopKLogitsWarper,
        ...     TemperatureLogitsWarper,
        ...     BeamSearchScorer,
        ... )
        >>> import torch

        >>> tokenizer = AutoTokenizer.from_pretrained("google-t5/t5-base")
        >>> model = AutoModelForSeq2SeqLM.from_pretrained("google-t5/t5-base")

        >>> encoder_input_str = "translate English to German: How old are you?"
        >>> encoder_input_ids = tokenizer(encoder_input_str, return_tensors="pt").input_ids

        >>> # lets run beam search using 3 beams
        >>> num_beams = 3
        >>> # define decoder start token ids
        >>> input_ids = torch.ones((num_beams, 1), device=model.device, dtype=torch.long)
        >>> input_ids = input_ids * model.config.decoder_start_token_id

        >>> # add encoder_outputs to model keyword arguments
        >>> model_kwargs = {
        ...     "encoder_outputs": model.get_encoder()(
        ...         encoder_input_ids.repeat_interleave(num_beams, dim=0), return_dict=True
        ...     )
        ... }

        >>> # instantiate beam scorer
        >>> beam_scorer = BeamSearchScorer(
        ...     batch_size=1,
        ...     max_length=model.config.max_length,
        ...     num_beams=num_beams,
        ...     device=model.device,
        ... )

        >>> # instantiate logits processors
        >>> logits_processor = LogitsProcessorList(
        ...     [MinLengthLogitsProcessor(5, eos_token_id=model.config.eos_token_id)]
        ... )
        >>> # instantiate logits processors
        >>> logits_warper = LogitsProcessorList(
        ...     [
        ...         TopKLogitsWarper(50),
        ...         TemperatureLogitsWarper(0.7),
        ...     ]
        ... )

        >>> outputs = model._beam_sample(
        ...     input_ids, beam_scorer, logits_processor=logits_processor, logits_warper=logits_warper, **model_kwargs
        ... )

        >>> tokenizer.batch_decode(outputs, skip_special_tokens=True)
        ['Wie alt bist du?']
        ```"""
        # init values
        logits_processor = logits_processor if logits_processor is not None else LogitsProcessorList()
        stopping_criteria = stopping_criteria if stopping_criteria is not None else StoppingCriteriaList()
        if max_length is not None:
            warnings.warn(
                "`max_length` is deprecated in this function, use"
                " `stopping_criteria=StoppingCriteriaList([MaxLengthCriteria(max_length=max_length)])` instead.",
                UserWarning,
            )
            stopping_criteria = validate_stopping_criteria(stopping_criteria, max_length)
        pad_token_id = pad_token_id if pad_token_id is not None else self.generation_config.pad_token_id
        eos_token_id = eos_token_id if eos_token_id is not None else self.generation_config.eos_token_id
        if isinstance(eos_token_id, int):
            eos_token_id = [eos_token_id]
        output_scores = output_scores if output_scores is not None else self.generation_config.output_scores
        output_logits = output_logits if output_logits is not None else self.generation_config.output_logits
        output_attentions = (
            output_attentions if output_attentions is not None else self.generation_config.output_attentions
        )
        output_hidden_states = (
            output_hidden_states if output_hidden_states is not None else self.generation_config.output_hidden_states
        )
        return_dict_in_generate = (
            return_dict_in_generate
            if return_dict_in_generate is not None
            else self.generation_config.return_dict_in_generate
        )

        batch_size = len(beam_scorer._beam_hyps)
        num_beams = beam_scorer.num_beams

        batch_beam_size, cur_len = input_ids.shape

        # init attention / hidden states / scores tuples
        scores = () if (return_dict_in_generate and output_scores) else None
        raw_logits = () if (return_dict_in_generate and output_logits) else None
        beam_indices = (
            tuple(() for _ in range(batch_beam_size)) if (return_dict_in_generate and output_scores) else None
        )
        decoder_attentions = () if (return_dict_in_generate and output_attentions) else None
        cross_attentions = () if (return_dict_in_generate and output_attentions) else None
        decoder_hidden_states = () if (return_dict_in_generate and output_hidden_states) else None

        # if model is an encoder-decoder, retrieve encoder attention weights and hidden states
        if return_dict_in_generate and self.config.is_encoder_decoder:
            encoder_attentions = model_kwargs["encoder_outputs"].get("attentions") if output_attentions else None
            encoder_hidden_states = (
                model_kwargs["encoder_outputs"].get("hidden_states") if output_hidden_states else None
            )

        beam_scores = torch.zeros((batch_size, num_beams), dtype=torch.float, device=input_ids.device)
        beam_scores = beam_scores.view((batch_size * num_beams,))

        this_peer_finished = False  # used by synced_gpus only

        decoder_prompt_len = input_ids.shape[-1]  # record the prompt length of decoder
        while True:
            if synced_gpus:
                # Under synced_gpus the `forward` call must continue until all gpus complete their sequence.
                # The following logic allows an early break if all peers finished generating their sequence
                this_peer_finished_flag = torch.tensor(0.0 if this_peer_finished else 1.0).to(input_ids.device)
                # send 0.0 if we finished, 1.0 otherwise
                dist.all_reduce(this_peer_finished_flag, op=dist.ReduceOp.SUM)
                # did all peers finish? the reduced sum will be 0.0 then
                if this_peer_finished_flag.item() == 0.0:
                    break

            model_inputs = self.prepare_inputs_for_generation(input_ids, **model_kwargs)

            outputs = self(
                **model_inputs,
                return_dict=True,
                output_attentions=output_attentions,
                output_hidden_states=output_hidden_states,
            )

            if synced_gpus and this_peer_finished:
                cur_len = cur_len + 1
                continue  # don't waste resources running the code we don't need

            next_token_logits = outputs.logits[:, -1, :]

            next_token_scores = nn.functional.log_softmax(
                next_token_logits, dim=-1
            )  # (batch_size * num_beams, vocab_size)

            next_token_scores_processed = logits_processor(input_ids, next_token_scores)
            next_token_scores_processed = logits_warper(input_ids, next_token_scores_processed)
            next_token_scores = next_token_scores_processed + beam_scores[:, None].expand_as(
                next_token_scores_processed
            )

            # Store scores, attentions and hidden_states when required
            if return_dict_in_generate:
                if output_scores:
                    scores += (next_token_scores_processed,)
                if output_logits:
                    raw_logits += (next_token_logits,)
                if output_attentions:
                    decoder_attentions += (
                        (outputs.decoder_attentions,) if self.config.is_encoder_decoder else (outputs.attentions,)
                    )
                    if self.config.is_encoder_decoder:
                        cross_attentions += (outputs.cross_attentions,)

                if output_hidden_states:
                    decoder_hidden_states += (
                        (outputs.decoder_hidden_states,)
                        if self.config.is_encoder_decoder
                        else (outputs.hidden_states,)
                    )

            # reshape for beam search
            vocab_size = next_token_scores.shape[-1]
            next_token_scores = next_token_scores.view(batch_size, num_beams * vocab_size)

            probs = nn.functional.softmax(next_token_scores, dim=-1)

            next_tokens = torch.multinomial(probs, num_samples=2 * num_beams)
            next_token_scores = torch.gather(next_token_scores, -1, next_tokens)

            next_token_scores, _indices = torch.sort(next_token_scores, descending=True, dim=1)
            next_tokens = torch.gather(next_tokens, -1, _indices)

            next_indices = torch.div(next_tokens, vocab_size, rounding_mode="floor")
            next_tokens = next_tokens % vocab_size

            # stateless
            beam_outputs = beam_scorer.process(
                input_ids,
                next_token_scores,
                next_tokens,
                next_indices,
                pad_token_id=pad_token_id,
                eos_token_id=eos_token_id,
                beam_indices=beam_indices,
                decoder_prompt_len=decoder_prompt_len,
            )
            beam_scores = beam_outputs["next_beam_scores"]
            beam_next_tokens = beam_outputs["next_beam_tokens"]
            beam_idx = beam_outputs["next_beam_indices"]

            input_ids = torch.cat([input_ids[beam_idx, :], beam_next_tokens.unsqueeze(-1)], dim=-1)

            model_kwargs = self._update_model_kwargs_for_generation(
                outputs, model_kwargs, is_encoder_decoder=self.config.is_encoder_decoder, model_inputs=model_inputs
            )
            if model_kwargs["past_key_values"] is not None:
                model_kwargs["past_key_values"] = self._temporary_reorder_cache(
                    model_kwargs["past_key_values"], beam_idx
                )

            if return_dict_in_generate and output_scores:
                beam_indices = tuple((beam_indices[beam_idx[i]] + (beam_idx[i],) for i in range(len(beam_indices))))

            # increase cur_len
            cur_len = cur_len + 1

            if beam_scorer.is_done or all(stopping_criteria(input_ids, scores)):
                if not synced_gpus:
                    break
                else:
                    this_peer_finished = True

        sequence_outputs = beam_scorer.finalize(
            input_ids,
            beam_scores,
            next_tokens,
            next_indices,
            pad_token_id=pad_token_id,
            eos_token_id=eos_token_id,
            max_length=stopping_criteria.max_length,
            beam_indices=beam_indices,
            decoder_prompt_len=decoder_prompt_len,
        )

        if return_dict_in_generate:
            if not output_scores:
                sequence_outputs["sequence_scores"] = None

            if self.config.is_encoder_decoder:
                return GenerateBeamEncoderDecoderOutput(
                    sequences=sequence_outputs["sequences"],
                    sequences_scores=sequence_outputs["sequence_scores"],
                    scores=scores,
                    logits=raw_logits,
                    beam_indices=sequence_outputs["beam_indices"],
                    encoder_attentions=encoder_attentions,
                    encoder_hidden_states=encoder_hidden_states,
                    decoder_attentions=decoder_attentions,
                    cross_attentions=cross_attentions,
                    decoder_hidden_states=decoder_hidden_states,
                    past_key_values=model_kwargs.get("past_key_values"),
                )
            else:
                return GenerateBeamDecoderOnlyOutput(
                    sequences=sequence_outputs["sequences"],
                    sequences_scores=sequence_outputs["sequence_scores"],
                    scores=scores,
                    logits=raw_logits,
                    beam_indices=sequence_outputs["beam_indices"],
                    attentions=decoder_attentions,
                    hidden_states=decoder_hidden_states,
                    past_key_values=model_kwargs.get("past_key_values"),
                )
        else:
            return sequence_outputs["sequences"]

    def group_beam_search(self, *args, **kwargs):
        logger.warning_once(
            "Calling `group_beam_search` directly is deprecated and will be removed in v4.41. Use `generate` or a "
            "custom generation loop instead.",
        )
        return self._group_beam_search(*args, **kwargs)

    def _group_beam_search(
        self,
        input_ids: torch.LongTensor,
        beam_scorer: BeamScorer,
        logits_processor: Optional[LogitsProcessorList] = None,
        stopping_criteria: Optional[StoppingCriteriaList] = None,
        max_length: Optional[int] = None,
        pad_token_id: Optional[int] = None,
        eos_token_id: Optional[Union[int, List[int]]] = None,
        output_attentions: Optional[bool] = None,
        output_hidden_states: Optional[bool] = None,
        output_scores: Optional[bool] = None,
        output_logits: Optional[bool] = None,
        return_dict_in_generate: Optional[bool] = None,
        synced_gpus: bool = False,
        **model_kwargs,
    ):
        r"""
        Generates sequences of token ids for models with a language modeling head using **diverse beam search
        decoding** and can be used for text-decoder, text-to-text, speech-to-text, and vision-to-text models.

        <Tip warning={true}>

        In most cases, you do not need to call [`~generation.GenerationMixin._group_beam_search`] directly. Use
        generate() instead. For an overview of generation strategies and code examples, check the [following
        guide](../generation_strategies).

        </Tip>

        Parameters:
            input_ids (`torch.LongTensor` of shape `(batch_size, sequence_length)`):
                The sequence used as a prompt for the generation.
            beam_scorer (`BeamScorer`):
                An derived instance of [`BeamScorer`] that defines how beam hypotheses are constructed, stored and
                sorted during generation. For more information, the documentation of [`BeamScorer`] should be read.
            logits_processor (`LogitsProcessorList`, *optional*):
                An instance of [`LogitsProcessorList`]. List of instances of class derived from [`LogitsProcessor`]
                used to modify the prediction scores of the language modeling head applied at each generation step.
            stopping_criteria (`StoppingCriteriaList`, *optional*):
                An instance of [`StoppingCriteriaList`]. List of instances of class derived from [`StoppingCriteria`]
                used to tell if the generation loop should stop.
            max_length (`int`, *optional*, defaults to 20):
                **DEPRECATED**. Use `logits_processor` or `stopping_criteria` directly to cap the number of generated
                tokens. The maximum length of the sequence to be generated.
            pad_token_id (`int`, *optional*):
                The id of the *padding* token.
            eos_token_id (`Union[int, List[int]]`, *optional*):
                The id of the *end-of-sequence* token. Optionally, use a list to set multiple *end-of-sequence* tokens.
            output_attentions (`bool`, *optional*, defaults to `False`):
                Whether or not to return the attentions tensors of all attention layers. See `attentions` under
                returned tensors for more details.
            output_hidden_states (`bool`, *optional*, defaults to `False`):
                Whether or not to return the hidden states of all layers. See `hidden_states` under returned tensors
                for more details.
            output_scores (`bool`, *optional*, defaults to `False`):
                Whether or not to return the prediction scores. See `scores` under returned tensors for more details.
            output_logits (`bool`, *optional*, defaults to `False`):
                Whether or not to return the raw prediction logit scores. See `logits` under returned tensors for
                more details.
            return_dict_in_generate (`bool`, *optional*, defaults to `False`):
                Whether or not to return a [`~utils.ModelOutput`] instead of a plain tuple.
            synced_gpus (`bool`, *optional*, defaults to `False`):
                Whether to continue running the while loop until max_length (needed for ZeRO stage 3)

            model_kwargs:
                Additional model specific kwargs that will be forwarded to the `forward` function of the model. If
                model is an encoder-decoder model the kwargs should include `encoder_outputs`.

        Return:
            [`~generation.GenerateBeamDecoderOnlyOutput`], [`~generation.GenerateBeamEncoderDecoderOutput`] or
            `torch.LongTensor`: A `torch.LongTensor` containing the generated tokens (default behaviour) or a
            [`~generation.GenerateBeamDecoderOnlyOutput`] if `model.config.is_encoder_decoder=False` and
            `return_dict_in_generate=True` or a [`~generation.GenerateBeamEncoderDecoderOutput`] if
            `model.config.is_encoder_decoder=True`.

        Examples:

        ```python
        >>> from transformers import (
        ...     AutoTokenizer,
        ...     AutoModelForSeq2SeqLM,
        ...     LogitsProcessorList,
        ...     MinLengthLogitsProcessor,
        ...     HammingDiversityLogitsProcessor,
        ...     BeamSearchScorer,
        ... )
        >>> import torch

        >>> tokenizer = AutoTokenizer.from_pretrained("google-t5/t5-base")
        >>> model = AutoModelForSeq2SeqLM.from_pretrained("google-t5/t5-base")

        >>> encoder_input_str = "translate English to German: How old are you?"
        >>> encoder_input_ids = tokenizer(encoder_input_str, return_tensors="pt").input_ids


        >>> # lets run diverse beam search using 6 beams
        >>> num_beams = 6
        >>> # define decoder start token ids
        >>> input_ids = torch.ones((num_beams, 1), device=model.device, dtype=torch.long)
        >>> input_ids = input_ids * model.config.decoder_start_token_id

        >>> # add encoder_outputs to model keyword arguments
        >>> model_kwargs = {
        ...     "encoder_outputs": model.get_encoder()(
        ...         encoder_input_ids.repeat_interleave(num_beams, dim=0), return_dict=True
        ...     )
        ... }

        >>> # instantiate beam scorer
        >>> beam_scorer = BeamSearchScorer(
        ...     batch_size=1,
        ...     max_length=model.config.max_length,
        ...     num_beams=num_beams,
        ...     device=model.device,
        ...     num_beam_groups=3,
        ... )

        >>> # instantiate logits processors
        >>> logits_processor = LogitsProcessorList(
        ...     [
        ...         HammingDiversityLogitsProcessor(5.5, num_beams=6, num_beam_groups=3),
        ...         MinLengthLogitsProcessor(5, eos_token_id=model.config.eos_token_id),
        ...     ]
        ... )

        >>> outputs = model._group_beam_search(
        ...     input_ids, beam_scorer, logits_processor=logits_processor, **model_kwargs
        ... )

        >>> tokenizer.batch_decode(outputs, skip_special_tokens=True)
        ['Wie alt bist du?']
        ```"""
        # init values
        logits_processor = logits_processor if logits_processor is not None else LogitsProcessorList()
        stopping_criteria = stopping_criteria if stopping_criteria is not None else StoppingCriteriaList()
        if max_length is not None:
            warnings.warn(
                "`max_length` is deprecated in this function, use"
                " `stopping_criteria=StoppingCriteriaList([MaxLengthCriteria(max_length=max_length)])` instead.",
                UserWarning,
            )
            stopping_criteria = validate_stopping_criteria(stopping_criteria, max_length)
        pad_token_id = pad_token_id if pad_token_id is not None else self.generation_config.pad_token_id
        eos_token_id = eos_token_id if eos_token_id is not None else self.generation_config.eos_token_id
        if isinstance(eos_token_id, int):
            eos_token_id = [eos_token_id]
        output_scores = output_scores if output_scores is not None else self.generation_config.output_scores
        output_logits = output_logits if output_logits is not None else self.generation_config.output_logits
        output_attentions = (
            output_attentions if output_attentions is not None else self.generation_config.output_attentions
        )
        output_hidden_states = (
            output_hidden_states if output_hidden_states is not None else self.generation_config.output_hidden_states
        )
        return_dict_in_generate = (
            return_dict_in_generate
            if return_dict_in_generate is not None
            else self.generation_config.return_dict_in_generate
        )

        num_beams = beam_scorer.num_beams
        num_beam_groups = beam_scorer.num_beam_groups
        num_sub_beams = num_beams // num_beam_groups
        batch_size = len(beam_scorer._beam_hyps) // num_beam_groups
        device = input_ids.device

        batch_beam_size, cur_len = input_ids.shape

        if return_dict_in_generate and output_scores:
            beam_indices = [tuple(() for _ in range(num_sub_beams * batch_size)) for _ in range(num_beam_groups)]
        else:
            beam_indices = None

        if num_beams * batch_size != batch_beam_size:
            raise ValueError(
                f"Batch dimension of `input_ids` should be {num_beams * batch_size}, but is {batch_beam_size}."
            )

        # init attention / hidden states / scores tuples
        scores = () if (return_dict_in_generate and output_scores) else None
        raw_logits = () if (return_dict_in_generate and output_logits) else None
        decoder_attentions = () if (return_dict_in_generate and output_attentions) else None
        cross_attentions = () if (return_dict_in_generate and output_attentions) else None
        decoder_hidden_states = () if (return_dict_in_generate and output_hidden_states) else None

        # if model is an encoder-decoder, retrieve encoder attention weights and hidden states
        if return_dict_in_generate and self.config.is_encoder_decoder:
            encoder_attentions = model_kwargs["encoder_outputs"].get("attentions") if output_attentions else None
            encoder_hidden_states = (
                model_kwargs["encoder_outputs"].get("hidden_states") if output_hidden_states else None
            )

        # initialise score of first beam of each group with 0 and the rest with -1e9. This ensures that the beams in
        # the same group don't produce same tokens everytime.
        beam_scores = torch.full((batch_size, num_beams), -1e9, dtype=torch.float, device=device)
        beam_scores[:, ::num_sub_beams] = 0
        beam_scores = beam_scores.view((batch_size * num_beams,))

        this_peer_finished = False  # used by synced_gpus only

        decoder_prompt_len = input_ids.shape[-1]  # record the prompt length of decoder
        while True:
            if synced_gpus:
                # Under synced_gpus the `forward` call must continue until all gpus complete their sequence.
                # The following logic allows an early break if all peers finished generating their sequence
                this_peer_finished_flag = torch.tensor(0.0 if this_peer_finished else 1.0).to(input_ids.device)
                # send 0.0 if we finished, 1.0 otherwise
                dist.all_reduce(this_peer_finished_flag, op=dist.ReduceOp.SUM)
                # did all peers finish? the reduced sum will be 0.0 then
                if this_peer_finished_flag.item() == 0.0:
                    break

            # predicted tokens in cur_len step
            current_tokens = torch.zeros(batch_size * num_beams, dtype=input_ids.dtype, device=device)

            # indices which will form the beams in the next time step
            reordering_indices = torch.zeros(batch_size * num_beams, dtype=torch.long, device=device)

            # do one decoder step on all beams of all sentences in batch
            model_inputs = self.prepare_inputs_for_generation(input_ids, **model_kwargs)
            outputs = self(
                **model_inputs,
                return_dict=True,
                output_attentions=output_attentions,
                output_hidden_states=output_hidden_states,
            )

            if synced_gpus and this_peer_finished:
                cur_len = cur_len + 1
                continue  # don't waste resources running the code we don't need

            if output_scores:
                processed_score = torch.zeros_like(outputs.logits[:, -1, :])
            if output_logits:
                raw_logit_score = outputs.logits[:, -1, :]

            for beam_group_idx in range(num_beam_groups):
                group_start_idx = beam_group_idx * num_sub_beams
                group_end_idx = min(group_start_idx + num_sub_beams, num_beams)
                group_size = group_end_idx - group_start_idx

                # indices of beams of current group among all sentences in batch
                batch_group_indices = []

                for batch_idx in range(batch_size):
                    batch_group_indices.extend(
                        [batch_idx * num_beams + idx for idx in range(group_start_idx, group_end_idx)]
                    )
                group_input_ids = input_ids[batch_group_indices]

                # select outputs of beams of current group only
                next_token_logits = outputs.logits[batch_group_indices, -1, :]

                next_token_scores = nn.functional.log_softmax(
                    next_token_logits, dim=-1
                )  # (batch_size * group_size, vocab_size)
                vocab_size = next_token_scores.shape[-1]

                next_token_scores_processed = logits_processor(
                    group_input_ids, next_token_scores, current_tokens=current_tokens, beam_group_idx=beam_group_idx
                )
                next_token_scores = next_token_scores_processed + beam_scores[batch_group_indices].unsqueeze(-1)
                next_token_scores = next_token_scores.expand_as(next_token_scores_processed)

                if output_scores:
                    processed_score[batch_group_indices] = next_token_scores_processed

                # reshape for beam search
                next_token_scores = next_token_scores.view(batch_size, group_size * vocab_size)

                # Sample 1 + len(eos_token_id) next tokens for each beam so we have at least 1 non eos token per beam.
                n_eos_tokens = len(eos_token_id) if eos_token_id else 0
                next_token_scores, next_tokens = torch.topk(
                    next_token_scores, max(2, 1 + n_eos_tokens) * group_size, dim=1, largest=True, sorted=True
                )

                next_indices = torch.div(next_tokens, vocab_size, rounding_mode="floor")
                next_tokens = next_tokens % vocab_size

                # stateless
                process_beam_indices = sum(beam_indices, ()) if beam_indices is not None else None
                beam_outputs = beam_scorer.process(
                    group_input_ids,
                    next_token_scores,
                    next_tokens,
                    next_indices,
                    pad_token_id=pad_token_id,
                    eos_token_id=eos_token_id,
                    beam_indices=process_beam_indices,
                    group_index=beam_group_idx,
                    decoder_prompt_len=decoder_prompt_len,
                )
                beam_scores[batch_group_indices] = beam_outputs["next_beam_scores"]
                beam_next_tokens = beam_outputs["next_beam_tokens"]
                beam_idx = beam_outputs["next_beam_indices"]

                if return_dict_in_generate and output_scores:
                    beam_indices[beam_group_idx] = tuple(
                        beam_indices[beam_group_idx][beam_idx[i]] + (beam_idx[i],) for i in range(len(beam_indices[0]))
                    )

                input_ids[batch_group_indices] = group_input_ids[beam_idx]
                group_input_ids = torch.cat([group_input_ids[beam_idx, :], beam_next_tokens.unsqueeze(-1)], dim=-1)
                current_tokens[batch_group_indices] = group_input_ids[:, -1]

                # (beam_idx // group_size) -> batch_idx
                # (beam_idx % group_size) -> offset of idx inside the group
                reordering_indices[batch_group_indices] = (
                    num_beams * torch.div(beam_idx, group_size, rounding_mode="floor")
                    + group_start_idx
                    + (beam_idx % group_size)
                )

            # Store scores, attentions and hidden_states when required
            if return_dict_in_generate:
                if output_scores:
                    scores += (processed_score,)
                if output_logits:
                    raw_logits += (raw_logit_score,)
                if output_attentions:
                    decoder_attentions += (
                        (outputs.decoder_attentions,) if self.config.is_encoder_decoder else (outputs.attentions,)
                    )
                    if self.config.is_encoder_decoder:
                        cross_attentions += (outputs.cross_attentions,)

                if output_hidden_states:
                    decoder_hidden_states += (
                        (outputs.decoder_hidden_states,)
                        if self.config.is_encoder_decoder
                        else (outputs.hidden_states,)
                    )

            input_ids = torch.cat([input_ids, current_tokens.unsqueeze(-1)], dim=-1)

            model_kwargs = self._update_model_kwargs_for_generation(
                outputs, model_kwargs, is_encoder_decoder=self.config.is_encoder_decoder, model_inputs=model_inputs
            )
            if model_kwargs["past_key_values"] is not None:
                model_kwargs["past_key_values"] = self._temporary_reorder_cache(
                    model_kwargs["past_key_values"], reordering_indices
                )

            # increase cur_len
            cur_len = cur_len + 1

            if beam_scorer.is_done or all(stopping_criteria(input_ids, scores)):
                if not synced_gpus:
                    break
                else:
                    this_peer_finished = True

        final_beam_indices = sum(beam_indices, ()) if beam_indices is not None else None
        sequence_outputs = beam_scorer.finalize(
            input_ids,
            beam_scores,
            next_tokens,
            next_indices,
            pad_token_id=pad_token_id,
            eos_token_id=eos_token_id,
            max_length=stopping_criteria.max_length,
            beam_indices=final_beam_indices,
            decoder_prompt_len=decoder_prompt_len,
        )

        if return_dict_in_generate:
            if not output_scores:
                sequence_outputs["sequence_scores"] = None

            if self.config.is_encoder_decoder:
                return GenerateBeamEncoderDecoderOutput(
                    sequences=sequence_outputs["sequences"],
                    sequences_scores=sequence_outputs["sequence_scores"],
                    scores=scores,
                    logits=raw_logits,
                    beam_indices=sequence_outputs["beam_indices"],
                    encoder_attentions=encoder_attentions,
                    encoder_hidden_states=encoder_hidden_states,
                    decoder_attentions=decoder_attentions,
                    cross_attentions=cross_attentions,
                    decoder_hidden_states=decoder_hidden_states,
                    past_key_values=model_kwargs.get("past_key_values"),
                )
            else:
                return GenerateBeamDecoderOnlyOutput(
                    sequences=sequence_outputs["sequences"],
                    sequences_scores=sequence_outputs["sequence_scores"],
                    scores=scores,
                    logits=raw_logits,
                    beam_indices=sequence_outputs["beam_indices"],
                    attentions=decoder_attentions,
                    hidden_states=decoder_hidden_states,
                    past_key_values=model_kwargs.get("past_key_values"),
                )
        else:
            return sequence_outputs["sequences"]

    def constrained_beam_search(self, *args, **kwargs):
        logger.warning_once(
            "Calling `constrained_beam_search` directly is deprecated and will be removed in v4.41. Use `generate` or a "
            "custom generation loop instead.",
        )
        return self._constrained_beam_search(*args, **kwargs)

    def _constrained_beam_search(
        self,
        input_ids: torch.LongTensor,
        constrained_beam_scorer: ConstrainedBeamSearchScorer,
        logits_processor: Optional[LogitsProcessorList] = None,
        stopping_criteria: Optional[StoppingCriteriaList] = None,
        max_length: Optional[int] = None,
        pad_token_id: Optional[int] = None,
        eos_token_id: Optional[Union[int, List[int]]] = None,
        output_attentions: Optional[bool] = None,
        output_hidden_states: Optional[bool] = None,
        output_scores: Optional[bool] = None,
        output_logits: Optional[bool] = None,
        return_dict_in_generate: Optional[bool] = None,
        synced_gpus: Optional[bool] = None,
        **model_kwargs,
    ) -> Union[GenerateBeamOutput, torch.LongTensor]:
        r"""
        Generates sequences of token ids for models with a language modeling head using **constrained beam search
        decoding** and can be used for text-decoder, text-to-text, speech-to-text, and vision-to-text models.

        <Tip warning={true}>

        In most cases, you do not need to call [`~generation.GenerationMixin._constrained_beam_search`] directly. Use
        generate() instead. For an overview of generation strategies and code examples, check the [following
        guide](../generation_strategies).

        </Tip>

        Parameters:
            input_ids (`torch.LongTensor` of shape `(batch_size, sequence_length)`):
                The sequence used as a prompt for the generation.
            constrained_beam_scorer (`ConstrainedBeamSearchScorer`):
                A derived instance of [`BeamScorer`] that defines how beam hypotheses are constructed, stored and
                sorted during generation, while satisfying a list of positive constraints. For more information, the
                documentation of [`ConstrainedBeamSearchScorer`] should be read.
            logits_processor (`LogitsProcessorList`, *optional*):
                An instance of [`LogitsProcessorList`]. List of instances of class derived from [`LogitsProcessor`]
                used to modify the prediction scores of the language modeling head applied at each generation step.
            stopping_criteria (`StoppingCriteriaList`, *optional*):
                An instance of [`StoppingCriteriaList`]. List of instances of class derived from [`StoppingCriteria`]
                used to tell if the generation loop should stop.
            logits_warper (`LogitsProcessorList`, *optional*):
                An instance of [`LogitsProcessorList`]. List of instances of class derived from [`LogitsWarper`] used
                to warp the prediction score distribution of the language modeling head applied before multinomial
                sampling at each generation step.
            max_length (`int`, *optional*, defaults to 20):
                **DEPRECATED**. Use `logits_processor` or `stopping_criteria` directly to cap the number of generated
                tokens. The maximum length of the sequence to be generated.
            pad_token_id (`int`, *optional*):
                The id of the *padding* token.
            eos_token_id (`Union[int, List[int]]`, *optional*):
                The id of the *end-of-sequence* token. Optionally, use a list to set multiple *end-of-sequence* tokens.
            output_attentions (`bool`, *optional*, defaults to `False`):
                Whether or not to return the attentions tensors of all attention layers. See `attentions` under
                returned tensors for more details.
            output_hidden_states (`bool`, *optional*, defaults to `False`):
                Whether or not to return the hidden states of all layers. See `hidden_states` under returned tensors
                for more details.
            output_scores (`bool`, *optional*, defaults to `False`):
                Whether or not to return the prediction scores. See `scores` under returned tensors for more details.
            output_logits (`bool`, *optional*, defaults to `False`):
                Whether or not to return the raw prediction logit scores. See `logits` under returned tensors for
                more details.
            return_dict_in_generate (`bool`, *optional*, defaults to `False`):
                Whether or not to return a [`~utils.ModelOutput`] instead of a plain tuple.
            synced_gpus (`bool`, *optional*, defaults to `False`):
                Whether to continue running the while loop until max_length (needed for ZeRO stage 3)
            model_kwargs:
                Additional model specific kwargs will be forwarded to the `forward` function of the model. If model is
                an encoder-decoder model the kwargs should include `encoder_outputs`.

        Return:
            [`~generation.GenerateBeamDecoderOnlyOutput`], [`~generation.GenerateBeamEncoderDecoderOutput`] or
            `torch.LongTensor`: A `torch.LongTensor` containing the generated tokens (default behaviour) or a
            [`~generation.GenerateBeamDecoderOnlyOutput`] if `model.config.is_encoder_decoder=False` and
            `return_dict_in_generate=True` or a [`~generation.GenerateBeamEncoderDecoderOutput`] if
            `model.config.is_encoder_decoder=True`.


        Examples:

        ```python
        >>> from transformers import (
        ...     AutoTokenizer,
        ...     AutoModelForSeq2SeqLM,
        ...     LogitsProcessorList,
        ...     MinLengthLogitsProcessor,
        ...     ConstrainedBeamSearchScorer,
        ...     PhrasalConstraint,
        ... )
        >>> import torch

        >>> tokenizer = AutoTokenizer.from_pretrained("google-t5/t5-base")
        >>> model = AutoModelForSeq2SeqLM.from_pretrained("google-t5/t5-base")

        >>> encoder_input_str = "translate English to German: How old are you?"
        >>> encoder_input_ids = tokenizer(encoder_input_str, return_tensors="pt").input_ids


        >>> # lets run beam search using 3 beams
        >>> num_beams = 3
        >>> # define decoder start token ids
        >>> input_ids = torch.ones((num_beams, 1), device=model.device, dtype=torch.long)
        >>> input_ids = input_ids * model.config.decoder_start_token_id

        >>> # add encoder_outputs to model keyword arguments
        >>> model_kwargs = {
        ...     "encoder_outputs": model.get_encoder()(
        ...         encoder_input_ids.repeat_interleave(num_beams, dim=0), return_dict=True
        ...     )
        ... }

        >>> constraint_str = "Sie"
        >>> constraint_token_ids = tokenizer.encode(constraint_str)[:-1]  # slice to remove eos token
        >>> constraints = [PhrasalConstraint(token_ids=constraint_token_ids)]


        >>> # instantiate beam scorer
        >>> beam_scorer = ConstrainedBeamSearchScorer(
        ...     batch_size=1, num_beams=num_beams, device=model.device, constraints=constraints
        ... )

        >>> # instantiate logits processors
        >>> logits_processor = LogitsProcessorList(
        ...     [
        ...         MinLengthLogitsProcessor(5, eos_token_id=model.config.eos_token_id),
        ...     ]
        ... )

        >>> outputs = model._constrained_beam_search(
        ...     input_ids, beam_scorer, constraints=constraints, logits_processor=logits_processor, **model_kwargs
        ... )

        >>> tokenizer.batch_decode(outputs, skip_special_tokens=True)
        ['Wie alt sind Sie?']
        ```"""
        # init values
        logits_processor = logits_processor if logits_processor is not None else LogitsProcessorList()
        stopping_criteria = stopping_criteria if stopping_criteria is not None else StoppingCriteriaList()
        if max_length is not None:
            warnings.warn(
                "`max_length` is deprecated in this function, use"
                " `stopping_criteria=StoppingCriteriaList([MaxLengthCriteria(max_length=max_length)])` instead.",
                UserWarning,
            )
            stopping_criteria = validate_stopping_criteria(stopping_criteria, max_length)
        if len(stopping_criteria) == 0:
            warnings.warn("You don't have defined any stopping_criteria, this will likely loop forever", UserWarning)
        pad_token_id = pad_token_id if pad_token_id is not None else self.generation_config.pad_token_id
        eos_token_id = eos_token_id if eos_token_id is not None else self.generation_config.eos_token_id
        if isinstance(eos_token_id, int):
            eos_token_id = [eos_token_id]
        output_scores = output_scores if output_scores is not None else self.generation_config.output_scores
        output_logits = output_logits if output_logits is not None else self.generation_config.output_logits
        output_attentions = (
            output_attentions if output_attentions is not None else self.generation_config.output_attentions
        )
        output_hidden_states = (
            output_hidden_states if output_hidden_states is not None else self.generation_config.output_hidden_states
        )
        return_dict_in_generate = (
            return_dict_in_generate
            if return_dict_in_generate is not None
            else self.generation_config.return_dict_in_generate
        )

        batch_size = len(constrained_beam_scorer._beam_hyps)
        num_beams = constrained_beam_scorer.num_beams

        batch_beam_size, cur_len = input_ids.shape

        if num_beams * batch_size != batch_beam_size:
            raise ValueError(
                f"Batch dimension of `input_ids` should be {num_beams * batch_size}, but is {batch_beam_size}."
            )

        # init attention / hidden states / scores tuples
        scores = () if (return_dict_in_generate and output_scores) else None
        raw_logits = () if (return_dict_in_generate and output_logits) else None
        beam_indices = (
            tuple(() for _ in range(batch_beam_size)) if (return_dict_in_generate and output_scores) else None
        )
        decoder_attentions = () if (return_dict_in_generate and output_attentions) else None
        cross_attentions = () if (return_dict_in_generate and output_attentions) else None
        decoder_hidden_states = () if (return_dict_in_generate and output_hidden_states) else None

        # if model is an encoder-decoder, retrieve encoder attention weights and hidden states
        if return_dict_in_generate and self.config.is_encoder_decoder:
            encoder_attentions = model_kwargs["encoder_outputs"].get("attentions") if output_attentions else None
            encoder_hidden_states = (
                model_kwargs["encoder_outputs"].get("hidden_states") if output_hidden_states else None
            )

        # initialise score of first beam with 0 and the rest with -1e9. This makes sure that only tokens
        # of the first beam are considered to avoid sampling the exact same tokens across all beams.
        beam_scores = torch.zeros((batch_size, num_beams), dtype=torch.float, device=input_ids.device)
        beam_scores[:, 1:] = -1e9
        beam_scores = beam_scores.view((batch_size * num_beams,))

        this_peer_finished = False  # used by synced_gpus only

        decoder_prompt_len = input_ids.shape[-1]  # record the prompt length of decoder
        while True:
            if synced_gpus:
                # Under synced_gpus the `forward` call must continue until all gpus complete their sequence.
                # The following logic allows an early break if all peers finished generating their sequence
                this_peer_finished_flag = torch.tensor(0.0 if this_peer_finished else 1.0).to(input_ids.device)
                # send 0.0 if we finished, 1.0 otherwise
                dist.all_reduce(this_peer_finished_flag, op=dist.ReduceOp.SUM)
                # did all peers finish? the reduced sum will be 0.0 then
                if this_peer_finished_flag.item() == 0.0:
                    break

            model_inputs = self.prepare_inputs_for_generation(input_ids, **model_kwargs)

            outputs = self(
                **model_inputs,
                return_dict=True,
                output_attentions=output_attentions,
                output_hidden_states=output_hidden_states,
            )

            if synced_gpus and this_peer_finished:
                cur_len = cur_len + 1
                continue  # don't waste resources running the code we don't need

            next_token_logits = outputs.logits[:, -1, :]
            next_token_scores = nn.functional.log_softmax(
                next_token_logits, dim=-1
            )  # (batch_size * num_beams, vocab_size)

            next_token_scores_processed = logits_processor(input_ids, next_token_scores)

            next_token_scores = next_token_scores_processed + beam_scores[:, None].expand_as(
                next_token_scores_processed
            )

            scores_for_all_vocab = next_token_scores.clone()

            # Store scores, attentions and hidden_states when required
            if return_dict_in_generate:
                if output_scores:
                    scores += (next_token_scores,)
                if output_logits:
                    raw_logits += (next_token_logits,)
                if output_attentions:
                    decoder_attentions += (
                        (outputs.decoder_attentions,) if self.config.is_encoder_decoder else (outputs.attentions,)
                    )
                    if self.config.is_encoder_decoder:
                        cross_attentions += (outputs.cross_attentions,)

                if output_hidden_states:
                    decoder_hidden_states += (
                        (outputs.decoder_hidden_states,)
                        if self.config.is_encoder_decoder
                        else (outputs.hidden_states,)
                    )

            # reshape for beam search
            vocab_size = next_token_scores.shape[-1]
            next_token_scores = next_token_scores.view(batch_size, num_beams * vocab_size)

            # Sample 1 + len(eos_token_id) next tokens for each beam so we have at least 1 non eos token per beam.
            n_eos_tokens = len(eos_token_id) if eos_token_id else 0
            next_token_scores, next_tokens = torch.topk(
                next_token_scores, max(2, 1 + n_eos_tokens) * num_beams, dim=1, largest=True, sorted=True
            )

            next_indices = (next_tokens / vocab_size).long()
            next_tokens = next_tokens % vocab_size

            # stateless
            beam_outputs = constrained_beam_scorer.process(
                input_ids,
                next_token_scores,
                next_tokens,
                next_indices,
                scores_for_all_vocab,
                pad_token_id=pad_token_id,
                eos_token_id=eos_token_id,
                beam_indices=beam_indices,
                decoder_prompt_len=decoder_prompt_len,
            )
            beam_scores = beam_outputs["next_beam_scores"]
            beam_next_tokens = beam_outputs["next_beam_tokens"]
            beam_idx = beam_outputs["next_beam_indices"]

            input_ids = torch.cat([input_ids[beam_idx, :], beam_next_tokens.unsqueeze(-1)], dim=-1)
            model_kwargs = self._update_model_kwargs_for_generation(
                outputs, model_kwargs, is_encoder_decoder=self.config.is_encoder_decoder, model_inputs=model_inputs
            )
            if model_kwargs["past_key_values"] is not None:
                model_kwargs["past_key_values"] = self._temporary_reorder_cache(
                    model_kwargs["past_key_values"], beam_idx
                )

            if return_dict_in_generate and output_scores:
                beam_indices = tuple((beam_indices[beam_idx[i]] + (beam_idx[i],) for i in range(len(beam_indices))))

            # increase cur_len
            cur_len = cur_len + 1

            if constrained_beam_scorer.is_done or all(stopping_criteria(input_ids, scores)):
                if not synced_gpus:
                    break
                else:
                    this_peer_finished = True

        sequence_outputs = constrained_beam_scorer.finalize(
            input_ids,
            beam_scores,
            next_tokens,
            next_indices,
            pad_token_id=pad_token_id,
            eos_token_id=eos_token_id,
            max_length=stopping_criteria.max_length,
            beam_indices=beam_indices,
            decoder_prompt_len=decoder_prompt_len,
        )

        if return_dict_in_generate:
            if not output_scores:
                sequence_outputs["sequence_scores"] = None
            if self.config.is_encoder_decoder:
                return GenerateBeamEncoderDecoderOutput(
                    sequences=sequence_outputs["sequences"],
                    sequences_scores=sequence_outputs["sequence_scores"],
                    scores=scores,
                    logits=raw_logits,
                    beam_indices=sequence_outputs["beam_indices"],
                    encoder_attentions=encoder_attentions,
                    encoder_hidden_states=encoder_hidden_states,
                    decoder_attentions=decoder_attentions,
                    cross_attentions=cross_attentions,
                    decoder_hidden_states=decoder_hidden_states,
                    past_key_values=model_kwargs.get("past_key_values"),
                )
            else:
                return GenerateBeamDecoderOnlyOutput(
                    sequences=sequence_outputs["sequences"],
                    sequences_scores=sequence_outputs["sequence_scores"],
                    scores=scores,
                    logits=raw_logits,
                    beam_indices=sequence_outputs["beam_indices"],
                    attentions=decoder_attentions,
                    hidden_states=decoder_hidden_states,
                    past_key_values=model_kwargs.get("past_key_values"),
                )
        else:
            return sequence_outputs["sequences"]

    def assisted_decoding(self, *args, **kwargs):
        logger.warning_once(
            "Calling `_assisted_decoding` directly is deprecated and will be removed in v4.41. Use `generate` or a "
            "custom generation loop instead.",
        )
        return self._assisted_decoding(*args, **kwargs)

    def _assisted_decoding(
        self,
        input_ids: torch.LongTensor,
        candidate_generator: Optional["CandidateGenerator"] = None,
        do_sample: bool = False,
        logits_processor: Optional[LogitsProcessorList] = None,
        logits_warper: Optional[LogitsProcessorList] = None,
        stopping_criteria: Optional[StoppingCriteriaList] = None,
        pad_token_id: Optional[int] = None,
        eos_token_id: Optional[Union[int, List[int]]] = None,
        output_attentions: Optional[bool] = None,
        output_hidden_states: Optional[bool] = None,
        output_scores: Optional[bool] = None,
        output_logits: Optional[bool] = None,
        return_dict_in_generate: Optional[bool] = None,
        synced_gpus: bool = False,
        streamer: Optional["BaseStreamer"] = None,
        **model_kwargs,
    ) -> Union[GenerateNonBeamOutput, torch.LongTensor]:
        r"""
        Generates sequences of token ids for models with a language modeling head using **greedy decoding** or
        **sample** (depending on `do_sample`), assisted by candidate sequences. Assisted generation is an example of a
        candidate decoding strategy. Can be used for text-decoder, text-to-text, speech-to-text, and vision-to-text
        models.

        <Tip warning={true}>

        In most cases, you do not need to call [`~generation.GenerationMixin._assisted_decoding`] directly. Use
        generate() instead. For an overview of generation strategies and code examples, check the [following
        guide](../generation_strategies).

        </Tip>

        Parameters:
            input_ids (`torch.LongTensor` of shape `(batch_size, sequence_length)`):
                The sequence used as a prompt for the generation.
            candidate_generator (`CandidateGenerator`, *optional*):
                A derived instance of [`CandidateGenerator`] that defines how candidate sequences are generated. For
                more information, the documentation of [`CandidateGenerator`] should be read.
            do_sample (`bool`, *optional*, defaults to `False`):
                Whether or not to use sampling ; use greedy decoding otherwise.
            logits_processor (`LogitsProcessorList`, *optional*):
                An instance of [`LogitsProcessorList`]. List of instances of class derived from [`LogitsProcessor`]
                used to modify the prediction scores of the language modeling head applied at each generation step.
            logits_warper (`LogitsProcessorList`, *optional*):
                An instance of [`LogitsProcessorList`]. List of instances of class derived from [`LogitsWarper`] used
                to warp the prediction score distribution of the language modeling head applied before multinomial
                sampling at each generation step.
            stopping_criteria (`StoppingCriteriaList`, *optional*):
                An instance of [`StoppingCriteriaList`]. List of instances of class derived from [`StoppingCriteria`]
                used to tell if the generation loop should stop.
            pad_token_id (`int`, *optional*):
                The id of the *padding* token.
            eos_token_id (`Union[int, List[int]]`, *optional*):
                The id of the *end-of-sequence* token. Optionally, use a list to set multiple *end-of-sequence* tokens.
            output_attentions (`bool`, *optional*, defaults to `False`):
                Whether or not to return the attentions tensors of all attention layers. See `attentions` under
                returned tensors for more details.
            output_hidden_states (`bool`, *optional*, defaults to `False`):
                Whether or not to return the hidden states of all layers. See `hidden_states` under returned tensors
                for more details.
            output_scores (`bool`, *optional*, defaults to `False`):
                Whether or not to return the prediction scores. See `scores` under returned tensors for more details.
            output_logits (`bool`, *optional*, defaults to `False`):
                Whether or not to return the raw prediction logit scores. See `logits` under returned tensors for
                more details.
            return_dict_in_generate (`bool`, *optional*, defaults to `False`):
                Whether or not to return a [`~utils.ModelOutput`] instead of a plain tuple.
            synced_gpus (`bool`, *optional*, defaults to `False`):
                Whether to continue running the while loop until max_length (needed for ZeRO stage 3)
            streamer (`BaseStreamer`, *optional*):
                Streamer object that will be used to stream the generated sequences. Generated tokens are passed
                through `streamer.put(token_ids)` and the streamer is responsible for any further processing.
            model_kwargs:
                Additional model specific keyword arguments will be forwarded to the `forward` function of the model.
                If model is an encoder-decoder model the kwargs should include `encoder_outputs`.

        Return:
            [`~generation.GenerateDecoderOnlyOutput`], [`~generation.GenerateEncoderDecoderOutput`] or
            `torch.LongTensor`: A `torch.LongTensor` containing the generated tokens (default behaviour) or a
            [`~generation.GenerateDecoderOnlyOutput`] if `model.config.is_encoder_decoder=False` and
            `return_dict_in_generate=True` or a [`~generation.GenerateEncoderDecoderOutput`] if
            `model.config.is_encoder_decoder=True`.

        Examples:

        ```python
        >>> from transformers import (
        ...     AutoTokenizer,
        ...     AutoModelForCausalLM,
        ...     LogitsProcessorList,
        ...     MinLengthLogitsProcessor,
        ...     StoppingCriteriaList,
        ...     MaxLengthCriteria,
        ... )
        >>> from transformers.generation import AssistedCandidateGenerator

        >>> tokenizer = AutoTokenizer.from_pretrained("openai-community/gpt2")
        >>> model = AutoModelForCausalLM.from_pretrained("openai-community/gpt2")
        >>> assistant_model = AutoModelForCausalLM.from_pretrained("distilbert/distilgpt2")
        >>> # set pad_token_id to eos_token_id because GPT2 does not have a PAD token
        >>> model.generation_config.pad_token_id = model.generation_config.eos_token_id
        >>> input_prompt = "It might be possible to"
        >>> input_ids = tokenizer(input_prompt, return_tensors="pt").input_ids
        >>> # instantiate logits processors
        >>> logits_processor = LogitsProcessorList(
        ...     [
        ...         MinLengthLogitsProcessor(10, eos_token_id=model.generation_config.eos_token_id),
        ...     ]
        ... )
        >>> stopping_criteria = StoppingCriteriaList([MaxLengthCriteria(max_length=20)])
        >>> candidate_generator = AssistedCandidateGenerator(
        ...     input_ids=input_ids,
        ...     assistant_model=assistant_model,
        ...     generation_config=model.generation_config,
        ...     logits_processor=logits_processor,
        ...     model_kwargs={},
        ... )
        >>> outputs = model._assisted_decoding(
        ...     input_ids,
        ...     candidate_generator=candidate_generator,
        ...     logits_processor=logits_processor,
        ...     stopping_criteria=stopping_criteria,
        ... )
        >>> tokenizer.batch_decode(outputs, skip_special_tokens=True)
        ["It might be possible to get a better understanding of the nature of the problem, but it's not"]
        ```"""
        # init values
        logits_processor = logits_processor if logits_processor is not None else LogitsProcessorList()
        logits_warper = logits_warper if logits_warper is not None else LogitsProcessorList()
        stopping_criteria = stopping_criteria if stopping_criteria is not None else StoppingCriteriaList()
        pad_token_id = pad_token_id if pad_token_id is not None else self.generation_config.pad_token_id
        eos_token_id = eos_token_id if eos_token_id is not None else self.generation_config.eos_token_id
        if eos_token_id is not None and pad_token_id is None:
            raise ValueError("If `eos_token_id` is defined, make sure that `pad_token_id` is defined.")
        if isinstance(eos_token_id, int):
            eos_token_id = [eos_token_id]
        eos_token_id_tensor = torch.tensor(eos_token_id).to(input_ids.device) if eos_token_id is not None else None
        output_scores = output_scores if output_scores is not None else self.generation_config.output_scores
        output_logits = output_logits if output_logits is not None else self.generation_config.output_logits
        output_attentions = (
            output_attentions if output_attentions is not None else self.generation_config.output_attentions
        )
        output_hidden_states = (
            output_hidden_states if output_hidden_states is not None else self.generation_config.output_hidden_states
        )
        return_dict_in_generate = (
            return_dict_in_generate
            if return_dict_in_generate is not None
            else self.generation_config.return_dict_in_generate
        )

        # init attention / hidden states / scores tuples
        scores = () if (return_dict_in_generate and output_scores) else None
        raw_logits = () if (return_dict_in_generate and output_logits) else None
        decoder_attentions = () if (return_dict_in_generate and output_attentions) else None
        cross_attentions = () if (return_dict_in_generate and output_attentions) else None
        decoder_hidden_states = () if (return_dict_in_generate and output_hidden_states) else None

        # if model is an encoder-decoder, retrieve encoder attention weights and hidden states
        if return_dict_in_generate and self.config.is_encoder_decoder:
            encoder_attentions = model_kwargs["encoder_outputs"].get("attentions") if output_attentions else None
            encoder_hidden_states = (
                model_kwargs["encoder_outputs"].get("hidden_states") if output_hidden_states else None
            )

        # keep track of which sequences are already finished
        unfinished_sequences = input_ids.new(input_ids.shape[0]).fill_(1)

        # other auxiliary variables
        max_len = stopping_criteria[0].max_length

        this_peer_finished = False  # used by synced_gpus only
        while True:
            if synced_gpus:
                # Under synced_gpus the `forward` call must continue until all gpus complete their sequence.
                # The following logic allows an early break if all peers finished generating their sequence
                this_peer_finished_flag = torch.tensor(0.0 if this_peer_finished else 1.0).to(input_ids.device)
                # send 0.0 if we finished, 1.0 otherwise
                dist.all_reduce(this_peer_finished_flag, op=dist.ReduceOp.SUM)
                # did all peers finish? the reduced sum will be 0.0 then
                if this_peer_finished_flag.item() == 0.0:
                    break

            cur_len = input_ids.shape[-1]

            #  1. Fetch candidate sequences from a `CandidateGenerator`
            candidate_input_ids, candidate_logits = candidate_generator.get_candidates(input_ids)
            candidate_input_ids = candidate_input_ids.to(self.device)
            if candidate_logits is not None:
                candidate_logits = candidate_logits.to(self.device)

            candidate_length = candidate_input_ids.shape[1] - input_ids.shape[1]
            last_assistant_token_is_eos = (
                ~candidate_input_ids[:, -1]
                .tile(eos_token_id_tensor.shape[0], 1)
                .ne(eos_token_id_tensor.unsqueeze(1))
                .prod(dim=0)
                .bool()
            )

            # 2. Use the original model to obtain the next token logits given the candidate sequence. We obtain
            # `candidate_length + 1` relevant logits from this process: in the event that all candidates are correct,
            # we use this forward pass to also pick the subsequent logits in the original model.

            # 2.1. Prepare the model inputs
            candidate_kwargs = copy.copy(model_kwargs)
            candidate_kwargs = _prepare_attention_mask(
                candidate_kwargs, candidate_input_ids.shape[1], self.config.is_encoder_decoder
            )
            candidate_kwargs = _prepare_token_type_ids(candidate_kwargs, candidate_input_ids.shape[1])

            model_inputs = self.prepare_inputs_for_generation(candidate_input_ids, **candidate_kwargs)

            # 2.2. Run a forward pass on the candidate sequence
            outputs = self(
                **model_inputs,
                output_attentions=output_attentions,
                output_hidden_states=output_hidden_states,
            )

            # 2.3. Process the new logits
            new_logits = outputs.logits[:, -candidate_length - 1 :]  # excludes the input prompt if present
            next_token_logits = new_logits.clone()
            if len(logits_processor) > 0:
                for i in range(candidate_length + 1):
                    new_logits[:, i, :] = logits_processor(candidate_input_ids[:, : cur_len + i], new_logits[:, i, :])
            if len(logits_warper) > 0:
                for i in range(candidate_length + 1):
                    new_logits[:, i, :] = logits_warper(candidate_input_ids[:, : cur_len + i], new_logits[:, i, :])

            # 3. Select the accepted tokens. There are two possible cases:
            # Case 1: `do_sample=True` and we have logits for the candidates (originally from speculative decoding)
            # 👉 Apply algorithm 1 from the speculative decoding paper (https://arxiv.org/pdf/2211.17192.pdf).
            max_matches = max_len - cur_len - 1
            if do_sample and candidate_logits is not None:
                valid_tokens, n_matches = _speculative_sampling(
                    candidate_input_ids,
                    candidate_logits,
                    candidate_length,
                    new_logits,
                    last_assistant_token_is_eos,
                    max_matches,
                )

            # Case 2: all other cases (originally from assisted generation) 👉 Compare the tokens selected from the
            # original model logits with the candidate tokens. We can keep the candidate tokens until the first
            # mismatch, or until the max length is reached.
            else:
                if do_sample:
                    probs = new_logits.softmax(dim=-1)
                    selected_tokens = torch.multinomial(probs[0, :, :], num_samples=1).squeeze(1)[None, :]
                else:
                    selected_tokens = new_logits.argmax(dim=-1)

                candidate_new_tokens = candidate_input_ids[:, cur_len:]
                n_matches = ((~(candidate_new_tokens == selected_tokens[:, :-1])).cumsum(dim=-1) < 1).sum()

                # Ensure we don't generate beyond max_len or an EOS token
                if last_assistant_token_is_eos and n_matches == candidate_length:
                    n_matches -= 1
                n_matches = min(n_matches, max_matches)
                valid_tokens = selected_tokens[:, : n_matches + 1]

            # 4. Update variables according to the number of matching assistant tokens. Remember: the token generated
            # by the model after the last candidate match is also valid, as it is generated from a correct sequence.
            # Because of this last token, assisted generation search reduces to a normal greedy search/sample if there
            # is no match.

            # 4.1. Get the valid continuation, after the matching tokens
            input_ids = torch.cat((input_ids, valid_tokens), dim=-1)
            if streamer is not None:
                streamer.put(valid_tokens.cpu())
            new_cur_len = input_ids.shape[-1]

            # 4.2. Discard past key values relative to unused assistant tokens
            new_cache_size = new_cur_len - 1
            outputs.past_key_values = _crop_past_key_values(self, outputs.past_key_values, new_cache_size)

            # 5. Update the candidate generation strategy if needed
            candidate_generator.update_candidate_strategy(input_ids, new_logits, n_matches)

            if synced_gpus and this_peer_finished:
                continue  # don't waste resources running the code we don't need

            # Store scores, attentions and hidden_states when required
            # Assistant: modified to append one tuple element per token, as in the other generation methods.
            if return_dict_in_generate:
                if output_scores:
                    scores += tuple(new_logits[:, i, :] for i in range(n_matches + 1))
                if output_logits:
                    raw_logits += (next_token_logits,)

                if "past_key_values" not in model_kwargs:
                    added_len = new_cur_len
                else:
                    added_len = n_matches + 1

                if output_attentions:
                    if self.config.is_encoder_decoder:
                        cross_attentions = _split_model_outputs(
                            cross_attentions, outputs.cross_attentions, cur_len, added_len
                        )
                        decoder_attentions = _split_model_outputs(
                            decoder_attentions,
                            outputs.decoder_attentions,
                            cur_len,
                            added_len,
                            is_decoder_attention=True,
                        )
                    else:
                        decoder_attentions = _split_model_outputs(
                            decoder_attentions,
                            outputs.attentions,
                            cur_len,
                            added_len,
                            is_decoder_attention=True,
                        )
                if output_hidden_states:
                    if self.config.is_encoder_decoder:
                        decoder_hidden_states = _split_model_outputs(
                            decoder_hidden_states, outputs.decoder_hidden_states, cur_len, added_len
                        )
                    else:
                        decoder_hidden_states = _split_model_outputs(
                            decoder_hidden_states, outputs.hidden_states, cur_len, added_len
                        )

            model_kwargs = self._update_model_kwargs_for_generation(
                outputs, model_kwargs, is_encoder_decoder=self.config.is_encoder_decoder, model_inputs=model_inputs
            )

            # if eos_token was found in one sentence, set sentence to finished
            if eos_token_id_tensor is not None:
                unfinished_sequences = unfinished_sequences.mul(
                    input_ids[:, -1]
                    .tile(eos_token_id_tensor.shape[0], 1)
                    .ne(eos_token_id_tensor.unsqueeze(1))
                    .prod(dim=0)
                )

            unfinished_sequences = unfinished_sequences & ~stopping_criteria(input_ids, scores)

            # stop when each sentence is finished
            if unfinished_sequences.max() == 0:
                this_peer_finished = True

            if this_peer_finished and not synced_gpus:
                break

        if streamer is not None:
            streamer.end()

        if (
            hasattr(candidate_generator, "assistant_model")
            and candidate_generator.assistant_model.generation_config.num_assistant_tokens_schedule == "heuristic"
        ):
            candidate_generator.assistant_model.generation_config.num_assistant_tokens = (
                candidate_generator.num_assistant_tokens
            )
        if return_dict_in_generate:
            if self.config.is_encoder_decoder:
                return GenerateEncoderDecoderOutput(
                    sequences=input_ids,
                    scores=scores,
                    logits=raw_logits,
                    encoder_attentions=encoder_attentions,
                    encoder_hidden_states=encoder_hidden_states,
                    decoder_attentions=decoder_attentions,
                    cross_attentions=cross_attentions,
                    decoder_hidden_states=decoder_hidden_states,
                    past_key_values=model_kwargs.get("past_key_values"),
                )
            else:
                return GenerateDecoderOnlyOutput(
                    sequences=input_ids,
                    scores=scores,
                    logits=raw_logits,
                    attentions=decoder_attentions,
                    hidden_states=decoder_hidden_states,
                    past_key_values=model_kwargs.get("past_key_values"),
                )
        else:
            return input_ids


def _speculative_sampling(
    candidate_input_ids,
    candidate_logits,
    candidate_length,
    new_logits,
    last_assistant_token_is_eos,
    max_matches,
):
    """
    Applies sampling as in the speculative decoding paper (https://arxiv.org/pdf/2211.17192.pdf, algorithm 1). Returns
    the selected tokens, as well as the number of candidate matches.

    NOTE: Unless otherwise stated, the variable names match those in the paper.
    """
    new_candidate_input_ids = candidate_input_ids[:, -candidate_length:]
    # Gets the probabilities from the logits. q_i and p_i denote the assistant and model probabilities of the tokens
    # selected by the assistant, respectively.
    q = candidate_logits.softmax(dim=-1)
    q_i = q[:, torch.arange(candidate_length), new_candidate_input_ids].squeeze(0, 1)
    p = new_logits.softmax(dim=-1)
    p_i = p[:, torch.arange(candidate_length), new_candidate_input_ids].squeeze(0, 1)
    probability_ratio = p_i / q_i

    # When probability_ratio > 1 (i.e. q_i(x) < p_i(x), or "assistant probability of the candidate token is smaller
    # than the model probability for the same token"), keep the token. Otherwise reject with p = 1 - probability_ratio
    # (= keep with p = probability_ratio). Keep all the tokens until the first rejection
    r_i = torch.rand_like(probability_ratio)
    is_accepted = r_i <= probability_ratio
    n_matches = ((~is_accepted).cumsum(dim=-1) < 1).sum()  # this is `n` in algorithm 1

    # Ensure we don't generate beyond max_len or an EOS token (not in algorithm 1, but needed for correct behavior)
    if last_assistant_token_is_eos and n_matches == candidate_length:
        # Output length is assumed to be `n_matches + 1`. Since we won't generate another token with the target model
        # due to acceptance on EOS we fix `n_matches`
        n_matches -= 1
        valid_tokens = new_candidate_input_ids[:, : n_matches + 1]
    else:
        n_matches = min(n_matches, max_matches)

        # Next token selection: if there is a rejection, adjust the distribution from the main model before sampling.
        gamma = min(candidate_logits.shape[1], max_matches)
        p_n_plus_1 = p[:, n_matches, :]
        if n_matches < gamma:
            q_n_plus_1 = q[:, n_matches, :]
            p_prime = torch.clamp((p_n_plus_1 - q_n_plus_1), min=0)
            p_prime.div_(p_prime.sum())
        else:
            p_prime = p_n_plus_1
        t = torch.multinomial(p_prime, num_samples=1).squeeze(1)[None, :]

        # The selected tokens include the matches (if any) plus the next sampled tokens
        if n_matches > 0:
            valid_tokens = torch.cat((new_candidate_input_ids[:, :n_matches], t), dim=-1)
        else:
            valid_tokens = t

    return valid_tokens, n_matches


def _split_model_outputs(outputs, new_outputs, cur_len, added_len, is_decoder_attention=False):
    """
    Given the (decoder/cross attentions)/(decoder hidden states) for multiple generated tokens, splits it into a tuple
    where each member corresponds to a single generated token.
    """
    # Retrocompatibility: in our generation functions, the first iteration includes the attention/hidden states for the
    # prompt.
    if len(outputs) == 0:
        new_tuple = ()
        for layer in new_outputs:
            last_dim_size = cur_len if is_decoder_attention else layer.shape[-1]
            new_tuple += (layer[..., :cur_len, :last_dim_size],)
        outputs += (new_tuple,)
        # The first iteration contains the prompt + 1 generated token, let's update the length variables accordingly
        cur_len += 1
        added_len -= cur_len

    for i in range(added_len):
        new_tuple = ()
        for layer in new_outputs:
            last_dim_size = cur_len + i if is_decoder_attention else layer.shape[-1]
            new_tuple += (layer[..., i : i + 1, :last_dim_size],)
        outputs += (new_tuple,)
    return outputs


def top_k_top_p_filtering(
    logits: torch.FloatTensor,
    top_k: int = 0,
    top_p: float = 1.0,
    filter_value: float = -float("Inf"),
    min_tokens_to_keep: int = 1,
) -> torch.FloatTensor:
    """
    Filter a distribution of logits using top-k and/or nucleus (top-p) filtering

    Args:
        logits: logits distribution shape (batch size, vocabulary size)
        top_k (`int`, *optional*, defaults to 0):
            If > 0, only keep the top k tokens with highest probability (top-k filtering)
        top_p (`float`, *optional*, defaults to 1.0):
            If < 1.0, only keep the top tokens with cumulative probability >= top_p (nucleus filtering). Nucleus
            filtering is described in Holtzman et al. (http://arxiv.org/abs/1904.09751)
        min_tokens_to_keep (`int`, *optional*, defaults to 1):
            Minimumber of tokens we keep per batch example in the output.

    From: https://gist.github.com/thomwolf/1a5a29f6962089e871b94cbd09daf317
    """
    warnings.warn(
        "`top_k_top_p_filtering` is scheduled for deletion in v4.39. Use `TopKLogitsWarper` and `TopPLogitsWarper` "
        "instead.",
        DeprecationWarning,
    )

    if top_k > 0:
        logits = TopKLogitsWarper(top_k=top_k, filter_value=filter_value, min_tokens_to_keep=min_tokens_to_keep)(
            None, logits
        )

    if 0 <= top_p <= 1.0:
        logits = TopPLogitsWarper(top_p=top_p, filter_value=filter_value, min_tokens_to_keep=min_tokens_to_keep)(
            None, logits
        )

    return logits


def _ranking_fast(
    context_hidden: torch.FloatTensor,
    next_hidden: torch.FloatTensor,
    next_top_k_probs: torch.FloatTensor,
    alpha: float,
    beam_width: int,
) -> torch.FloatTensor:
    """
    Reranks the top_k candidates based on a degeneration penalty (cosine similarity with previous tokens), as described
    in the paper "A Contrastive Framework for Neural Text Generation". Returns the index of the best candidate for each
    row in the batch.
    """
    norm_context_hidden = context_hidden / context_hidden.norm(dim=2, keepdim=True)
    norm_next_hidden = next_hidden / next_hidden.norm(dim=2, keepdim=True)
    cosine_matrix = torch.matmul(norm_context_hidden, norm_next_hidden.transpose(1, 2)).squeeze(-1)  # [B*K, S]
    degeneration_penalty, _ = torch.max(cosine_matrix, dim=-1)  # [B*K]
    next_top_k_probs = next_top_k_probs.view(-1)  # [B*K]
    contrastive_score = (1.0 - alpha) * next_top_k_probs - alpha * degeneration_penalty
    contrastive_score = torch.stack(torch.split(contrastive_score, beam_width))  # [B, K]
    _, selected_idx = contrastive_score.max(dim=-1)  # [B]
    return selected_idx


def _split(data, full_batch_size: int, split_size: int = None):
    """
    Takes care of three cases:
    1. data is a tensor: e.g. last_hidden_state, pooler_output etc. split them on the batch_size dim
    2. data is a tuple: e.g. hidden_states, attentions etc. Keep the tuple as it is and split each tensor in it and
       return a list of tuples
    3. data is a tuple of tuples, e.g. past_key_values. Keep the tuple as it is and split each tuple in it and
       return a list of tuples of tuples
    (see documentation of ModelOutput)
    """
    if data is None:
        return [None] * (full_batch_size // split_size)
    if isinstance(data, torch.Tensor):
        return [data[i : i + split_size] for i in range(0, full_batch_size, split_size)]
    elif isinstance(data, tuple):
        # If the elements of the tuple are also tuples (e.g., past_key_values in our earlier example)
        if isinstance(data[0], tuple):
            return [
                tuple(tuple(tensor[i : i + split_size] for tensor in inner_tuple) for inner_tuple in data)
                for i in range(0, full_batch_size, split_size)
            ]

        else:
            return [
                tuple(sub_tensor[i : i + split_size] for sub_tensor in data)
                for i in range(0, full_batch_size, split_size)
            ]
    else:
        raise ValueError(f"Unexpected attribute type: {type(data)}")


def _split_model_inputs(
    model_input: Union[ModelOutput, Dict], split_size: int, full_batch_size: int
) -> List[Union[ModelOutput, Dict]]:
    """
    Split a ModelOutput object (or its subclasses) or Dict into a list of same-class objects based on a specified split
    size. The input object is dict when it was prepared for forward pass and ModelOutput when it was returned from
    previous forward pass.
    """
    # Edge case: if model_input is None, return a list of Nones
    # this happens with Whisper where encoder_outputs is None
    if model_input is None:
        return [model_input] * (full_batch_size // split_size)
    # Infer the class from the object
    model_output_cls = type(model_input)
    if (full_batch_size % split_size) != 0:
        raise ValueError("`full_batch_size` must be divisible by `split_size`")

    if split_size > full_batch_size:
        raise ValueError("`split_size` must be smaller or equal to `full_batch_size`")

    # Helper function to split tensors or tuples of tensors

    # Find all the dataclass fields (e.g., last_hidden_state, pooler_output etc.) and split them
    keys = (
        model_input.__dataclass_fields__.keys() if hasattr(model_input, "__dataclass_fields__") else model_input.keys()
    )
    # We only keep keys that are in the model_input
    keys = [k for k in keys if k in model_input]
    # Here we can have four types of values: tensors, tuples of tensors and booleans, and encoder_outputs which is a
    # ModelOutput object.
    # bool should not be split but replicated for each split
    bool_keys = [k for k in keys if isinstance(model_input[k], bool) or k == "cache_position"]
    keys_to_ignore = ["cache_position", "encoder_outputs"]
    non_bool_keys = [k for k in keys if not isinstance(model_input[k], bool) and k not in keys_to_ignore]

    # we split the tensors and tuples of tensors
    data_split_list = [
        {k: _split(model_input[k], full_batch_size, split_size)[i] for k in non_bool_keys}
        for i in range(full_batch_size // split_size)
    ]
    # bool values are the same and replicated for each split
    bool_data = {k: model_input[k] for k in bool_keys}
    # encoder_outputs is a ModelOutput object and should be split by its own
    if "encoder_outputs" in model_input:
        encoder_outputs_split = _split_model_inputs(model_input["encoder_outputs"], split_size, full_batch_size)
        data_split_list = [
            {**data_split, "encoder_outputs": encoder_outputs_split[i]} for i, data_split in enumerate(data_split_list)
        ]

    # Convert each dictionary in the list to an object of the inferred class
    split_model_inputs: List[Union[ModelOutput, Dict]] = [
        model_output_cls(**data_split, **bool_data) for data_split in data_split_list
    ]

    return split_model_inputs


def stack_model_outputs(model_outputs: List[ModelOutput]) -> ModelOutput:
    """
    Stack a list of ModelOutput objects (or its subclasses) along the batch_size dimension. The function infers the
    specific ModelOutput subclass from the list provided.
    """
    if not model_outputs:
        raise ValueError("Input list is empty.")

    # Infer the class from the first object in the list
    model_output_cls = type(model_outputs[0])

    # Ensure all objects are of the same type
    if not all(isinstance(obj, model_output_cls) for obj in model_outputs):
        raise ValueError("All elements in the list should be of the same type.")

    # Helper function to concat tensors or tuples of tensors
    def _concat(data):
        """
        Reverse of `_split` function above.
        """
        if any(data is None for data in data):
            return None
        if isinstance(data[0], torch.Tensor):
            return torch.cat(data, dim=0)
        elif isinstance(data[0], tuple):
            # If the elements of the tuple are also tuples (e.g., past_key_values in our earlier example)
            if isinstance(data[0][0], tuple):
                return tuple(
                    tuple(torch.cat([attr[i][j] for attr in data], dim=0) for j in range(len(data[0][0])))
                    for i in range(len(data[0]))
                )
            else:
                return tuple(torch.cat([attr[i] for attr in data], dim=0) for i in range(len(data[0])))
        elif isinstance(data[0], (int, float)):
            # If the elements are integers or floats, return a tensor
            return torch.tensor(data)
        else:
            raise ValueError(f"Unexpected attribute type: {type(data[0])}")

    # Use a dictionary comprehension to gather attributes from all objects and concatenate them
    concatenated_data = {
        k: _concat([getattr(model_output, k) for model_output in model_outputs])
        for k in model_output_cls.__dataclass_fields__.keys()
    }

    # Return a new object of the inferred class with the concatenated attributes
    return model_output_cls(**concatenated_data)<|MERGE_RESOLUTION|>--- conflicted
+++ resolved
@@ -1809,7 +1809,6 @@
 
         return result
 
-<<<<<<< HEAD
     def heal_tokens(
         self, input_ids: torch.LongTensor, tokenizer: Optional["PreTrainedTokenizerBase"] = None
     ) -> torch.LongTensor:
@@ -1870,14 +1869,13 @@
             input_ids[batch_idx] = self.generate(trimmed_ids.unsqueeze(0), generation_config=gen_cfg)
 
         return input_ids
-=======
+
     def contrastive_search(self, *args, **kwargs):
         logger.warning_once(
             "Calling `contrastive_search` directly is deprecated and will be removed in v4.41. Use `generate` or a "
             "custom generation loop instead.",
         )
         return self._contrastive_search(*args, **kwargs)
->>>>>>> 87a0783d
 
     @torch.no_grad()
     def _contrastive_search(

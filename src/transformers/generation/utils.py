# coding=utf-8
# Copyright 2020 The Google AI Language Team Authors, Facebook AI Research authors and The HuggingFace Inc. team.
# Copyright (c) 2020, NVIDIA CORPORATION.  All rights reserved.
#
# Licensed under the Apache License, Version 2.0 (the "License");
# you may not use this file except in compliance with the License.
# You may obtain a copy of the License at
#
#     http://www.apache.org/licenses/LICENSE-2.0
#
# Unless required by applicable law or agreed to in writing, software
# distributed under the License is distributed on an "AS IS" BASIS,
# WITHOUT WARRANTIES OR CONDITIONS OF ANY KIND, either express or implied.
# See the License for the specific language governing permissions and
# limitations under the License.

import copy
import inspect
import warnings
from dataclasses import dataclass
from typing import TYPE_CHECKING, Any, Callable, Dict, List, Optional, Tuple, Union

import torch
import torch.distributed as dist
from torch import nn

from ..cache_utils import Cache, DynamicCache, StaticCache
from ..integrations.deepspeed import is_deepspeed_zero3_enabled
from ..modeling_outputs import CausalLMOutputWithPast, Seq2SeqLMOutput
from ..models.auto import (
    MODEL_FOR_CAUSAL_IMAGE_MODELING_MAPPING,
    MODEL_FOR_CAUSAL_LM_MAPPING,
    MODEL_FOR_SEQ_TO_SEQ_CAUSAL_LM_MAPPING,
    MODEL_FOR_SPEECH_SEQ_2_SEQ_MAPPING,
    MODEL_FOR_VISION_2_SEQ_MAPPING,
)
from ..utils import ModelOutput, is_accelerate_available, is_torchdynamo_compiling, logging
from .beam_constraints import DisjunctiveConstraint, PhrasalConstraint
from .beam_search import BeamScorer, BeamSearchScorer, ConstrainedBeamSearchScorer
from .candidate_generator import (
    AssistedCandidateGenerator,
    CandidateGenerator,
    PromptLookupCandidateGenerator,
    _crop_past_key_values,
    _prepare_attention_mask,
    _prepare_token_type_ids,
)
from .configuration_utils import GenerationConfig, GenerationMode
from .logits_process import (
    EncoderNoRepeatNGramLogitsProcessor,
    EncoderRepetitionPenaltyLogitsProcessor,
    EpsilonLogitsWarper,
    EtaLogitsWarper,
    ExponentialDecayLengthPenalty,
    ForcedBOSTokenLogitsProcessor,
    ForcedEOSTokenLogitsProcessor,
    ForceTokensLogitsProcessor,
    HammingDiversityLogitsProcessor,
    InfNanRemoveLogitsProcessor,
    LogitNormalization,
    LogitsProcessorList,
    MinLengthLogitsProcessor,
    MinNewTokensLengthLogitsProcessor,
    NoBadWordsLogitsProcessor,
    NoRepeatNGramLogitsProcessor,
    PrefixConstrainedLogitsProcessor,
    RepetitionPenaltyLogitsProcessor,
    SequenceBiasLogitsProcessor,
    SuppressTokensAtBeginLogitsProcessor,
    SuppressTokensLogitsProcessor,
    TemperatureLogitsWarper,
    TopKLogitsWarper,
    TopPLogitsWarper,
    TypicalLogitsWarper,
    UnbatchedClassifierFreeGuidanceLogitsProcessor,
)
from .stopping_criteria import (
    MaxLengthCriteria,
    MaxTimeCriteria,
    StoppingCriteria,
    StoppingCriteriaList,
    validate_stopping_criteria,
)


if TYPE_CHECKING:
    from ..modeling_utils import PreTrainedModel
    from .streamers import BaseStreamer

logger = logging.get_logger(__name__)

if is_accelerate_available():
    from accelerate.hooks import AlignDevicesHook, add_hook_to_module

NEED_SETUP_CACHE_CLASSES_MAPPING = {
    "static": StaticCache,
}


@dataclass
class GenerateDecoderOnlyOutput(ModelOutput):
    """
    Outputs of decoder-only generation models, when using non-beam methods.

    Args:
        sequences (`torch.LongTensor` of shape `(batch_size, sequence_length)`):
            The generated sequences. The second dimension (sequence_length) is either equal to `max_length` or shorter
            if all batches finished early due to the `eos_token_id`.
        scores (`tuple(torch.FloatTensor)` *optional*, returned when `output_scores=True` is passed or when `config.output_scores=True`):
            Processed prediction scores of the language modeling head (scores for each vocabulary token before SoftMax)
            at each generation step. Tuple of `torch.FloatTensor` with up to `max_new_tokens` elements (one element for
            each generated token), with each tensor of shape `(batch_size, config.vocab_size)`.
        logits (`tuple(torch.FloatTensor)` *optional*, returned when `output_logits=True` is passed or when `config.output_logits=True`):
            Unprocessed prediction scores of the language modeling head (scores for each vocabulary token before SoftMax)
            at each generation step. Tuple of `torch.FloatTensor` with up to `max_new_tokens` elements (one element for
            each generated token), with each tensor of shape `(batch_size, config.vocab_size)`.
        attentions (`tuple(tuple(torch.FloatTensor))`, *optional*, returned when `output_attentions=True` is passed or `config.output_attentions=True`):
            Tuple (one element for each generated token) of tuples (one element for each layer of the decoder) of
            `torch.FloatTensor` of shape `(batch_size, num_heads, generated_length, sequence_length)`.
        hidden_states (`tuple(tuple(torch.FloatTensor))`, *optional*, returned when `output_hidden_states=True` is passed or when `config.output_hidden_states=True`):
            Tuple (one element for each generated token) of tuples (one element for each layer of the decoder) of
            `torch.FloatTensor` of shape `(batch_size, generated_length, hidden_size)`.
        past_key_values (`tuple(tuple(torch.FloatTensor)))`, *optional*, returned when `use_cache=True` is passed or when `config.use_cache=True`):
            NOTE: some models have a different `past_key_values` format, confirm with the model's documentation.
            Usually a Tuple (one element for each layer of the decoder) of tuples (two elements, key tensor and value
            tensor). The first Tuple is of length `config.n_layers`, with each tuple having 2 tensors of shape
            `(batch_size, num_heads, sequence_length, embed_size_per_head)`) and optionally if
            `config.is_encoder_decoder=True` 2 additional tensors of shape `(batch_size, num_heads,
            encoder_sequence_length, embed_size_per_head)`.
    """

    sequences: torch.LongTensor = None
    scores: Optional[Tuple[torch.FloatTensor]] = None
    logits: Optional[Tuple[torch.FloatTensor]] = None
    attentions: Optional[Tuple[Tuple[torch.FloatTensor]]] = None
    hidden_states: Optional[Tuple[Tuple[torch.FloatTensor]]] = None
    past_key_values: Optional[Tuple[Tuple[Tuple[torch.FloatTensor]]]] = None


@dataclass
class GenerateEncoderDecoderOutput(ModelOutput):
    """
    Outputs of encoder-decoder generation models, when using non-beam methods.

    Args:
        sequences (`torch.LongTensor` of shape `(batch_size*num_return_sequences, sequence_length)`):
            The generated sequences. The second dimension (sequence_length) is either equal to `max_length` or shorter
            if all batches finished early due to the `eos_token_id`.
        scores (`tuple(torch.FloatTensor)` *optional*, returned when `output_scores=True` is passed or when `config.output_scores=True`):
            Processed prediction scores of the language modeling head (scores for each vocabulary token before SoftMax)
            at each generation step. Tuple of `torch.FloatTensor` with up to `max_new_tokens` elements (one element for
            each generated token), with each tensor of shape `(batch_size, config.vocab_size)`.
        logits (`tuple(torch.FloatTensor)` *optional*, returned when `output_logits=True` is passed or when `config.output_logits=True`):
            Unprocessed prediction scores of the language modeling head (scores for each vocabulary token before SoftMax)
            at each generation step. Tuple of `torch.FloatTensor` with up to `max_new_tokens` elements (one element for
            each generated token), with each tensor of shape `(batch_size, config.vocab_size)`.
        encoder_attentions (`tuple(torch.FloatTensor)`, *optional*, returned when `output_attentions=True` is passed or `config.output_attentions=True`):
            Tuple of `torch.FloatTensor` (one for each layer of the decoder) of shape `(batch_size, num_heads,
            sequence_length, sequence_length)`.
        encoder_hidden_states (`tuple(torch.FloatTensor)`, *optional*, returned when `output_hidden_states=True` is passed or when `config.output_hidden_states=True`):
            Tuple of `torch.FloatTensor` (one for the output of the embeddings + one for the output of each layer) of
            shape `(batch_size, sequence_length, hidden_size)`.
        decoder_attentions (`tuple(tuple(torch.FloatTensor))`, *optional*, returned when `output_attentions=True` is passed or `config.output_attentions=True`):
            Tuple (one element for each generated token) of tuples (one element for each layer of the decoder) of
            `torch.FloatTensor` of shape `(batch_size, num_heads, generated_length, sequence_length)`.
        cross_attentions (`tuple(tuple(torch.FloatTensor))`, *optional*, returned when `output_attentions=True` is passed or `config.output_attentions=True`):
            Tuple (one element for each generated token) of tuples (one element for each layer of the decoder) of
            `torch.FloatTensor` of shape `(batch_size, num_heads, generated_length, sequence_length)`.
        decoder_hidden_states (`tuple(tuple(torch.FloatTensor))`, *optional*, returned when `output_hidden_states=True` is passed or when `config.output_hidden_states=True`):
            Tuple (one element for each generated token) of tuples (one element for each layer of the decoder) of
            `torch.FloatTensor` of shape `(batch_size, generated_length, hidden_size)`.
        past_key_values (`tuple(tuple(torch.FloatTensor)))`, *optional*, returned when `use_cache=True` is passed or when `config.use_cache=True`):
            NOTE: some models have a different `past_key_values` format, confirm with the model's documentation.
            Usually a Tuple (one element for each layer of the decoder) of tuples (two elements, key tensor and value
            tensor). The first Tuple is of length `config.n_layers`, with each tuple having 2 tensors of shape
            `(batch_size, num_heads, sequence_length, embed_size_per_head)`) and optionally if
            `config.is_encoder_decoder=True` 2 additional tensors of shape `(batch_size, num_heads,
            encoder_sequence_length, embed_size_per_head)`.
    """

    sequences: torch.LongTensor = None
    scores: Optional[Tuple[torch.FloatTensor]] = None
    logits: Optional[Tuple[torch.FloatTensor]] = None
    encoder_attentions: Optional[Tuple[torch.FloatTensor]] = None
    encoder_hidden_states: Optional[Tuple[torch.FloatTensor]] = None
    decoder_attentions: Optional[Tuple[Tuple[torch.FloatTensor]]] = None
    cross_attentions: Optional[Tuple[Tuple[torch.FloatTensor]]] = None
    decoder_hidden_states: Optional[Tuple[Tuple[torch.FloatTensor]]] = None
    past_key_values: Optional[Tuple[Tuple[Tuple[torch.FloatTensor]]]] = None


@dataclass
class GenerateBeamDecoderOnlyOutput(ModelOutput):
    """
    Outputs of decoder-only generation models, when using beam methods.

    Args:
        sequences (`torch.LongTensor` of shape `(batch_size*num_return_sequences, sequence_length)`):
            The generated sequences. The second dimension (sequence_length) is either equal to `max_length` or shorter
            if all batches finished early due to the `eos_token_id`.
        sequences_scores (`torch.FloatTensor` of shape `(batch_size*num_return_sequences)`, *optional*, returned when `output_scores=True` is passed or when `config.output_scores=True`):
            Final beam scores of the generated `sequences`.
        scores (`tuple(torch.FloatTensor)` *optional*, returned when `output_scores=True` is passed or when `config.output_scores=True`):
            Beam transition scores for each vocabulary token at each generation step. Beam transition scores consisting
            of log probabilities of tokens conditioned on log softmax of previously generated tokens in this beam.
            Tuple of `torch.FloatTensor` with up to `max_new_tokens` elements (one element for each generated token),
            with each tensor of shape `(batch_size*num_beams, config.vocab_size)`.
        logits (`tuple(torch.FloatTensor)` *optional*, returned when `output_logits=True` is passed or when `config.output_logits=True`):
            Unprocessed prediction scores of the language modeling head (scores for each vocabulary token before SoftMax)
            at each generation step. Tuple of `torch.FloatTensor` with up to `max_new_tokens` elements (one element for
            each generated token), with each tensor of shape `(batch_size, config.vocab_size)`.
        beam_indices (`torch.LongTensor`, *optional*, returned when `output_scores=True` is passed or when `config.output_scores=True`):
            Beam indices of generated token id at each generation step. `torch.LongTensor` of shape
            `(batch_size*num_return_sequences, sequence_length)`.
        attentions (`tuple(tuple(torch.FloatTensor))`, *optional*, returned when `output_attentions=True` is passed or `config.output_attentions=True`):
            Tuple (one element for each generated token) of tuples (one element for each layer of the decoder) of
            `torch.FloatTensor` of shape `(batch_size*num_beams, num_heads, generated_length, sequence_length)`.
        hidden_states (`tuple(tuple(torch.FloatTensor))`, *optional*, returned when `output_hidden_states=True` is passed or when `config.output_hidden_states=True`):
            Tuple (one element for each generated token) of tuples (one element for each layer of the decoder) of
            `torch.FloatTensor` of shape `(batch_size*num_beams*num_return_sequences, generated_length, hidden_size)`.
        past_key_values (`tuple(tuple(torch.FloatTensor)))`, *optional*, returned when `use_cache=True` is passed or when `config.use_cache=True`):
            NOTE: some models have a different `past_key_values` format, confirm with the model's documentation.
            Usually a Tuple (one element for each layer of the decoder) of tuples (two elements, key tensor and value
            tensor). The first Tuple is of length `config.n_layers`, with each tuple having 2 tensors of shape
            `(batch_size, num_heads, sequence_length, embed_size_per_head)`) and optionally if
            `config.is_encoder_decoder=True` 2 additional tensors of shape `(batch_size, num_heads,
            encoder_sequence_length, embed_size_per_head)`.
    """

    sequences: torch.LongTensor = None
    sequences_scores: Optional[torch.FloatTensor] = None
    scores: Optional[Tuple[torch.FloatTensor]] = None
    logits: Optional[Tuple[torch.FloatTensor]] = None
    beam_indices: Optional[torch.LongTensor] = None
    attentions: Optional[Tuple[Tuple[torch.FloatTensor]]] = None
    hidden_states: Optional[Tuple[Tuple[torch.FloatTensor]]] = None
    past_key_values: Optional[Tuple[Tuple[Tuple[torch.FloatTensor]]]] = None


@dataclass
class GenerateBeamEncoderDecoderOutput(ModelOutput):
    """
    Outputs of encoder-decoder generation models, when using beam methods.

    Args:
        sequences (`torch.LongTensor` of shape `(batch_size*num_return_sequences, sequence_length)`):
            The generated sequences. The second dimension (sequence_length) is either equal to `max_length` or shorter
            if all batches finished early due to the `eos_token_id`.
        sequences_scores (`torch.FloatTensor` of shape `(batch_size*num_return_sequences)`, *optional*, returned when `output_scores=True` is passed or when `config.output_scores=True`):
            Final beam scores of the generated `sequences`.
        scores (`tuple(torch.FloatTensor)` *optional*, returned when `output_scores=True` is passed or when `config.output_scores=True`):
            Beam transition scores for each vocabulary token at each generation step. Beam transition scores consisting
            of log probabilities of tokens conditioned on log softmax of previously generated tokens in this beam.
            Tuple of `torch.FloatTensor` with up to `max_new_tokens` elements (one element for each generated token),
            with each tensor of shape `(batch_size*num_beams, config.vocab_size)`.
        logits (`tuple(torch.FloatTensor)` *optional*, returned when `output_logits=True` is passed or when `config.output_logits=True`):
            Unprocessed prediction scores of the language modeling head (scores for each vocabulary token before SoftMax)
            at each generation step. Tuple of `torch.FloatTensor` with up to `max_new_tokens` elements (one element for
            each generated token), with each tensor of shape `(batch_size, config.vocab_size)`.
        beam_indices (`torch.LongTensor`, *optional*, returned when `output_scores=True` is passed or when `config.output_scores=True`):
            Beam indices of generated token id at each generation step. `torch.LongTensor` of shape
            `(batch_size*num_return_sequences, sequence_length)`.
        encoder_attentions (`tuple(torch.FloatTensor)`, *optional*, returned when `output_attentions=True` is passed or `config.output_attentions=True`):
            Tuple of `torch.FloatTensor` (one for each layer of the decoder) of shape `(batch_size, num_heads,
            sequence_length, sequence_length)`.
        encoder_hidden_states (`tuple(torch.FloatTensor)`, *optional*, returned when `output_hidden_states=True` is passed or when `config.output_hidden_states=True`):
            Tuple of `torch.FloatTensor` (one for the output of the embeddings + one for the output of each layer) of
            shape `(batch_size*num_beams*num_return_sequences, sequence_length, hidden_size)`.
        decoder_attentions (`tuple(tuple(torch.FloatTensor))`, *optional*, returned when `output_attentions=True` is passed or `config.output_attentions=True`):
            Tuple (one element for each generated token) of tuples (one element for each layer of the decoder) of
            `torch.FloatTensor` of shape `(batch_size*num_beams*num_return_sequences, num_heads, generated_length,
            sequence_length)`.
        cross_attentions (`tuple(tuple(torch.FloatTensor))`, *optional*, returned when `output_attentions=True` is passed or `config.output_attentions=True`):
            Tuple (one element for each generated token) of tuples (one element for each layer of the decoder) of
            `torch.FloatTensor` of shape `(batch_size, num_heads, generated_length, sequence_length)`.
        decoder_hidden_states (`tuple(tuple(torch.FloatTensor))`, *optional*, returned when `output_hidden_states=True` is passed or when `config.output_hidden_states=True`):
            Tuple (one element for each generated token) of tuples (one element for each layer of the decoder) of
            `torch.FloatTensor` of shape `(batch_size*num_beams*num_return_sequences, generated_length, hidden_size)`.
        past_key_values (`tuple(tuple(torch.FloatTensor)))`, *optional*, returned when `use_cache=True` is passed or when `config.use_cache=True`):
            NOTE: some models have a different `past_key_values` format, confirm with the model's documentation.
            Usually a Tuple (one element for each layer of the decoder) of tuples (two elements, key tensor and value
            tensor). The first Tuple is of length `config.n_layers`, with each tuple having 2 tensors of shape
            `(batch_size, num_heads, sequence_length, embed_size_per_head)`) and optionally if
            `config.is_encoder_decoder=True` 2 additional tensors of shape `(batch_size, num_heads,
            encoder_sequence_length, embed_size_per_head)`.
    """

    sequences: torch.LongTensor = None
    sequences_scores: Optional[torch.FloatTensor] = None
    scores: Optional[Tuple[torch.FloatTensor]] = None
    logits: Optional[Tuple[torch.FloatTensor]] = None
    beam_indices: Optional[torch.LongTensor] = None
    encoder_attentions: Optional[Tuple[torch.FloatTensor]] = None
    encoder_hidden_states: Optional[Tuple[torch.FloatTensor]] = None
    decoder_attentions: Optional[Tuple[Tuple[torch.FloatTensor]]] = None
    cross_attentions: Optional[Tuple[Tuple[torch.FloatTensor]]] = None
    decoder_hidden_states: Optional[Tuple[Tuple[torch.FloatTensor]]] = None
    past_key_values: Optional[Tuple[Tuple[Tuple[torch.FloatTensor]]]] = None


# Equivalent classes (kept for retrocompatibility purposes)
GreedySearchDecoderOnlyOutput = GenerateDecoderOnlyOutput
ContrastiveSearchDecoderOnlyOutput = GenerateDecoderOnlyOutput
SampleDecoderOnlyOutput = GenerateDecoderOnlyOutput

ContrastiveSearchEncoderDecoderOutput = GenerateEncoderDecoderOutput
GreedySearchEncoderDecoderOutput = GenerateEncoderDecoderOutput
SampleEncoderDecoderOutput = GenerateEncoderDecoderOutput

BeamSearchDecoderOnlyOutput = GenerateBeamDecoderOnlyOutput
BeamSampleDecoderOnlyOutput = GenerateBeamDecoderOnlyOutput

BeamSearchEncoderDecoderOutput = GenerateBeamEncoderDecoderOutput
BeamSampleEncoderDecoderOutput = GenerateBeamEncoderDecoderOutput

GreedySearchOutput = Union[GreedySearchEncoderDecoderOutput, GreedySearchDecoderOnlyOutput]
SampleOutput = Union[SampleEncoderDecoderOutput, SampleDecoderOnlyOutput]
BeamSearchOutput = Union[BeamSearchEncoderDecoderOutput, BeamSearchDecoderOnlyOutput]
BeamSampleOutput = Union[BeamSampleEncoderDecoderOutput, BeamSampleDecoderOnlyOutput]
ContrastiveSearchOutput = Union[ContrastiveSearchEncoderDecoderOutput, ContrastiveSearchDecoderOnlyOutput]

# Typing shortcuts
GenerateNonBeamOutput = Union[GenerateDecoderOnlyOutput, GenerateEncoderDecoderOutput]
GenerateBeamOutput = Union[GenerateBeamDecoderOnlyOutput, GenerateBeamEncoderDecoderOutput]
GenerateOutput = Union[GenerateNonBeamOutput, GenerateBeamOutput]


class GenerationMixin:
    """
    A class containing all functions for auto-regressive text generation, to be used as a mixin in [`PreTrainedModel`].

    The class exposes [`~generation.GenerationMixin.generate`], which can be used for:
        - *greedy decoding* by calling [`~generation.GenerationMixin._greedy_search`] if `num_beams=1` and
          `do_sample=False`
        - *contrastive search* by calling [`~generation.GenerationMixin._contrastive_search`] if `penalty_alpha>0` and
          `top_k>1`
        - *multinomial sampling* by calling [`~generation.GenerationMixin._sample`] if `num_beams=1` and
          `do_sample=True`
        - *beam-search decoding* by calling [`~generation.GenerationMixin._beam_search`] if `num_beams>1` and
          `do_sample=False`
        - *beam-search multinomial sampling* by calling [`~generation.GenerationMixin._beam_sample`] if `num_beams>1`
          and `do_sample=True`
        - *diverse beam-search decoding* by calling [`~generation.GenerationMixin._group_beam_search`], if `num_beams>1`
          and `num_beam_groups>1`
        - *constrained beam-search decoding* by calling [`~generation.GenerationMixin._constrained_beam_search`], if
          `constraints!=None` or `force_words_ids!=None`
        - *assisted decoding* by calling [`~generation.GenerationMixin._assisted_decoding`], if
            `assistant_model` or `prompt_lookup_num_tokens` is passed to `.generate()`

    You do not need to call any of the above methods directly. Pass custom parameter values to 'generate' instead. To
    learn more about decoding strategies refer to the [text generation strategies guide](../generation_strategies).
    """

    def prepare_inputs_for_generation(self, *args, **kwargs):
        raise NotImplementedError(
            "A model class needs to define a `prepare_inputs_for_generation` method in order to use `.generate()`."
        )

    def _prepare_model_inputs(
        self,
        inputs: Optional[torch.Tensor] = None,
        bos_token_id: Optional[int] = None,
        model_kwargs: Optional[Dict[str, torch.Tensor]] = None,
    ) -> Tuple[torch.Tensor, Optional[str], Dict[str, torch.Tensor]]:
        """
        This function extracts the model-specific `inputs` for generation.
        """
        # 1. retrieve all kwargs that are non-None or non-model input related.
        # some encoder-decoder models have different names for model and encoder
        if (
            self.config.is_encoder_decoder
            and hasattr(self, "encoder")
            and self.encoder.main_input_name != self.main_input_name
        ):
            input_name = self.encoder.main_input_name
        else:
            input_name = self.main_input_name

        model_kwargs = {k: v for k, v in model_kwargs.items() if v is not None or k != input_name}

        # 2. check whether model_input_name is passed as kwarg
        # if yes and `inputs` is None use kwarg inputs
        inputs_kwarg = model_kwargs.pop(input_name, None)
        if inputs_kwarg is not None and inputs is not None:
            raise ValueError(
                f"`inputs`: {inputs}` were passed alongside {input_name} which is not allowed. "
                f"Make sure to either pass {inputs} or {input_name}=..."
            )
        elif inputs_kwarg is not None:
            inputs = inputs_kwarg

        # 3. In the presence of `inputs_embeds` for text models:
        # - decoder-only models should complain if the user attempts to pass `inputs_embeds`, but the model
        # doesn't have its forwarding implemented. `inputs_embeds` is kept in `model_kwargs` and can coexist with
        # input_ids (`inputs_embeds` will be used in the 1st generation step, as opposed to `input_ids`)
        # - encoder-decoder models should complain if the user attempts to pass `inputs_embeds` and `input_ids`, and
        # pull the former to inputs. It will be used in place of `input_ids` to get the encoder hidden states.
        if input_name == "input_ids" and "inputs_embeds" in model_kwargs:
            if not self.config.is_encoder_decoder:
                has_inputs_embeds_forwarding = "inputs_embeds" in set(
                    inspect.signature(self.prepare_inputs_for_generation).parameters.keys()
                )
                if not has_inputs_embeds_forwarding:
                    raise ValueError(
                        f"You passed `inputs_embeds` to `.generate()`, but the model class {self.__class__.__name__} "
                        "doesn't have its forwarding implemented. See the GPT2 implementation for an example "
                        "(https://github.com/huggingface/transformers/pull/21405), and feel free to open a PR with it!"
                    )
                # In this case, `input_ids` is moved to the `model_kwargs`, so a few automations (like the creation of
                # the attention mask) can rely on the actual model input.
                model_kwargs["input_ids"] = self._maybe_initialize_input_ids_for_generation(
                    inputs, bos_token_id, model_kwargs=model_kwargs
                )
            else:
                if inputs is not None:
                    raise ValueError("You passed `inputs_embeds` and `input_ids` to `.generate()`. Please pick one.")
            inputs, input_name = model_kwargs["inputs_embeds"], "inputs_embeds"

        # 4. if `inputs` is still None, try to create `input_ids` from BOS token
        inputs = self._maybe_initialize_input_ids_for_generation(inputs, bos_token_id, model_kwargs)
        return inputs, input_name, model_kwargs

    def _maybe_initialize_input_ids_for_generation(
        self,
        inputs: Optional[torch.Tensor] = None,
        bos_token_id: Optional[int] = None,
        model_kwargs: Optional[Dict[str, torch.Tensor]] = None,
    ) -> torch.LongTensor:
        """Initializes input ids for generation, if necessary."""
        if inputs is not None:
            return inputs

        encoder_outputs = model_kwargs.get("encoder_outputs")
        if self.config.is_encoder_decoder and encoder_outputs is not None:
            # make dummy input_ids with value -100, as a sanity check ensuring that they won't be used for encoding
            shape = encoder_outputs.last_hidden_state.size()[:-1]
            return torch.ones(shape, dtype=torch.long, device=self.device) * -100

        if bos_token_id is None:
            raise ValueError("`bos_token_id` has to be defined when no `input_ids` are provided.")

        # If there is some tensor in `model_kwargs`, we can infer the batch size from it. This is helpful with
        # soft-prompting or in multimodal implementations built on top of decoder-only language models.
        batch_size = 1
        for value in model_kwargs.values():
            if isinstance(value, torch.Tensor):
                batch_size = value.shape[0]
                break

        if "inputs_embeds" in model_kwargs:
            return torch.ones((batch_size, 0), dtype=torch.long, device=self.device)
        return torch.ones((batch_size, 1), dtype=torch.long, device=self.device) * bos_token_id

    def _prepare_attention_mask_for_generation(
        self,
        inputs: torch.Tensor,
        pad_token_id: Optional[int],
        eos_token_id: Optional[Union[int, List[int]]],
    ) -> torch.LongTensor:
        is_input_ids = len(inputs.shape) == 2 and inputs.dtype in [torch.int, torch.long]
        is_pad_token_in_inputs = (pad_token_id is not None) and (pad_token_id in inputs)
        if isinstance(eos_token_id, int):
            eos_token_id = [eos_token_id]
        is_pad_token_not_equal_to_eos_token_id = (eos_token_id is None) or (pad_token_id not in eos_token_id)

        # Check if input is input_ids and padded -> only then is attention_mask defined
        if is_input_ids and is_pad_token_in_inputs and is_pad_token_not_equal_to_eos_token_id:
            return inputs.ne(pad_token_id).long()
        else:
            return torch.ones(inputs.shape[:2], dtype=torch.long, device=inputs.device)

    def _prepare_encoder_decoder_kwargs_for_generation(
        self, inputs_tensor: torch.Tensor, model_kwargs, model_input_name: Optional[str] = None
    ) -> Dict[str, Any]:
        # 1. get encoder
        encoder = self.get_encoder()
        # Compatibility with Accelerate big model inference: we need the encoder to outputs stuff on the same device
        # as the inputs.
        if hasattr(self, "hf_device_map"):
            if hasattr(encoder, "_hf_hook"):
                encoder._hf_hook.io_same_device = True
            else:
                add_hook_to_module(encoder, AlignDevicesHook(io_same_device=True))

        # 2. Prepare encoder args and encoder kwargs from model kwargs.
        irrelevant_prefix = ["decoder_", "cross_attn", "use_cache"]
        encoder_kwargs = {
            argument: value
            for argument, value in model_kwargs.items()
            if not any(argument.startswith(p) for p in irrelevant_prefix)
        }
        encoder_signature = set(inspect.signature(encoder.forward).parameters)
        encoder_accepts_wildcard = "kwargs" in encoder_signature or "model_kwargs" in encoder_signature
        if not encoder_accepts_wildcard:
            encoder_kwargs = {
                argument: value for argument, value in encoder_kwargs.items() if argument in encoder_signature
            }

        # 3. make sure that encoder returns `ModelOutput`
        model_input_name = model_input_name if model_input_name is not None else self.main_input_name
        encoder_kwargs["return_dict"] = True
        encoder_kwargs[model_input_name] = inputs_tensor
        model_kwargs["encoder_outputs"]: ModelOutput = encoder(**encoder_kwargs)

        return model_kwargs

    def _prepare_decoder_input_ids_for_generation(
        self,
        batch_size: int,
        model_input_name: str,
        model_kwargs: Dict[str, torch.Tensor],
        decoder_start_token_id: Union[int, List[int]] = None,
        bos_token_id: int = None,
        device: torch.device = None,
    ) -> Tuple[torch.LongTensor, Dict[str, torch.Tensor]]:
        """Prepares `decoder_input_ids` for generation with encoder-decoder models"""
        # 1. Check whether the user has defined `decoder_input_ids` manually. To facilitate in terms of input naming,
        # we also allow the user to pass it under `input_ids`, if the encoder does not use it as the main input.
        if model_kwargs is not None and "decoder_input_ids" in model_kwargs:
            decoder_input_ids = model_kwargs.pop("decoder_input_ids")
        elif "input_ids" in model_kwargs and model_input_name != "input_ids":
            decoder_input_ids = model_kwargs.pop("input_ids")
        else:
            decoder_input_ids = None

        # 2. Encoder-decoder models expect the `decoder_input_ids` to start with a special token. Let's ensure that.
        decoder_start_token_id = self._get_decoder_start_token_id(decoder_start_token_id, bos_token_id)
        if device is None:
            device = self.device
        if isinstance(decoder_start_token_id, list):
            if len(decoder_start_token_id) != batch_size:
                raise ValueError(
                    f"`decoder_start_token_id` expcted to have length {batch_size} but got {len(decoder_start_token_id)}"
                )
            decoder_input_ids_start = torch.tensor(decoder_start_token_id, dtype=torch.long, device=device)
            decoder_input_ids_start = decoder_input_ids_start.view(-1, 1)
        else:
            decoder_input_ids_start = (
                torch.ones((batch_size, 1), dtype=torch.long, device=device) * decoder_start_token_id
            )

        # no user input -> use decoder_start_token_id as decoder_input_ids
        if decoder_input_ids is None:
            decoder_input_ids = decoder_input_ids_start
        # exception: Donut checkpoints have task-specific decoder starts and don't expect a BOS token
        elif self.config.model_type == "vision-encoder-decoder" and "donut" in self.name_or_path.lower():
            pass
        elif self.config.model_type in ["whisper"]:
            pass
        # user input but doesn't start with decoder_start_token_id -> prepend decoder_start_token_id (and adjust
        # decoder_attention_mask if provided)
        elif (
            isinstance(decoder_start_token_id, int)
            and (decoder_input_ids[:, 0] != decoder_start_token_id).all().item()
        ) or (
            isinstance(decoder_start_token_id, torch.Tensor)
            and (decoder_input_ids[:, 0] != decoder_start_token_id[:, 0]).all().item()
        ):
            decoder_input_ids = torch.cat([decoder_input_ids_start, decoder_input_ids], dim=-1)
            if "decoder_attention_mask" in model_kwargs:
                decoder_attention_mask = model_kwargs["decoder_attention_mask"]
                decoder_attention_mask = torch.cat(
                    (torch.ones_like(decoder_attention_mask)[:, :1], decoder_attention_mask),
                    dim=-1,
                )
                model_kwargs["decoder_attention_mask"] = decoder_attention_mask

        return decoder_input_ids, model_kwargs

    def _get_decoder_start_token_id(
        self, decoder_start_token_id: Union[int, List[int]] = None, bos_token_id: int = None
    ) -> int:
        decoder_start_token_id = (
            decoder_start_token_id
            if decoder_start_token_id is not None
            else self.generation_config.decoder_start_token_id
        )
        bos_token_id = bos_token_id if bos_token_id is not None else self.generation_config.bos_token_id

        if decoder_start_token_id is not None:
            return decoder_start_token_id
        elif bos_token_id is not None:
            return bos_token_id
        raise ValueError(
            "`decoder_start_token_id` or `bos_token_id` has to be defined for encoder-decoder generation."
        )

    @staticmethod
    def _expand_inputs_for_generation(
        expand_size: int = 1,
        is_encoder_decoder: bool = False,
        input_ids: Optional[torch.LongTensor] = None,
        **model_kwargs,
    ) -> Tuple[torch.LongTensor, Dict[str, Any]]:
        """Expands tensors from [batch_size, ...] to [batch_size * expand_size, ...]"""

        def _expand_dict_for_generation(dict_to_expand):
            for key in dict_to_expand:
                if dict_to_expand[key] is not None and isinstance(dict_to_expand[key], torch.Tensor):
                    dict_to_expand[key] = dict_to_expand[key].repeat_interleave(expand_size, dim=0)
            return dict_to_expand

        if input_ids is not None:
            input_ids = input_ids.repeat_interleave(expand_size, dim=0)

        model_kwargs = _expand_dict_for_generation(model_kwargs)

        if is_encoder_decoder:
            if model_kwargs.get("encoder_outputs") is None:
                raise ValueError("If `is_encoder_decoder` is True, make sure that `encoder_outputs` is defined.")
            model_kwargs["encoder_outputs"] = _expand_dict_for_generation(model_kwargs["encoder_outputs"])

        return input_ids, model_kwargs

    def _extract_past_from_model_output(self, outputs: ModelOutput, standardize_cache_format: bool = False):
        past_key_values = None
        if "past_key_values" in outputs:
            past_key_values = outputs.past_key_values
        elif "mems" in outputs:
            past_key_values = outputs.mems
        elif "past_buckets_states" in outputs:
            past_key_values = outputs.past_buckets_states

        # Bloom fix: standardizes the cache format when requested
        if standardize_cache_format and hasattr(self, "_convert_to_standard_cache"):
            batch_size = outputs.logits.shape[0]
            past_key_values = self._convert_to_standard_cache(past_key_values, batch_size=batch_size)
        return past_key_values

    def _update_model_kwargs_for_generation(
        self,
        outputs: ModelOutput,
        model_kwargs: Dict[str, Any],
        is_encoder_decoder: bool = False,
        standardize_cache_format: bool = False,
    ) -> Dict[str, Any]:
        # update past_key_values
        model_kwargs["past_key_values"] = self._extract_past_from_model_output(
            outputs, standardize_cache_format=standardize_cache_format
        )
        if getattr(outputs, "state", None) is not None:
            model_kwargs["state"] = outputs.state

        # update token_type_ids with last value
        if "token_type_ids" in model_kwargs:
            token_type_ids = model_kwargs["token_type_ids"]
            model_kwargs["token_type_ids"] = torch.cat([token_type_ids, token_type_ids[:, -1].unsqueeze(-1)], dim=-1)

        if not is_encoder_decoder:
            # update attention mask
            if "attention_mask" in model_kwargs:
                attention_mask = model_kwargs["attention_mask"]
                model_kwargs["attention_mask"] = torch.cat(
                    [attention_mask, attention_mask.new_ones((attention_mask.shape[0], 1))], dim=-1
                )
        else:
            # update decoder attention mask
            if "decoder_attention_mask" in model_kwargs:
                decoder_attention_mask = model_kwargs["decoder_attention_mask"]
                model_kwargs["decoder_attention_mask"] = torch.cat(
                    [decoder_attention_mask, decoder_attention_mask.new_ones((decoder_attention_mask.shape[0], 1))],
                    dim=-1,
                )

        if "cache_position" in model_kwargs and model_kwargs["cache_position"] is not None:
            model_kwargs["cache_position"] = model_kwargs["cache_position"][-1:] + 1

        return model_kwargs

    def _reorder_cache(self, past_key_values, beam_idx):
        raise NotImplementedError(
            f"Make sure that a `_reorder_cache` function is correctly implemented in {self.__class__.__module__} to"
            f" enable beam search for {self.__class__}"
        )

    def _get_candidate_generator(
        self,
        generation_config: GenerationConfig,
        input_ids: torch.LongTensor,
        inputs_tensor: torch.Tensor,
        assistant_model: "PreTrainedModel",
        logits_processor: LogitsProcessorList,
        model_kwargs: Dict,
    ) -> CandidateGenerator:
        """
        Returns the candidate generator to be used in `assisted_generation`
        """
        if generation_config.prompt_lookup_num_tokens is not None:
            candidate_generator = PromptLookupCandidateGenerator(
                num_output_tokens=generation_config.prompt_lookup_num_tokens,
                max_matching_ngram_size=generation_config.max_matching_ngram_size,
            )
        else:
            candidate_generator = AssistedCandidateGenerator(
                input_ids=input_ids,
                assistant_model=assistant_model,
                generation_config=generation_config,
                logits_processor=logits_processor,
                model_kwargs=model_kwargs,
                inputs_tensor=inputs_tensor,
            )
        return candidate_generator

    def _get_logits_warper(
        self,
        generation_config: GenerationConfig,
    ) -> LogitsProcessorList:
        """
        This class returns a [`LogitsProcessorList`] list object that contains all relevant [`LogitsWarper`] instances
        used for multinomial sampling.
        """

        # instantiate warpers list
        warpers = LogitsProcessorList()

        # In beam methods, we need to keep at least one non-eos token to explore continuations that might have a
        # better score (i.e. keep len(list(generation_config.eos_token_id)) + 1)
        if generation_config.num_beams > 1:
            if isinstance(generation_config.eos_token_id, list):
                min_tokens_to_keep = len(generation_config.eos_token_id) + 1
            else:
                min_tokens_to_keep = 2
        else:
            min_tokens_to_keep = 1

        # the following idea is largely copied from this PR: https://github.com/huggingface/transformers/pull/5420/files
        # all samplers can be found in `generation_utils_samplers.py`
        if generation_config.temperature is not None and generation_config.temperature != 1.0:
            warpers.append(TemperatureLogitsWarper(generation_config.temperature))
        if generation_config.top_k is not None and generation_config.top_k != 0:
            warpers.append(TopKLogitsWarper(top_k=generation_config.top_k, min_tokens_to_keep=min_tokens_to_keep))
        if generation_config.top_p is not None and generation_config.top_p < 1.0:
            warpers.append(TopPLogitsWarper(top_p=generation_config.top_p, min_tokens_to_keep=min_tokens_to_keep))
        if generation_config.typical_p is not None and generation_config.typical_p < 1.0:
            warpers.append(
                TypicalLogitsWarper(mass=generation_config.typical_p, min_tokens_to_keep=min_tokens_to_keep)
            )
        if generation_config.epsilon_cutoff is not None and 0.0 < generation_config.epsilon_cutoff < 1.0:
            warpers.append(
                EpsilonLogitsWarper(epsilon=generation_config.epsilon_cutoff, min_tokens_to_keep=min_tokens_to_keep)
            )
        if generation_config.eta_cutoff is not None and 0.0 < generation_config.eta_cutoff < 1.0:
            warpers.append(
                EtaLogitsWarper(epsilon=generation_config.eta_cutoff, min_tokens_to_keep=min_tokens_to_keep)
            )
        # `LogitNormalization` should always be the last logit processor, when present
        if generation_config.renormalize_logits is True:
            warpers.append(LogitNormalization())
        return warpers

    def _get_logits_processor(
        self,
        generation_config: GenerationConfig,
        input_ids_seq_length: int,
        encoder_input_ids: torch.LongTensor,
        prefix_allowed_tokens_fn: Callable[[int, torch.Tensor], List[int]],
        logits_processor: Optional[LogitsProcessorList],
        model_kwargs: Optional[Dict[str, Any]] = None,
        negative_prompt_ids: Optional[torch.Tensor] = None,
        negative_prompt_attention_mask: Optional[torch.Tensor] = None,
    ) -> LogitsProcessorList:
        """
        This class returns a [`LogitsProcessorList`] list object that contains all relevant [`LogitsProcessor`]
        instances used to modify the scores of the language model head.
        """
        # instantiate processors list
        processors = LogitsProcessorList()

        if generation_config.guidance_scale is not None and generation_config.guidance_scale != 1:
            processors.append(
                UnbatchedClassifierFreeGuidanceLogitsProcessor(
                    generation_config.guidance_scale,
                    self,
                    unconditional_ids=negative_prompt_ids,
                    unconditional_attention_mask=negative_prompt_attention_mask,
                    use_cache=model_kwargs["use_cache"],
                )
            )
        if generation_config.sequence_bias is not None:
            processors.append(SequenceBiasLogitsProcessor(sequence_bias=generation_config.sequence_bias))

        if generation_config.diversity_penalty is not None and generation_config.diversity_penalty > 0.0:
            processors.append(
                HammingDiversityLogitsProcessor(
                    diversity_penalty=generation_config.diversity_penalty,
                    num_beams=generation_config.num_beams,
                    num_beam_groups=generation_config.num_beam_groups,
                )
            )
        if (
            generation_config.encoder_repetition_penalty is not None
            and generation_config.encoder_repetition_penalty != 1.0
        ):
            processors.append(
                EncoderRepetitionPenaltyLogitsProcessor(
                    penalty=generation_config.encoder_repetition_penalty, encoder_input_ids=encoder_input_ids
                )
            )
        if generation_config.repetition_penalty is not None and generation_config.repetition_penalty != 1.0:
            processors.append(RepetitionPenaltyLogitsProcessor(penalty=generation_config.repetition_penalty))
        if generation_config.no_repeat_ngram_size is not None and generation_config.no_repeat_ngram_size > 0:
            processors.append(NoRepeatNGramLogitsProcessor(generation_config.no_repeat_ngram_size))
        if (
            generation_config.encoder_no_repeat_ngram_size is not None
            and generation_config.encoder_no_repeat_ngram_size > 0
        ):
            processors.append(
                EncoderNoRepeatNGramLogitsProcessor(generation_config.encoder_no_repeat_ngram_size, encoder_input_ids)
            )
        if generation_config.bad_words_ids is not None:
            processors.append(
                NoBadWordsLogitsProcessor(generation_config.bad_words_ids, generation_config.eos_token_id)
            )
        if (
            generation_config.min_length is not None
            and generation_config.eos_token_id is not None
            and generation_config.min_length > 0
        ):
            processors.append(MinLengthLogitsProcessor(generation_config.min_length, generation_config.eos_token_id))
        if (
            generation_config.min_new_tokens is not None
            and generation_config.eos_token_id is not None
            and generation_config.min_new_tokens > 0
        ):
            processors.append(
                MinNewTokensLengthLogitsProcessor(
                    input_ids_seq_length, generation_config.min_new_tokens, generation_config.eos_token_id
                )
            )
        if prefix_allowed_tokens_fn is not None:
            processors.append(
                PrefixConstrainedLogitsProcessor(
                    prefix_allowed_tokens_fn, generation_config.num_beams // generation_config.num_beam_groups
                )
            )
        if generation_config.forced_bos_token_id is not None:
            processors.append(ForcedBOSTokenLogitsProcessor(generation_config.forced_bos_token_id))
        if generation_config.forced_eos_token_id is not None:
            processors.append(
                ForcedEOSTokenLogitsProcessor(generation_config.max_length, generation_config.forced_eos_token_id)
            )
        if generation_config.remove_invalid_values is True:
            processors.append(InfNanRemoveLogitsProcessor())
        if generation_config.exponential_decay_length_penalty is not None:
            processors.append(
                ExponentialDecayLengthPenalty(
                    generation_config.exponential_decay_length_penalty,
                    generation_config.eos_token_id,
                    input_ids_seq_length,
                )
            )
        if generation_config.suppress_tokens is not None:
            processors.append(SuppressTokensLogitsProcessor(generation_config.suppress_tokens))
        if generation_config.begin_suppress_tokens is not None:
            begin_index = input_ids_seq_length
            begin_index = (
                begin_index
                if (input_ids_seq_length > 1 or generation_config.forced_bos_token_id is None)
                else begin_index + 1
            )
            if generation_config.forced_decoder_ids is not None:
                # generation starts after the last token that is forced
                begin_index += generation_config.forced_decoder_ids[-1][0]
            processors.append(
                SuppressTokensAtBeginLogitsProcessor(generation_config.begin_suppress_tokens, begin_index)
            )
        if generation_config.forced_decoder_ids is not None:
            # TODO(Sanchit): deprecate in v4.40 by removing this logic
            warnings.warn(
                "You have explicitly specified `forced_decoder_ids`. This functionality has been deprecated and will throw an error in v4.40. Please remove the `forced_decoder_ids` argument in favour of `input_ids` or `decoder_input_ids` respectively.",
                FutureWarning,
            )
            processors.append(ForceTokensLogitsProcessor(generation_config.forced_decoder_ids, _has_warned=True))
        processors = self._merge_criteria_processor_list(processors, logits_processor)
        # `LogitNormalization` should always be the last logit processor, when present
        if generation_config.renormalize_logits is True:
            processors.append(LogitNormalization())
        return processors

    def _get_stopping_criteria(
        self, generation_config: GenerationConfig, stopping_criteria: Optional[StoppingCriteriaList]
    ) -> StoppingCriteriaList:
        criteria = StoppingCriteriaList()
        if generation_config.max_length is not None:
            max_position_embeddings = getattr(self.config, "max_position_embeddings", None)
            criteria.append(
                MaxLengthCriteria(
                    max_length=generation_config.max_length,
                    max_position_embeddings=max_position_embeddings,
                )
            )
        if generation_config.max_time is not None:
            criteria.append(MaxTimeCriteria(max_time=generation_config.max_time))
        criteria = self._merge_criteria_processor_list(criteria, stopping_criteria)
        return criteria

    def _merge_criteria_processor_list(
        self,
        default_list: Union[LogitsProcessorList, StoppingCriteriaList],
        custom_list: Union[LogitsProcessorList, StoppingCriteriaList],
    ) -> Union[LogitsProcessorList, StoppingCriteriaList]:
        if len(custom_list) == 0:
            return default_list
        for default in default_list:
            for custom in custom_list:
                if type(custom) is type(default):
                    object_type = "stopping criteria" if isinstance(custom, StoppingCriteria) else "logits processor"
                    raise ValueError(
                        f"A custom {object_type} of type {type(custom)} with values {custom} has been passed to"
                        f" `.generate()`, but it has already been created with the values {default}. {default} has been"
                        " created by passing the corresponding arguments to generate or by the model's config default"
                        f" values. If you just want to change the default values of {object_type} consider passing"
                        f" them as arguments to `.generate()` instead of using a custom {object_type}."
                    )
        default_list.extend(custom_list)
        return default_list

    def compute_transition_scores(
        self,
        sequences: torch.Tensor,
        scores: Tuple[torch.Tensor],
        beam_indices: Optional[torch.Tensor] = None,
        normalize_logits: bool = False,
    ) -> torch.Tensor:
        """
        Computes the transition scores of sequences given the generation scores (and beam indices, if beam search was
        used). This is a convenient method to quicky obtain the scores of the selected tokens at generation time.

        Parameters:
            sequences (`torch.LongTensor`):
                The generated sequences. The second dimension (sequence_length) is either equal to `max_length` or
                shorter if all batches finished early due to the `eos_token_id`.
            scores (`tuple(torch.FloatTensor)`):
                Transition scores for each vocabulary token at each generation step. Beam transition scores consisting
                of log probabilities of tokens conditioned on log softmax of previously generated tokens in this beam.
                Tuple of `torch.FloatTensor` with up to `max_new_tokens` elements (one element for each generated token),
                with each tensor of shape `(batch_size*num_beams, config.vocab_size)`.
            beam_indices (`torch.LongTensor`, *optional*):
                Beam indices of generated token id at each generation step. `torch.LongTensor` of shape
                `(batch_size*num_return_sequences, sequence_length)`. Only required if a `num_beams>1` at
                generate-time.
            normalize_logits (`bool`, *optional*, defaults to `False`):
                Whether to normalize the logits (which, for legacy reasons, may be unnormalized).

        Return:
            `torch.Tensor`: A `torch.Tensor` of shape `(batch_size*num_return_sequences, sequence_length)` containing
                the transition scores (logits)

        Examples:

        ```python
        >>> from transformers import GPT2Tokenizer, AutoModelForCausalLM
        >>> import numpy as np

        >>> tokenizer = GPT2Tokenizer.from_pretrained("gpt2")
        >>> model = AutoModelForCausalLM.from_pretrained("openai-community/gpt2")
        >>> tokenizer.pad_token_id = tokenizer.eos_token_id
        >>> inputs = tokenizer(["Today is"], return_tensors="pt")

        >>> # Example 1: Print the scores for each token generated with Greedy Search
        >>> outputs = model.generate(**inputs, max_new_tokens=5, return_dict_in_generate=True, output_scores=True)
        >>> transition_scores = model.compute_transition_scores(
        ...     outputs.sequences, outputs.scores, normalize_logits=True
        ... )
        >>> # input_length is the length of the input prompt for decoder-only models, like the GPT family, and 1 for
        >>> # encoder-decoder models, like BART or T5.
        >>> input_length = 1 if model.config.is_encoder_decoder else inputs.input_ids.shape[1]
        >>> generated_tokens = outputs.sequences[:, input_length:]
        >>> for tok, score in zip(generated_tokens[0], transition_scores[0]):
        ...     # | token | token string | log probability | probability
        ...     print(f"| {tok:5d} | {tokenizer.decode(tok):8s} | {score.numpy():.3f} | {np.exp(score.numpy()):.2%}")
        |   262 |  the     | -1.414 | 24.33%
        |  1110 |  day     | -2.609 | 7.36%
        |   618 |  when    | -2.010 | 13.40%
        |   356 |  we      | -1.859 | 15.58%
        |   460 |  can     | -2.508 | 8.14%

        >>> # Example 2: Reconstruct the sequence scores from Beam Search
        >>> outputs = model.generate(
        ...     **inputs,
        ...     max_new_tokens=5,
        ...     num_beams=4,
        ...     num_return_sequences=4,
        ...     return_dict_in_generate=True,
        ...     output_scores=True,
        ... )
        >>> transition_scores = model.compute_transition_scores(
        ...     outputs.sequences, outputs.scores, outputs.beam_indices, normalize_logits=False
        ... )
        >>> # If you sum the generated tokens' scores and apply the length penalty, you'll get the sequence scores.
        >>> # Tip 1: recomputing the scores is only guaranteed to match with `normalize_logits=False`. Depending on the
        >>> # use case, you might want to recompute it with `normalize_logits=True`.
        >>> # Tip 2: the output length does NOT include the input length
        >>> output_length = np.sum(transition_scores.numpy() < 0, axis=1)
        >>> length_penalty = model.generation_config.length_penalty
        >>> reconstructed_scores = transition_scores.sum(axis=1) / (output_length**length_penalty)
        >>> print(np.allclose(outputs.sequences_scores, reconstructed_scores))
        True
        ```"""
        # 1. In absence of `beam_indices`, we can assume that we come from e.g. greedy search, which is equivalent
        # to a beam search approach were the first (and only) beam is always selected
        if beam_indices is None:
            beam_indices = torch.arange(scores[0].shape[0]).view(-1, 1).to(sequences.device)
            beam_indices = beam_indices.expand(-1, len(scores))

        # 2. reshape scores as [batch_size*vocab_size, # generation steps] with # generation steps being
        # seq_len - input_length
        scores = torch.stack(scores).reshape(len(scores), -1).transpose(0, 1)

        # 3. Optionally normalize the logits (across the vocab dimension)
        if normalize_logits:
            scores = scores.reshape(-1, self.config.vocab_size, scores.shape[-1])
            scores = torch.nn.functional.log_softmax(scores, dim=1)
            scores = scores.reshape(-1, scores.shape[-1])

        # 4. cut beam_indices to longest beam length
        beam_indices_mask = beam_indices < 0
        max_beam_length = (1 - beam_indices_mask.long()).sum(-1).max()
        beam_indices = beam_indices.clone()[:, :max_beam_length]
        beam_indices_mask = beam_indices_mask[:, :max_beam_length]

        # 5. Set indices of beams that finished early to 0; such indices will be masked correctly afterwards
        beam_indices[beam_indices_mask] = 0

        # 6. multiply beam_indices with vocab size to gather correctly from scores
        beam_sequence_indices = beam_indices * self.config.vocab_size

        # 7. Define which indices contributed to scores
        cut_idx = sequences.shape[-1] - max_beam_length
        indices = sequences[:, cut_idx:] + beam_sequence_indices

        # 8. Compute scores
        transition_scores = scores.gather(0, indices)

        # 9. Mask out transition_scores of beams that stopped early
        transition_scores[beam_indices_mask] = 0

        return transition_scores

    def _validate_model_class(self):
        """
        Confirms that the model class is compatible with generation. If not, raises an exception that points to the
        right class to use.
        """
        if not self.can_generate():
            generate_compatible_mappings = [
                MODEL_FOR_CAUSAL_LM_MAPPING,
                MODEL_FOR_CAUSAL_IMAGE_MODELING_MAPPING,
                MODEL_FOR_VISION_2_SEQ_MAPPING,
                MODEL_FOR_SEQ_TO_SEQ_CAUSAL_LM_MAPPING,
                MODEL_FOR_SPEECH_SEQ_2_SEQ_MAPPING,
            ]
            generate_compatible_classes = set()
            for model_mapping in generate_compatible_mappings:
                supported_models = model_mapping.get(type(self.config), default=None)
                if supported_models is not None:
                    generate_compatible_classes.add(supported_models.__name__)
            exception_message = (
                f"The current model class ({self.__class__.__name__}) is not compatible with `.generate()`, as "
                "it doesn't have a language model head."
            )
            if generate_compatible_classes:
                exception_message += f" Please use one of the following classes instead: {generate_compatible_classes}"
            raise TypeError(exception_message)

    def _validate_model_kwargs(self, model_kwargs: Dict[str, Any]):
        """Validates model kwargs for generation. Generate argument typos will also be caught here."""
        # If a `Cache` instance is passed, checks whether the model is compatible with it
        if isinstance(model_kwargs.get("past_key_values", None), Cache) and not self._supports_cache_class:
            raise ValueError(
                f"{self.__class__.__name__} does not support an instance of `Cache` as `past_key_values`. Please "
                "check the model documentation for supported cache formats."
            )

        # Excludes arguments that are handled before calling any model function
        if self.config.is_encoder_decoder:
            for key in ["decoder_input_ids"]:
                model_kwargs.pop(key, None)

        unused_model_args = []
        model_args = set(inspect.signature(self.prepare_inputs_for_generation).parameters)
        # `kwargs`/`model_kwargs` is often used to handle optional forward pass inputs like `attention_mask`. If
        # `prepare_inputs_for_generation` doesn't accept them, then a stricter check can be made ;)
        if "kwargs" in model_args or "model_kwargs" in model_args:
            model_args |= set(inspect.signature(self.forward).parameters)

        # Encoder-Decoder models may also need Encoder arguments from `model_kwargs`
        if self.config.is_encoder_decoder:
            base_model = getattr(self, self.base_model_prefix, None)

            # allow encoder kwargs
            encoder = getattr(self, "encoder", None)
            # `MusicgenForConditionalGeneration` has `text_encoder` and `audio_encoder`.
            # Also, it has `base_model_prefix = "encoder_decoder"` but there is no `self.encoder_decoder`
            # TODO: A better way to handle this.
            if encoder is None and base_model is not None:
                encoder = getattr(base_model, "encoder", None)

            if encoder is not None:
                encoder_model_args = set(inspect.signature(encoder.forward).parameters)
                model_args |= encoder_model_args

            # allow decoder kwargs
            decoder = getattr(self, "decoder", None)
            if decoder is None and base_model is not None:
                decoder = getattr(base_model, "decoder", None)

            if decoder is not None:
                decoder_model_args = set(inspect.signature(decoder.forward).parameters)
                model_args |= {f"decoder_{x}" for x in decoder_model_args}

            # allow assistant_encoder_outputs to be passed if we're doing assisted generating
            if "assistant_encoder_outputs" in model_kwargs:
                model_args |= {"assistant_encoder_outputs"}

        for key, value in model_kwargs.items():
            if value is not None and key not in model_args:
                unused_model_args.append(key)

        if unused_model_args:
            raise ValueError(
                f"The following `model_kwargs` are not used by the model: {unused_model_args} (note: typos in the"
                " generate arguments will also show up in this list)"
            )

    def _validate_generated_length(self, generation_config, input_ids_length, has_default_max_length):
        """Performs validation related to the resulting generated length"""

        # 1. Max length warnings related to poor parameterization
        if has_default_max_length and generation_config.max_new_tokens is None and generation_config.max_length == 20:
            # 20 is the default max_length of the generation config
            warnings.warn(
                f"Using the model-agnostic default `max_length` (={generation_config.max_length}) to control the "
                "generation length. We recommend setting `max_new_tokens` to control the maximum length of the "
                "generation.",
                UserWarning,
            )
        if input_ids_length >= generation_config.max_length:
            input_ids_string = "decoder_input_ids" if self.config.is_encoder_decoder else "input_ids"
            raise ValueError(
                f"Input length of {input_ids_string} is {input_ids_length}, but `max_length` is set to"
                f" {generation_config.max_length}. This can lead to unexpected behavior. You should consider"
                " increasing `max_length` or, better yet, setting `max_new_tokens`."
            )

        # 2. Min length warnings due to unfeasible parameter combinations
        min_length_error_suffix = (
            " Generation will stop at the defined maximum length. You should decrease the minimum length and/or "
            "increase the maximum length."
        )
        if has_default_max_length:
            min_length_error_suffix += (
                f" Note that `max_length` is set to {generation_config.max_length}, its default value."
            )
        if generation_config.min_length is not None and generation_config.min_length > generation_config.max_length:
            warnings.warn(
                f"Unfeasible length constraints: `min_length` ({generation_config.min_length}) is larger than"
                f" the maximum possible length ({generation_config.max_length})." + min_length_error_suffix,
                UserWarning,
            )
        if generation_config.min_new_tokens is not None:
            min_length = generation_config.min_new_tokens + input_ids_length
            if min_length > generation_config.max_length:
                warnings.warn(
                    f"Unfeasible length constraints: `min_new_tokens` ({generation_config.min_new_tokens}), when "
                    f"added to the prompt length ({input_ids_length}), is larger than"
                    f" the maximum possible length ({generation_config.max_length})." + min_length_error_suffix,
                    UserWarning,
                )

    def _prepare_generation_config(
        self, generation_config: GenerationConfig, **kwargs: Dict
    ) -> Tuple[GenerationConfig, Dict]:
        """
        Prepares the base generation config, then applies any generation configuration options from kwargs.
        """
        # TODO joao: when we can detect `fullgraph=True` in `torch.compile` (https://github.com/pytorch/pytorch/pull/120400)
        # replace `is_torchdynamo_compiling` by the corresponding check. As it is, we are being too restrictive with
        # the parameterization in `fullgraph=False` so as to enable `fullgraph=True`.

        # priority: `generation_config` argument > `model.generation_config` (the default generation config)
        if generation_config is None:
            # legacy: users may modify the model configuration to control generation. To trigger this legacy behavior,
            # three conditions must be met
            # 1) the generation config must have been created from the model config (`_from_model_config` field);
            # 2) the generation config must have seen no modification since its creation (the hash is the same);
            # 3) the user must have set generation parameters in the model config.
            # NOTE: `torch.compile` can't compile `hash`, this legacy support is disabled with compilation.
            if (
                not is_torchdynamo_compiling()
                and self.generation_config._from_model_config
                and self.generation_config._original_object_hash == hash(self.generation_config)
                and self.config._has_non_default_generation_parameters()
            ):
                new_generation_config = GenerationConfig.from_model_config(self.config)
                if new_generation_config != self.generation_config:
                    warnings.warn(
                        "You have modified the pretrained model configuration to control generation. This is a"
                        " deprecated strategy to control generation and will be removed soon, in a future version."
                        " Please use and modify the model generation configuration (see"
                        " https://huggingface.co/docs/transformers/generation_strategies#default-text-generation-configuration )"
                    )
                    self.generation_config = new_generation_config
            generation_config = self.generation_config

        # `torch.compile` can't compile `copy.deepcopy`, arguments in `kwargs` that are part of `generation_config`
        # will mutate the object with `.update`. As such, passing these arguments through `kwargs` is disabled.
        if is_torchdynamo_compiling():
            model_kwargs = kwargs
            generate_attributes_in_kwargs = [
                key for key, value in kwargs.items() if getattr(generation_config, key, None) != value
            ]
            if len(generate_attributes_in_kwargs) > 0:
                raise ValueError(
                    "`torch.compile` exception: all generation configuration attributes must be passed within a "
                    f"`generation_config` instance passed to `generate` (found: {generate_attributes_in_kwargs})."
                )
        else:
            generation_config = copy.deepcopy(generation_config)
            model_kwargs = generation_config.update(**kwargs)

        return generation_config, model_kwargs

    @torch.no_grad()
    def generate(
        self,
        inputs: Optional[torch.Tensor] = None,
        generation_config: Optional[GenerationConfig] = None,
        logits_processor: Optional[LogitsProcessorList] = None,
        stopping_criteria: Optional[StoppingCriteriaList] = None,
        prefix_allowed_tokens_fn: Optional[Callable[[int, torch.Tensor], List[int]]] = None,
        synced_gpus: Optional[bool] = None,
        assistant_model: Optional["PreTrainedModel"] = None,
        streamer: Optional["BaseStreamer"] = None,
        negative_prompt_ids: Optional[torch.Tensor] = None,
        negative_prompt_attention_mask: Optional[torch.Tensor] = None,
        **kwargs,
    ) -> Union[GenerateOutput, torch.LongTensor]:
        r"""

        Generates sequences of token ids for models with a language modeling head.

        <Tip warning={true}>

        Most generation-controlling parameters are set in `generation_config` which, if not passed, will be set to the
        model's default generation configuration. You can override any `generation_config` by passing the corresponding
        parameters to generate(), e.g. `.generate(inputs, num_beams=4, do_sample=True)`.

        For an overview of generation strategies and code examples, check out the [following
        guide](../generation_strategies).

        </Tip>

        Parameters:
            inputs (`torch.Tensor` of varying shape depending on the modality, *optional*):
                The sequence used as a prompt for the generation or as model inputs to the encoder. If `None` the
                method initializes it with `bos_token_id` and a batch size of 1. For decoder-only models `inputs`
                should be in the format of `input_ids`. For encoder-decoder models *inputs* can represent any of
                `input_ids`, `input_values`, `input_features`, or `pixel_values`.
            generation_config (`~generation.GenerationConfig`, *optional*):
                The generation configuration to be used as base parametrization for the generation call. `**kwargs`
                passed to generate matching the attributes of `generation_config` will override them. If
                `generation_config` is not provided, the default will be used, which has the following loading
                priority: 1) from the `generation_config.json` model file, if it exists; 2) from the model
                configuration. Please note that unspecified parameters will inherit [`~generation.GenerationConfig`]'s
                default values, whose documentation should be checked to parameterize generation.
            logits_processor (`LogitsProcessorList`, *optional*):
                Custom logits processors that complement the default logits processors built from arguments and
                generation config. If a logit processor is passed that is already created with the arguments or a
                generation config an error is thrown. This feature is intended for advanced users.
            stopping_criteria (`StoppingCriteriaList`, *optional*):
                Custom stopping criteria that complements the default stopping criteria built from arguments and a
                generation config. If a stopping criteria is passed that is already created with the arguments or a
                generation config an error is thrown. If your stopping criteria depends on the `scores` input, make
                sure you pass `return_dict_in_generate=True, output_scores=True` to `generate`. This feature is
                intended for advanced users.
            prefix_allowed_tokens_fn (`Callable[[int, torch.Tensor], List[int]]`, *optional*):
                If provided, this function constraints the beam search to allowed tokens only at each step. If not
                provided no constraint is applied. This function takes 2 arguments: the batch ID `batch_id` and
                `input_ids`. It has to return a list with the allowed tokens for the next generation step conditioned
                on the batch ID `batch_id` and the previously generated tokens `inputs_ids`. This argument is useful
                for constrained generation conditioned on the prefix, as described in [Autoregressive Entity
                Retrieval](https://arxiv.org/abs/2010.00904).
            synced_gpus (`bool`, *optional*):
                Whether to continue running the while loop until max_length. Unless overridden this flag will be set to
                `True` under DeepSpeed ZeRO Stage 3 multiple GPUs environment to avoid hanging if one GPU finished
                generating before other GPUs. Otherwise it'll be set to `False`.
            assistant_model (`PreTrainedModel`, *optional*):
                An assistant model that can be used to accelerate generation. The assistant model must have the exact
                same tokenizer. The acceleration is achieved when forecasting candidate tokens with the assistent model
                is much faster than running generation with the model you're calling generate from. As such, the
                assistant model should be much smaller.
            streamer (`BaseStreamer`, *optional*):
                Streamer object that will be used to stream the generated sequences. Generated tokens are passed
                through `streamer.put(token_ids)` and the streamer is responsible for any further processing.
            negative_prompt_ids (`torch.LongTensor` of shape `(batch_size, sequence_length)`, *optional*):
                The negative prompt needed for some processors such as CFG. The batch size must match the input batch
                size. This is an experimental feature, subject to breaking API changes in future versions.
            negative_prompt_attention_mask (`torch.LongTensor` of shape `(batch_size, sequence_length)`, *optional*):
                Attention_mask for `negative_prompt_ids`.
            kwargs (`Dict[str, Any]`, *optional*):
                Ad hoc parametrization of `generation_config` and/or additional model-specific kwargs that will be
                forwarded to the `forward` function of the model. If the model is an encoder-decoder model, encoder
                specific kwargs should not be prefixed and decoder specific kwargs should be prefixed with *decoder_*.

        Return:
            [`~utils.ModelOutput`] or `torch.LongTensor`: A [`~utils.ModelOutput`] (if `return_dict_in_generate=True`
            or when `config.return_dict_in_generate=True`) or a `torch.FloatTensor`.

                If the model is *not* an encoder-decoder model (`model.config.is_encoder_decoder=False`), the possible
                [`~utils.ModelOutput`] types are:

                    - [`~generation.GenerateDecoderOnlyOutput`],
                    - [`~generation.GenerateBeamDecoderOnlyOutput`]

                If the model is an encoder-decoder model (`model.config.is_encoder_decoder=True`), the possible
                [`~utils.ModelOutput`] types are:

                    - [`~generation.GenerateEncoderDecoderOutput`],
                    - [`~generation.GenerateBeamEncoderDecoderOutput`]
        """
        # 1. Handle `generation_config` and kwargs that might update it, and validate the `.generate()` call
        self._validate_model_class()
        generation_config, model_kwargs = self._prepare_generation_config(generation_config, **kwargs)
        self._validate_model_kwargs(model_kwargs.copy())

        # 2. Set generation parameters if not already defined
        if synced_gpus is None:
            if is_deepspeed_zero3_enabled() and dist.get_world_size() > 1:
                synced_gpus = True
            else:
                synced_gpus = False
        logits_processor = logits_processor if logits_processor is not None else LogitsProcessorList()
        stopping_criteria = stopping_criteria if stopping_criteria is not None else StoppingCriteriaList()

        if generation_config.pad_token_id is None and generation_config.eos_token_id is not None:
            if model_kwargs.get("attention_mask", None) is None:
                logger.warning(
                    "The attention mask and the pad token id were not set. As a consequence, you may observe "
                    "unexpected behavior. Please pass your input's `attention_mask` to obtain reliable results."
                )
            eos_token_id = generation_config.eos_token_id
            if isinstance(eos_token_id, list):
                eos_token_id = eos_token_id[0]
            logger.warning(f"Setting `pad_token_id` to `eos_token_id`:{eos_token_id} for open-end generation.")
            generation_config.pad_token_id = eos_token_id

        # 3. Define model inputs
        # inputs_tensor has to be defined
        # model_input_name is defined if model-specific keyword input is passed
        # otherwise model_input_name is None
        # all model-specific keyword inputs are removed from `model_kwargs`
        inputs_tensor, model_input_name, model_kwargs = self._prepare_model_inputs(
            inputs, generation_config.bos_token_id, model_kwargs
        )
        batch_size = inputs_tensor.shape[0]

        # 4. Define other model kwargs
        model_kwargs["output_attentions"] = generation_config.output_attentions
        model_kwargs["output_hidden_states"] = generation_config.output_hidden_states
        # decoder-only models with inputs_embeds forwarding must use caching (otherwise we can't detect whether we are
        # generating the first new token or not, and we only want to use the embeddings for the first new token)
        if not self.config.is_encoder_decoder and model_input_name == "inputs_embeds":
            model_kwargs["use_cache"] = True
        else:
            model_kwargs["use_cache"] = generation_config.use_cache

        accepts_attention_mask = "attention_mask" in set(inspect.signature(self.forward).parameters.keys())
        requires_attention_mask = "encoder_outputs" not in model_kwargs

        if model_kwargs.get("attention_mask", None) is None and requires_attention_mask and accepts_attention_mask:
            model_kwargs["attention_mask"] = self._prepare_attention_mask_for_generation(
                inputs_tensor, generation_config.pad_token_id, generation_config.eos_token_id
            )

        # decoder-only models should use left-padding for generation
        if not self.config.is_encoder_decoder:
            # If `input_ids` was given, check if the last id in any sequence is `pad_token_id`
            # Note: If using, `inputs_embeds` this check does not work, because we want to be more hands-off.
            if (
                generation_config.pad_token_id is not None
                and len(inputs_tensor.shape) == 2
                and torch.sum(inputs_tensor[:, -1] == generation_config.pad_token_id) > 0
            ):
                logger.warning(
                    "A decoder-only architecture is being used, but right-padding was detected! For correct "
                    "generation results, please set `padding_side='left'` when initializing the tokenizer."
                )

        if self.config.is_encoder_decoder and "encoder_outputs" not in model_kwargs:
            # if model is encoder decoder encoder_outputs are created
            # and added to `model_kwargs`
            model_kwargs = self._prepare_encoder_decoder_kwargs_for_generation(
                inputs_tensor, model_kwargs, model_input_name
            )

        # 5. Prepare `input_ids` which will be used for auto-regressive generation
        if self.config.is_encoder_decoder:
            input_ids, model_kwargs = self._prepare_decoder_input_ids_for_generation(
                batch_size=batch_size,
                model_input_name=model_input_name,
                model_kwargs=model_kwargs,
                decoder_start_token_id=generation_config.decoder_start_token_id,
                bos_token_id=generation_config.bos_token_id,
                device=inputs_tensor.device,
            )
        else:
            input_ids = inputs_tensor if model_input_name == "input_ids" else model_kwargs.pop("input_ids")

        if streamer is not None:
            streamer.put(input_ids.cpu())

        # 6. Prepare `max_length` depending on other stopping criteria.
        input_ids_length = input_ids.shape[-1]
        has_default_max_length = kwargs.get("max_length") is None and generation_config.max_length is not None
        if generation_config.max_new_tokens is not None:
            if not has_default_max_length and generation_config.max_length is not None:
                logger.warning(
                    f"Both `max_new_tokens` (={generation_config.max_new_tokens}) and `max_length`(="
                    f"{generation_config.max_length}) seem to have been set. `max_new_tokens` will take precedence. "
                    "Please refer to the documentation for more information. "
                    "(https://huggingface.co/docs/transformers/main/en/main_classes/text_generation)"
                )
            generation_config.max_length = generation_config.max_new_tokens + input_ids_length

        # otherwise the total length [inputs-embeds-len + new-tokens-len] will go beyond indicated `max_length``
        elif (
            model_input_name == "inputs_embeds"
            and inputs_tensor.shape[:-1] != input_ids.shape
            and not self.config.is_encoder_decoder
        ):
            generation_config.max_length -= inputs_tensor.shape[1]
            generation_config.min_length = max(generation_config.min_length - inputs_tensor.shape[1], 0)

        if generation_config.cache_implementation in NEED_SETUP_CACHE_CLASSES_MAPPING:
            if generation_config.cache_implementation == "static":
                if model_kwargs.get("past_key_values", False) is not False:
                    raise ValueError(
                        "Using `past_key_values` argument with `generate()` when using a static KV cache is not supported. Please open an issue in Transformers GitHub repository."
                    )
                cache_cls = NEED_SETUP_CACHE_CLASSES_MAPPING["static"]
                if not callable(getattr(self, "_setup_cache", None)):
                    raise ValueError(
                        "The `generation_config` defines a `cache_implementation` that is not compatible with this model."
                        " Make sure it has a `_setup_cache` function."
                    )
                self._setup_cache(cache_cls, max_batch_size=batch_size, max_cache_len=generation_config.max_length)

        self._validate_generated_length(generation_config, input_ids_length, has_default_max_length)

        # 7. determine generation mode
        generation_mode = generation_config.get_generation_mode(assistant_model)

        if streamer is not None and (generation_config.num_beams > 1):
            raise ValueError(
                "`streamer` cannot be used with beam search (yet!). Make sure that `num_beams` is set to 1."
            )

        if self.device.type != input_ids.device.type:
            warnings.warn(
                "You are calling .generate() with the `input_ids` being on a device type different"
                f" than your model's device. `input_ids` is on {input_ids.device.type}, whereas the model"
                f" is on {self.device.type}. You may experience unexpected behaviors or slower generation."
                " Please make sure that you have put `input_ids` to the"
                f" correct device by calling for example input_ids = input_ids.to('{self.device.type}') before"
                " running `.generate()`.",
                UserWarning,
            )

        # 8. prepare distribution pre_processing samplers
        prepared_logits_processor = self._get_logits_processor(
            generation_config=generation_config,
            input_ids_seq_length=input_ids_length,
            encoder_input_ids=inputs_tensor,
            prefix_allowed_tokens_fn=prefix_allowed_tokens_fn,
            logits_processor=logits_processor,
            model_kwargs=model_kwargs,
            negative_prompt_ids=negative_prompt_ids,
            negative_prompt_attention_mask=negative_prompt_attention_mask,
        )

        # 9. prepare stopping criteria
        prepared_stopping_criteria = self._get_stopping_criteria(
            generation_config=generation_config, stopping_criteria=stopping_criteria
        )
        # 10. go into different generation modes
        if generation_mode == GenerationMode.ASSISTED_GENERATION:
            if generation_config.num_return_sequences > 1:
                raise ValueError(
                    "num_return_sequences has to be 1 when doing assisted generate, "
                    f"but is {generation_config.num_return_sequences}."
                )
            if batch_size > 1:
                raise ValueError("assisted generate is only supported for batch_size = 1")
            if not model_kwargs["use_cache"]:
                raise ValueError("assisted generate requires `use_cache=True`")

            # 11. Get the candidate generator, given the parameterization
            candidate_generator = self._get_candidate_generator(
                generation_config=generation_config,
                input_ids=input_ids,
                inputs_tensor=inputs_tensor,
                assistant_model=assistant_model,
                logits_processor=logits_processor,
                model_kwargs=model_kwargs,
            )

            # 12. run assisted generate
            result = self.assisted_decoding(
                input_ids,
                candidate_generator=candidate_generator,
                do_sample=generation_config.do_sample,
                logits_processor=prepared_logits_processor,
                logits_warper=self._get_logits_warper(generation_config) if generation_config.do_sample else None,
                stopping_criteria=prepared_stopping_criteria,
                pad_token_id=generation_config.pad_token_id,
                eos_token_id=generation_config.eos_token_id,
                output_scores=generation_config.output_scores,
                output_logits=generation_config.output_logits,
                return_dict_in_generate=generation_config.return_dict_in_generate,
                synced_gpus=synced_gpus,
                streamer=streamer,
                **model_kwargs,
            )
        if generation_mode == GenerationMode.GREEDY_SEARCH:
            # 11. run greedy search
            result = self._greedy_search(
                input_ids,
                logits_processor=prepared_logits_processor,
                stopping_criteria=prepared_stopping_criteria,
                pad_token_id=generation_config.pad_token_id,
                eos_token_id=generation_config.eos_token_id,
                output_scores=generation_config.output_scores,
                output_logits=generation_config.output_logits,
                return_dict_in_generate=generation_config.return_dict_in_generate,
                synced_gpus=synced_gpus,
                streamer=streamer,
                **model_kwargs,
            )

        elif generation_mode == GenerationMode.CONTRASTIVE_SEARCH:
            if not model_kwargs["use_cache"]:
                raise ValueError("Contrastive search requires `use_cache=True`")

            result = self._contrastive_search(
                input_ids,
                top_k=generation_config.top_k,
                penalty_alpha=generation_config.penalty_alpha,
                logits_processor=prepared_logits_processor,
                stopping_criteria=prepared_stopping_criteria,
                pad_token_id=generation_config.pad_token_id,
                eos_token_id=generation_config.eos_token_id,
                output_scores=generation_config.output_scores,
                output_logits=generation_config.output_logits,
                return_dict_in_generate=generation_config.return_dict_in_generate,
                synced_gpus=synced_gpus,
                streamer=streamer,
                sequential=generation_config.low_memory,
                **model_kwargs,
            )

        elif generation_mode == GenerationMode.SAMPLE:
            # 11. prepare logits warper
            logits_warper = self._get_logits_warper(generation_config)

            # 12. expand input_ids with `num_return_sequences` additional sequences per batch
            input_ids, model_kwargs = self._expand_inputs_for_generation(
                input_ids=input_ids,
                expand_size=generation_config.num_return_sequences,
                is_encoder_decoder=self.config.is_encoder_decoder,
                **model_kwargs,
            )

            # 13. run sample
            result = self._sample(
                input_ids,
                logits_processor=prepared_logits_processor,
                logits_warper=logits_warper,
                stopping_criteria=prepared_stopping_criteria,
                pad_token_id=generation_config.pad_token_id,
                eos_token_id=generation_config.eos_token_id,
                output_scores=generation_config.output_scores,
                output_logits=generation_config.output_logits,
                return_dict_in_generate=generation_config.return_dict_in_generate,
                synced_gpus=synced_gpus,
                streamer=streamer,
                **model_kwargs,
            )

        elif generation_mode == GenerationMode.BEAM_SEARCH:
            # 11. prepare beam search scorer
            beam_scorer = BeamSearchScorer(
                batch_size=batch_size,
                num_beams=generation_config.num_beams,
                device=inputs_tensor.device,
                length_penalty=generation_config.length_penalty,
                do_early_stopping=generation_config.early_stopping,
                num_beam_hyps_to_keep=generation_config.num_return_sequences,
                max_length=generation_config.max_length,
            )
            # 12. interleave input_ids with `num_beams` additional sequences per batch
            input_ids, model_kwargs = self._expand_inputs_for_generation(
                input_ids=input_ids,
                expand_size=generation_config.num_beams,
                is_encoder_decoder=self.config.is_encoder_decoder,
                **model_kwargs,
            )
            # 13. run beam search
            result = self._beam_search(
                input_ids,
                beam_scorer,
                logits_processor=prepared_logits_processor,
                stopping_criteria=prepared_stopping_criteria,
                pad_token_id=generation_config.pad_token_id,
                eos_token_id=generation_config.eos_token_id,
                output_scores=generation_config.output_scores,
                output_logits=generation_config.output_logits,
                return_dict_in_generate=generation_config.return_dict_in_generate,
                synced_gpus=synced_gpus,
                sequential=generation_config.low_memory,
                **model_kwargs,
            )

        elif generation_mode == GenerationMode.BEAM_SAMPLE:
            # 11. prepare logits warper
            logits_warper = self._get_logits_warper(generation_config)

            # 12. prepare beam search scorer
            beam_scorer = BeamSearchScorer(
                batch_size=batch_size,
                num_beams=generation_config.num_beams,
                device=inputs_tensor.device,
                length_penalty=generation_config.length_penalty,
                do_early_stopping=generation_config.early_stopping,
                num_beam_hyps_to_keep=generation_config.num_return_sequences,
                max_length=generation_config.max_length,
            )

            # 13. interleave input_ids with `num_beams` additional sequences per batch
            input_ids, model_kwargs = self._expand_inputs_for_generation(
                input_ids=input_ids,
                expand_size=generation_config.num_beams,
                is_encoder_decoder=self.config.is_encoder_decoder,
                **model_kwargs,
            )

            # 14. run beam sample
            result = self._beam_sample(
                input_ids,
                beam_scorer,
                logits_processor=prepared_logits_processor,
                logits_warper=logits_warper,
                stopping_criteria=prepared_stopping_criteria,
                pad_token_id=generation_config.pad_token_id,
                eos_token_id=generation_config.eos_token_id,
                output_scores=generation_config.output_scores,
                output_logits=generation_config.output_logits,
                return_dict_in_generate=generation_config.return_dict_in_generate,
                synced_gpus=synced_gpus,
                **model_kwargs,
            )

        elif generation_mode == GenerationMode.GROUP_BEAM_SEARCH:
            # 11. prepare beam search scorer
            beam_scorer = BeamSearchScorer(
                batch_size=batch_size,
                num_beams=generation_config.num_beams,
                device=inputs_tensor.device,
                length_penalty=generation_config.length_penalty,
                do_early_stopping=generation_config.early_stopping,
                num_beam_hyps_to_keep=generation_config.num_return_sequences,
                num_beam_groups=generation_config.num_beam_groups,
                max_length=generation_config.max_length,
            )
            # 12. interleave input_ids with `num_beams` additional sequences per batch
            input_ids, model_kwargs = self._expand_inputs_for_generation(
                input_ids=input_ids,
                expand_size=generation_config.num_beams,
                is_encoder_decoder=self.config.is_encoder_decoder,
                **model_kwargs,
            )
            # 13. run beam search
            result = self._group_beam_search(
                input_ids,
                beam_scorer,
                logits_processor=prepared_logits_processor,
                stopping_criteria=prepared_stopping_criteria,
                pad_token_id=generation_config.pad_token_id,
                eos_token_id=generation_config.eos_token_id,
                output_scores=generation_config.output_scores,
                output_logits=generation_config.output_logits,
                return_dict_in_generate=generation_config.return_dict_in_generate,
                synced_gpus=synced_gpus,
                **model_kwargs,
            )

        elif generation_mode == GenerationMode.CONSTRAINED_BEAM_SEARCH:
            final_constraints = []
            if generation_config.constraints is not None:
                final_constraints = generation_config.constraints

            if generation_config.force_words_ids is not None:

                def typeerror():
                    raise ValueError(
                        "`force_words_ids` has to either be a `List[List[List[int]]]` or `List[List[int]]` "
                        f"of positive integers, but is {generation_config.force_words_ids}."
                    )

                if (
                    not isinstance(generation_config.force_words_ids, list)
                    or len(generation_config.force_words_ids) == 0
                ):
                    typeerror()

                for word_ids in generation_config.force_words_ids:
                    if isinstance(word_ids[0], list):
                        if not isinstance(word_ids, list) or len(word_ids) == 0:
                            typeerror()
                        if any(not isinstance(token_ids, list) for token_ids in word_ids):
                            typeerror()
                        if any(
                            any((not isinstance(token_id, int) or token_id < 0) for token_id in token_ids)
                            for token_ids in word_ids
                        ):
                            typeerror()

                        constraint = DisjunctiveConstraint(word_ids)
                    else:
                        if not isinstance(word_ids, list) or len(word_ids) == 0:
                            typeerror()
                        if any((not isinstance(token_id, int) or token_id < 0) for token_id in word_ids):
                            typeerror()

                        constraint = PhrasalConstraint(word_ids)
                    final_constraints.append(constraint)

            # 11. prepare beam search scorer
            constrained_beam_scorer = ConstrainedBeamSearchScorer(
                constraints=final_constraints,
                batch_size=batch_size,
                num_beams=generation_config.num_beams,
                device=inputs_tensor.device,
                length_penalty=generation_config.length_penalty,
                do_early_stopping=generation_config.early_stopping,
                num_beam_hyps_to_keep=generation_config.num_return_sequences,
                max_length=generation_config.max_length,
            )
            # 12. interleave input_ids with `num_beams` additional sequences per batch
            input_ids, model_kwargs = self._expand_inputs_for_generation(
                input_ids=input_ids,
                expand_size=generation_config.num_beams,
                is_encoder_decoder=self.config.is_encoder_decoder,
                **model_kwargs,
            )
            # 13. run beam search
            result = self._constrained_beam_search(
                input_ids,
                constrained_beam_scorer=constrained_beam_scorer,
                logits_processor=prepared_logits_processor,
                stopping_criteria=prepared_stopping_criteria,
                pad_token_id=generation_config.pad_token_id,
                eos_token_id=generation_config.eos_token_id,
                output_scores=generation_config.output_scores,
                output_logits=generation_config.output_logits,
                return_dict_in_generate=generation_config.return_dict_in_generate,
                synced_gpus=synced_gpus,
                **model_kwargs,
            )

        if generation_config.cache_implementation in NEED_SETUP_CACHE_CLASSES_MAPPING:
            if not callable(getattr(self, "_reset_cache", None)):
                raise ValueError(
                    "A `static_cache` was used to generate but there was a failure when trying to  release the cache. "
                    " Make sure this model implements a `_reset_cache` function."
                )
            self._reset_cache()

        return result

    def _has_unfinished_sequences(self, this_peer_finished: bool, synced_gpus: bool, device: torch.device) -> bool:
        """
        Returns whether there are still unfinished sequences in the device. The existence of unfinished sequences is
        fed through `this_peer_finished`. ZeRO stage 3-friendly.
        """
        if synced_gpus:
            # Under synced_gpus the `forward` call must continue until all gpus complete their sequence.
            # The following logic allows an early break if all peers finished generating their sequence
            this_peer_finished_flag = torch.tensor(0.0 if this_peer_finished else 1.0).to(device)
            # send 0.0 if we finished, 1.0 otherwise
            dist.all_reduce(this_peer_finished_flag, op=dist.ReduceOp.SUM)
            # did all peers finish? the reduced sum will be 0.0 then
            if this_peer_finished_flag.item() == 0.0:
                return False
        elif this_peer_finished:
            return False
        return True

    def contrastive_search(self, *args, **kwargs):
        logger.warning_once(
            "Calling `contrastive_search` directly is deprecated and will be removed in v4.41. Use `generate` or a "
            "custom generation loop instead.",
        )
        return self._contrastive_search(*args, **kwargs)

    @torch.no_grad()
    def _contrastive_search(
        self,
        input_ids: torch.LongTensor,
        top_k: Optional[int] = 1,
        penalty_alpha: Optional[float] = 0,
        logits_processor: Optional[LogitsProcessorList] = None,
        logits_warper: Optional[LogitsProcessorList] = None,
        stopping_criteria: Optional[StoppingCriteriaList] = None,
        pad_token_id: Optional[int] = None,
        eos_token_id: Optional[Union[int, List[int]]] = None,
        output_attentions: Optional[bool] = None,
        output_hidden_states: Optional[bool] = None,
        output_scores: Optional[bool] = None,
        output_logits: Optional[bool] = None,
        return_dict_in_generate: Optional[bool] = None,
        synced_gpus: bool = False,
        streamer: Optional["BaseStreamer"] = None,
        sequential: Optional[bool] = None,
        **model_kwargs,
    ) -> Union[GenerateNonBeamOutput, torch.LongTensor]:
        r"""
        Generates sequences of token ids for models with a language modeling head using **contrastive search** and can
        be used for text-decoder, text-to-text, speech-to-text, and vision-to-text models.

        <Tip warning={true}>

        In most cases, you do not need to call [`~generation.GenerationMixin._contrastive_search`] directly. Use
        generate() instead. For an overview of generation strategies and code examples, check the [following
        guide](../generation_strategies).

        </Tip>

        Parameters:
            input_ids (`torch.LongTensor` of shape `(batch_size, sequence_length)`):
                The sequence used as a prompt for the generation.
            top_k (`int`, *optional*, defaults to 1):
                The size of the candidate set that is used to re-rank for contrastive search
            penalty_alpha (`float`, *optional*, defaults to 0):
                The degeneration penalty for contrastive search; activate when it is larger than 0
            logits_processor (`LogitsProcessorList`, *optional*):
                An instance of [`LogitsProcessorList`]. List of instances of class derived from [`LogitsProcessor`]
                used to modify the prediction scores of the language modeling head applied at each generation step.
            logits_warper (`LogitsProcessorList`, *optional*):
                An instance of [`LogitsProcessorList`]. List of instances of class derived from [`LogitsWarper`] used
                to warp the prediction score distribution of the language modeling head applied before multinomial
                sampling at each generation step.
            stopping_criteria (`StoppingCriteriaList`, *optional*):
                An instance of [`StoppingCriteriaList`]. List of instances of class derived from [`StoppingCriteria`]
                used to tell if the generation loop should stop.
            pad_token_id (`int`, *optional*):
                The id of the *padding* token.
            eos_token_id (`Union[int, List[int]]`, *optional*):
                The id of the *end-of-sequence* token. Optionally, use a list to set multiple *end-of-sequence* tokens.
            output_attentions (`bool`, *optional*, defaults to `False`):
                Whether or not to return the attentions tensors of all attention layers. See `attentions` under
                returned tensors for more details.
            output_hidden_states (`bool`, *optional*, defaults to `False`):
                Whether or not to return the hidden states of all layers. See `hidden_states` under returned tensors
                for more details.
            output_scores (`bool`, *optional*, defaults to `False`):
                Whether or not to return the prediction scores. See `scores` under returned tensors for more details.
            output_logits (`bool`, *optional*, defaults to `False`):
                Whether or not to return the raw prediction logit scores. See `logits` under returned tensors
                for more details.
            return_dict_in_generate (`bool`, *optional*, defaults to `False`):
                Whether or not to return a [`~utils.ModelOutput`] instead of a plain tuple.
            synced_gpus (`bool`, *optional*, defaults to `False`):
                Whether to continue running the while loop until max_length (needed for ZeRO stage 3)
            streamer (`BaseStreamer`, *optional*):
                Streamer object that will be used to stream the generated sequences. Generated tokens are passed
                through `streamer.put(token_ids)` and the streamer is responsible for any further processing.
            sequential (`bool`, *optional*):
                Switches topk hidden state computation from parallel to sequential to reduce memory if True.
            model_kwargs:
                Additional model specific keyword arguments will be forwarded to the `forward` function of the model.
                If model is an encoder-decoder model the kwargs should include `encoder_outputs`.

        Return:
            [`~generation.GenerateDecoderOnlyOutput`], [`~generation.GenerateEncoderDecoderOutput`]
            or `torch.LongTensor`: A `torch.LongTensor` containing the generated tokens (default behaviour) or a
            [`~generation.GenerateDecoderOnlyOutput`] if `model.config.is_encoder_decoder=False` and
            `return_dict_in_generate=True` or a [`~generation.GenerateEncoderDecoderOutput`] if
            `model.config.is_encoder_decoder=True`.

        Examples:
        ```python
        >>> from transformers import (
        ...     AutoTokenizer,
        ...     AutoModelForCausalLM,
        ...     StoppingCriteriaList,
        ...     MaxLengthCriteria,
        ... )

        >>> tokenizer = AutoTokenizer.from_pretrained("facebook/opt-125m")
        >>> model = AutoModelForCausalLM.from_pretrained("facebook/opt-125m")
        >>> # set pad_token_id to eos_token_id because OPT does not have a PAD token
        >>> model.config.pad_token_id = model.config.eos_token_id
        >>> input_prompt = "DeepMind Company is"
        >>> input_ids = tokenizer(input_prompt, return_tensors="pt")
        >>> stopping_criteria = StoppingCriteriaList([MaxLengthCriteria(max_length=64)])
        >>> outputs = model._contrastive_search(
        ...     **input_ids, penalty_alpha=0.6, top_k=4, stopping_criteria=stopping_criteria
        ... )
        >>> tokenizer.batch_decode(outputs, skip_special_tokens=True)
        ['DeepMind Company is a company that focuses on the development and commercialization of artificial intelligence (AI). DeepMind’s mission is to help people understand and solve problems that are difficult to solve in the world today.\n\nIn this post, we talk about the benefits of deep learning in business and how it']
        ```"""
        # init values
        logits_processor = logits_processor if logits_processor is not None else LogitsProcessorList()
        logits_warper = logits_warper if logits_warper is not None else LogitsProcessorList()
        stopping_criteria = stopping_criteria if stopping_criteria is not None else StoppingCriteriaList()
        pad_token_id = pad_token_id if pad_token_id is not None else self.generation_config.pad_token_id
        eos_token_id = eos_token_id if eos_token_id is not None else self.generation_config.eos_token_id
        sequential = sequential if sequential is not None else self.generation_config.low_memory
        if isinstance(eos_token_id, int):
            eos_token_id = [eos_token_id]
        eos_token_id_tensor = torch.tensor(eos_token_id).to(input_ids.device) if eos_token_id is not None else None
        output_scores = output_scores if output_scores is not None else self.generation_config.output_scores
        output_logits = output_logits if output_logits is not None else self.generation_config.output_logits
        output_attentions = (
            output_attentions if output_attentions is not None else self.generation_config.output_attentions
        )
        output_hidden_states = (
            output_hidden_states if output_hidden_states is not None else self.generation_config.output_hidden_states
        )
        return_dict_in_generate = (
            return_dict_in_generate
            if return_dict_in_generate is not None
            else self.generation_config.return_dict_in_generate
        )

        # init attention / hidden states / scores tuples
        raw_logits = () if (return_dict_in_generate and output_logits) else None
        scores = () if (return_dict_in_generate and output_scores) else None
        decoder_attentions = () if (return_dict_in_generate and output_attentions) else None
        cross_attentions = () if (return_dict_in_generate and output_attentions) else None
        decoder_hidden_states = () if (return_dict_in_generate and output_hidden_states) else None

        # if model is an encoder-decoder, retrieve encoder attention weights and hidden states
        if return_dict_in_generate and self.config.is_encoder_decoder:
            encoder_attentions = model_kwargs["encoder_outputs"].get("attentions") if output_attentions else None
            encoder_hidden_states = (
                model_kwargs["encoder_outputs"].get("hidden_states") if output_hidden_states else None
            )

        # keep track of which sequences are already finished
        batch_size, cur_len = input_ids.shape
        if "inputs_embeds" in model_kwargs:
            cur_len = model_kwargs["inputs_embeds"].shape[1]
        unfinished_sequences = torch.ones(batch_size, dtype=torch.long, device=input_ids.device)
        model_kwargs["cache_position"] = torch.arange(cur_len, device=input_ids.device)

        this_peer_finished = False

        while self._has_unfinished_sequences(this_peer_finished, synced_gpus, device=input_ids.device):
            # if the first step in the loop, encode all the prefix and obtain: (1) past_key_values;
            # (2) last_hidden_states; (3) logit_for_next_step; (4) update model kwargs for the next step
            if model_kwargs.get("past_key_values") is None:
                # prepare inputs
                model_kwargs["use_cache"] = True
                model_inputs = self.prepare_inputs_for_generation(input_ids, **model_kwargs)

                # encode the given prefix and prepare model inputs; encoder-decoder model process the prefix and save
                # the `encoder_outputs`
                outputs = self(
                    **model_inputs, return_dict=True, output_hidden_states=True, output_attentions=output_attentions
                )

                # last decoder hidden states will be used to compute the degeneration penalty (cosine similarity with
                # previous tokens)
                if self.config.is_encoder_decoder:
                    last_hidden_states = outputs.decoder_hidden_states[-1]
                else:
                    last_hidden_states = outputs.hidden_states[-1]

                # next logit for contrastive search to select top-k candidate tokens
                logit_for_next_step = outputs.logits[:, -1, :]

                model_kwargs = self._update_model_kwargs_for_generation(
                    outputs,
                    model_kwargs,
                    is_encoder_decoder=self.config.is_encoder_decoder,
                    standardize_cache_format=True,
                )
                if not sequential:
                    # Expands model inputs top_k times, for batched forward passes (akin to beam search).
                    _, model_kwargs = self._expand_inputs_for_generation(
                        expand_size=top_k, is_encoder_decoder=self.config.is_encoder_decoder, **model_kwargs
                    )

                past_key_values = model_kwargs.get("past_key_values")
                if past_key_values is None:
                    raise ValueError(
                        f"{self.__class__.__name__} does not support caching and therefore **can't** be used "
                        "for contrastive search."
                    )
                elif (
                    not isinstance(past_key_values[0], (tuple, torch.Tensor))
                    or past_key_values[0][0].shape[0] != batch_size
                ):
                    raise ValueError(
                        f"{self.__class__.__name__} does not have a standard cache format and therefore **can't** be "
                        "used for contrastive search without further modifications."
                    )

            # contrastive_search main logic start:
            # contrastive search decoding consists of two steps: (1) candidate tokens recall; (2) candidate re-rank by
            # degeneration penalty
            processed_logit_for_next_step = logits_processor(input_ids, logit_for_next_step)
            processed_logit_for_next_step = logits_warper(input_ids, processed_logit_for_next_step)
            next_probs = nn.functional.softmax(processed_logit_for_next_step, dim=-1)

            top_k_probs, top_k_ids = torch.topk(next_probs, dim=-1, k=top_k)

            # Store scores, attentions and hidden_states when required
            if return_dict_in_generate:
                if output_logits:
                    raw_logits += (logit_for_next_step,)
                if output_scores:
                    scores += (processed_logit_for_next_step,)
                if output_attentions:
                    decoder_attentions += (
                        (outputs.decoder_attentions,) if self.config.is_encoder_decoder else (outputs.attentions,)
                    )
                    if self.config.is_encoder_decoder:
                        cross_attentions += (outputs.cross_attentions,)

                if output_hidden_states:
                    decoder_hidden_states += (
                        (outputs.decoder_hidden_states,)
                        if self.config.is_encoder_decoder
                        else (outputs.hidden_states,)
                    )

            # Replicates the new past_key_values to match the `top_k` candidates
            new_key_values = []
            for layer in model_kwargs["past_key_values"]:
                items = []
                # item is either the key or the value matrix
                for item in layer:
                    if sequential:
                        items.append(item.repeat_interleave(1, dim=0))
                    else:
                        items.append(item.repeat_interleave(top_k, dim=0))
                new_key_values.append(tuple(items))
            model_kwargs["past_key_values"] = tuple(new_key_values)

            if sequential:
                all_outputs = []
                for i in range(top_k):
                    # compute the candidate tokens by the language model and collect their hidden_states
                    next_model_inputs = self.prepare_inputs_for_generation(top_k_ids[:, i].view(-1, 1), **model_kwargs)

                    outputs = self(
                        **next_model_inputs,
                        return_dict=True,
                        output_hidden_states=True,
                        output_attentions=output_attentions,
                    )
                    all_outputs.append(outputs)
                outputs = stack_model_outputs(all_outputs)

            else:
                # compute the candidate tokens by the language model and collect their hidden_states
                # assembles top_k_ids into batch of size k
                next_model_inputs = self.prepare_inputs_for_generation(top_k_ids.view(-1, 1), **model_kwargs)

                outputs = self(
                    **next_model_inputs,
                    return_dict=True,
                    output_hidden_states=True,
                    output_attentions=output_attentions,
                )
            # name is different for encoder-decoder and decoder-only models
            if self.config.is_encoder_decoder:
                next_hidden = outputs.decoder_hidden_states[-1]
                full_hidden_states = outputs.decoder_hidden_states
            else:
                next_hidden = outputs.hidden_states[-1]
                full_hidden_states = outputs.hidden_states

            logits = outputs.logits[:, -1, :]

            context_hidden = last_hidden_states.repeat_interleave(top_k, dim=0)

            # compute the degeneration penalty and re-rank the candidates based on the degeneration penalty and the
            # model confidence. Keeping `selected_idx` on CPU enables multi-device contrastive search and doesn't
            # introduce (noticeable) slowdowns on single-device runs.
            selected_idx = _ranking_fast(context_hidden, next_hidden, top_k_probs, penalty_alpha, top_k)
            selected_idx = selected_idx.to("cpu")

            # prepare for the next step: (1) next token_id; (2) past_key_values; (3) last_hidden_states for computing
            # the degeneration penalty; (4) logits for selecting next top-k candidates; (5) selected tokens scores
            # (model confidence minus degeneration penalty); (6) decoder hidden_states
            next_tokens = top_k_ids[range(len(top_k_ids)), selected_idx]
            next_hidden = torch.stack(torch.split(next_hidden.squeeze(dim=1), top_k))
            next_hidden = next_hidden[range(batch_size), selected_idx, :]
            last_hidden_states = torch.cat([last_hidden_states, next_hidden.unsqueeze(1)], dim=1)

            next_decoder_hidden_states = ()
            for layer in full_hidden_states:
                layer = torch.stack(torch.split(layer, top_k))[range(batch_size), selected_idx, :]
                next_decoder_hidden_states += (layer,)

            # generate past_key_values cache of only the selected token
            if sequential:
                next_model_input = self.prepare_inputs_for_generation(
                    top_k_ids[:, selected_idx].view(-1, 1), **model_kwargs
                )

                selected_outputs = self(
                    **next_model_input,
                    return_dict=True,
                    output_hidden_states=False,
                    output_attentions=False,
                )
                next_past_key_values = selected_outputs["past_key_values"]

            else:
                next_past_key_values = self._extract_past_from_model_output(outputs, standardize_cache_format=True)
                new_key_values = ()
                for layer in next_past_key_values:
                    items = ()
                    # item is either the key or the value matrix
                    for item in layer:
                        item = torch.stack(torch.split(item, top_k, dim=0))  # [B, K, num_head, seq_len, esz]
                        item = item[range(batch_size), selected_idx, ...]  # [B, num_head, seq_len, esz]
                        items += (item,)
                    new_key_values += (items,)
                next_past_key_values = new_key_values

            logit_for_next_step = torch.stack(torch.split(logits, top_k))[range(batch_size), selected_idx, :]

            # Rebuilds the relevant parts of the model output for the selected token, for use in the next iteration
            if self.config.is_encoder_decoder:
                next_step_cross_attentions = ()
                next_step_decoder_attentions = ()
                if output_attentions:
                    for layer in outputs.cross_attentions:
                        layer = torch.stack(torch.split(layer, top_k, dim=0))[range(batch_size), selected_idx, ...]
                        next_step_cross_attentions += (layer,)
                    for layer in outputs.decoder_attentions:
                        layer = torch.stack(torch.split(layer, top_k, dim=0))[range(batch_size), selected_idx, ...]
                        next_step_decoder_attentions += (layer,)
                outputs = Seq2SeqLMOutput(
                    past_key_values=next_past_key_values,
                    decoder_hidden_states=next_decoder_hidden_states,
                    decoder_attentions=next_step_decoder_attentions or None,
                    cross_attentions=next_step_cross_attentions or None,
                )
            else:
                next_step_attentions = ()
                if output_attentions:
                    for layer in outputs.attentions:
                        layer = torch.stack(torch.split(layer, top_k, dim=0))[range(batch_size), selected_idx, ...]
                        next_step_attentions += (layer,)
                outputs = CausalLMOutputWithPast(
                    past_key_values=next_past_key_values,
                    hidden_states=next_decoder_hidden_states,
                    attentions=next_step_attentions or None,
                )
            # contrastive_search main logic end

            if synced_gpus and this_peer_finished:
                continue  # don't waste resources running the code we don't need

            # finished sentences should have their next token be a padding token
            if eos_token_id is not None:
                if pad_token_id is None:
                    raise ValueError("If `eos_token_id` is defined, make sure that `pad_token_id` is defined.")
                next_tokens = next_tokens * unfinished_sequences + pad_token_id * (1 - unfinished_sequences)

            # update generated ids, model inputs, and length for next step
            input_ids = torch.cat([input_ids, next_tokens[:, None]], dim=-1)
            if streamer is not None:
                streamer.put(next_tokens.cpu())
            model_kwargs = self._update_model_kwargs_for_generation(
                outputs,
                model_kwargs,
                is_encoder_decoder=self.config.is_encoder_decoder,
            )

            # if eos_token was found in one sentence, set sentence to finished
            if eos_token_id_tensor is not None:
                unfinished_sequences = unfinished_sequences.mul(
                    next_tokens.tile(eos_token_id_tensor.shape[0], 1).ne(eos_token_id_tensor.unsqueeze(1)).prod(dim=0)
                )

            # stop when each sentence is finished
            unfinished_sequences = unfinished_sequences & ~stopping_criteria(input_ids, scores)
            this_peer_finished = unfinished_sequences.max() == 0

        if streamer is not None:
            streamer.end()

        if return_dict_in_generate:
            # Contrastive search works by forward looking at the next token, so we need to exclude it from
            # `past_key_values` to be consistent with the other decoding methods
            if model_kwargs.get("past_key_values") is not None:
                past_key_values = []
                for layer in model_kwargs["past_key_values"]:
                    layer_past_key_values = []
                    for item in layer:
                        layer_past_key_values.append(item[..., :-1, :])
                    past_key_values.append(tuple(layer_past_key_values))
                model_kwargs["past_key_values"] = tuple(past_key_values)

            if self.config.is_encoder_decoder:
                return GenerateEncoderDecoderOutput(
                    sequences=input_ids,
                    scores=scores,
                    logits=raw_logits,
                    encoder_attentions=encoder_attentions,
                    encoder_hidden_states=encoder_hidden_states,
                    decoder_attentions=decoder_attentions,
                    cross_attentions=cross_attentions,
                    decoder_hidden_states=decoder_hidden_states,
                    past_key_values=model_kwargs.get("past_key_values"),
                )
            else:
                return GenerateDecoderOnlyOutput(
                    sequences=input_ids,
                    scores=scores,
                    logits=raw_logits,
                    attentions=decoder_attentions,
                    hidden_states=decoder_hidden_states,
                    past_key_values=model_kwargs.get("past_key_values"),
                )
        else:
            return input_ids

    def greedy_search(self, *args, **kwargs):
        logger.warning_once(
            "Calling `greedy_search` directly is deprecated and will be removed in v4.41. Use `generate` or a "
            "custom generation loop instead.",
        )
        return self._greedy_search(*args, **kwargs)

    def _greedy_search(
        self,
        input_ids: torch.LongTensor,
        logits_processor: Optional[LogitsProcessorList] = None,
        stopping_criteria: Optional[StoppingCriteriaList] = None,
        max_length: Optional[int] = None,
        pad_token_id: Optional[int] = None,
        eos_token_id: Optional[Union[int, List[int]]] = None,
        output_attentions: Optional[bool] = None,
        output_hidden_states: Optional[bool] = None,
        output_scores: Optional[bool] = None,
        output_logits: Optional[bool] = None,
        return_dict_in_generate: Optional[bool] = None,
        synced_gpus: bool = False,
        streamer: Optional["BaseStreamer"] = None,
        **model_kwargs,
    ) -> Union[GenerateNonBeamOutput, torch.LongTensor]:
        r"""
        Generates sequences of token ids for models with a language modeling head using **greedy decoding** and can be
        used for text-decoder, text-to-text, speech-to-text, and vision-to-text models.

        <Tip warning={true}>

        In most cases, you do not need to call [`~generation.GenerationMixin._greedy_search`] directly. Use generate()
        instead. For an overview of generation strategies and code examples, check the [following
        guide](../generation_strategies).

        </Tip>


        Parameters:
            input_ids (`torch.LongTensor` of shape `(batch_size, sequence_length)`):
                The sequence used as a prompt for the generation.
            logits_processor (`LogitsProcessorList`, *optional*):
                An instance of [`LogitsProcessorList`]. List of instances of class derived from [`LogitsProcessor`]
                used to modify the prediction scores of the language modeling head applied at each generation step.
            stopping_criteria (`StoppingCriteriaList`, *optional*):
                An instance of [`StoppingCriteriaList`]. List of instances of class derived from [`StoppingCriteria`]
                used to tell if the generation loop should stop.

            max_length (`int`, *optional*, defaults to 20):
                **DEPRECATED**. Use `logits_processor` or `stopping_criteria` directly to cap the number of generated
                tokens. The maximum length of the sequence to be generated.
            pad_token_id (`int`, *optional*):
                The id of the *padding* token.
            eos_token_id (`Union[int, List[int]]`, *optional*):
                The id of the *end-of-sequence* token. Optionally, use a list to set multiple *end-of-sequence* tokens.
            output_attentions (`bool`, *optional*, defaults to `False`):
                Whether or not to return the attentions tensors of all attention layers. See `attentions` under
                returned tensors for more details.
            output_hidden_states (`bool`, *optional*, defaults to `False`):
                Whether or not to return the hidden states of all layers. See `hidden_states` under returned tensors
                for more details.
            output_scores (`bool`, *optional*, defaults to `False`):
                Whether or not to return the prediction scores. See `scores` under returned tensors for more details.
            output_logits (`bool`, *optional*, defaults to `False`):
                Whether or not to return the raw prediction logit scores. See `logits` under returned tensors
                for more details.
            return_dict_in_generate (`bool`, *optional*, defaults to `False`):
                Whether or not to return a [`~utils.ModelOutput`] instead of a plain tuple.
            synced_gpus (`bool`, *optional*, defaults to `False`):
                Whether to continue running the while loop until max_length (needed for ZeRO stage 3)
            streamer (`BaseStreamer`, *optional*):
                Streamer object that will be used to stream the generated sequences. Generated tokens are passed
                through `streamer.put(token_ids)` and the streamer is responsible for any further processing.
            model_kwargs:
                Additional model specific keyword arguments will be forwarded to the `forward` function of the model.
                If model is an encoder-decoder model the kwargs should include `encoder_outputs`.

        Return:
            [`~generation.GenerateDecoderOnlyOutput`], [`~generation.GenerateEncoderDecoderOutput`] or
            `torch.LongTensor`: A `torch.LongTensor` containing the generated tokens (default behaviour) or a
            [`~generation.GenerateDecoderOnlyOutput`] if `model.config.is_encoder_decoder=False` and
            `return_dict_in_generate=True` or a [`~generation.GenerateEncoderDecoderOutput`] if
            `model.config.is_encoder_decoder=True`.

        Examples:

        ```python
        >>> from transformers import (
        ...     AutoTokenizer,
        ...     AutoModelForCausalLM,
        ...     LogitsProcessorList,
        ...     MinLengthLogitsProcessor,
        ...     StoppingCriteriaList,
        ...     MaxLengthCriteria,
        ... )

        >>> tokenizer = AutoTokenizer.from_pretrained("openai-community/gpt2")
        >>> model = AutoModelForCausalLM.from_pretrained("openai-community/gpt2")

        >>> # set pad_token_id to eos_token_id because GPT2 does not have a PAD token
        >>> model.generation_config.pad_token_id = model.generation_config.eos_token_id

        >>> input_prompt = "It might be possible to"
        >>> input_ids = tokenizer(input_prompt, return_tensors="pt").input_ids

        >>> # instantiate logits processors
        >>> logits_processor = LogitsProcessorList(
        ...     [
        ...         MinLengthLogitsProcessor(10, eos_token_id=model.generation_config.eos_token_id),
        ...     ]
        ... )
        >>> stopping_criteria = StoppingCriteriaList([MaxLengthCriteria(max_length=20)])

        >>> outputs = model._greedy_search(
        ...     input_ids, logits_processor=logits_processor, stopping_criteria=stopping_criteria
        ... )

        >>> tokenizer.batch_decode(outputs, skip_special_tokens=True)
        ["It might be possible to get a better understanding of the nature of the problem, but it's not"]
        ```"""
        # init values
        logits_processor = logits_processor if logits_processor is not None else LogitsProcessorList()
        stopping_criteria = stopping_criteria if stopping_criteria is not None else StoppingCriteriaList()
        if max_length is not None:
            warnings.warn(
                "`max_length` is deprecated in this function, use"
                " `stopping_criteria=StoppingCriteriaList([MaxLengthCriteria(max_length=max_length)])` instead.",
                UserWarning,
            )
            stopping_criteria = validate_stopping_criteria(stopping_criteria, max_length)
        pad_token_id = pad_token_id if pad_token_id is not None else self.generation_config.pad_token_id
        eos_token_id = eos_token_id if eos_token_id is not None else self.generation_config.eos_token_id
        if isinstance(eos_token_id, int):
            eos_token_id = [eos_token_id]
        eos_token_id_tensor = torch.tensor(eos_token_id).to(input_ids.device) if eos_token_id is not None else None
        output_scores = output_scores if output_scores is not None else self.generation_config.output_scores
        output_attentions = (
            output_attentions if output_attentions is not None else self.generation_config.output_attentions
        )
        output_hidden_states = (
            output_hidden_states if output_hidden_states is not None else self.generation_config.output_hidden_states
        )
        return_dict_in_generate = (
            return_dict_in_generate
            if return_dict_in_generate is not None
            else self.generation_config.return_dict_in_generate
        )

        # init attention / hidden states / scores tuples
        raw_logits = () if (return_dict_in_generate and output_logits) else None
        scores = () if (return_dict_in_generate and output_scores) else None
        decoder_attentions = () if (return_dict_in_generate and output_attentions) else None
        cross_attentions = () if (return_dict_in_generate and output_attentions) else None
        decoder_hidden_states = () if (return_dict_in_generate and output_hidden_states) else None

        # if model is an encoder-decoder, retrieve encoder attention weights and hidden states
        if return_dict_in_generate and self.config.is_encoder_decoder:
            encoder_attentions = model_kwargs["encoder_outputs"].get("attentions") if output_attentions else None
            encoder_hidden_states = (
                model_kwargs["encoder_outputs"].get("hidden_states") if output_hidden_states else None
            )

        # keep track of which sequences are already finished
<<<<<<< HEAD
        batch_size, cur_len = input_ids.shape
        if "inputs_embeds" in model_kwargs:
            cur_len = model_kwargs["inputs_embeds"].shape[1]
=======
        this_peer_finished = False
        batch_size, cur_len = (
            model_kwargs["attention_mask"].shape
            if model_kwargs.get("attention_mask", None) is not None
            else input_ids.shape
        )
>>>>>>> 00c1d87a
        unfinished_sequences = torch.ones(batch_size, dtype=torch.long, device=input_ids.device)
        model_kwargs["cache_position"] = torch.arange(cur_len, device=input_ids.device)

        while self._has_unfinished_sequences(this_peer_finished, synced_gpus, device=input_ids.device):
            # prepare model inputs
            model_inputs = self.prepare_inputs_for_generation(input_ids, **model_kwargs)

            # forward pass to get next token
            outputs = self(
                **model_inputs,
                return_dict=True,
                output_attentions=output_attentions,
                output_hidden_states=output_hidden_states,
            )

            if synced_gpus and this_peer_finished:
                continue  # don't waste resources running the code we don't need

            next_token_logits = outputs.logits[:, -1, :]

            # pre-process distribution
            next_tokens_scores = logits_processor(input_ids, next_token_logits)

            # Store scores, attentions and hidden_states when required
            if return_dict_in_generate:
                if output_scores:
                    scores += (next_tokens_scores,)
                if output_logits:
                    raw_logits += (next_token_logits,)
                if output_attentions:
                    decoder_attentions += (
                        (outputs.decoder_attentions,) if self.config.is_encoder_decoder else (outputs.attentions,)
                    )
                    if self.config.is_encoder_decoder:
                        cross_attentions += (outputs.cross_attentions,)

                if output_hidden_states:
                    decoder_hidden_states += (
                        (outputs.decoder_hidden_states,)
                        if self.config.is_encoder_decoder
                        else (outputs.hidden_states,)
                    )

            # argmax
            next_tokens = torch.argmax(next_tokens_scores, dim=-1)

            # finished sentences should have their next token be a padding token
            if eos_token_id is not None:
                if pad_token_id is None:
                    raise ValueError("If `eos_token_id` is defined, make sure that `pad_token_id` is defined.")
                next_tokens = next_tokens * unfinished_sequences + pad_token_id * (1 - unfinished_sequences)

            # update generated ids, model inputs, and length for next step
            input_ids = torch.cat([input_ids, next_tokens[:, None]], dim=-1)
            if streamer is not None:
                streamer.put(next_tokens.cpu())
            model_kwargs = self._update_model_kwargs_for_generation(
                outputs,
                model_kwargs,
                is_encoder_decoder=self.config.is_encoder_decoder,
            )

            # if eos_token was found in one sentence, set sentence to finished
            if eos_token_id_tensor is not None:
                unfinished_sequences = unfinished_sequences.mul(
                    next_tokens.tile(eos_token_id_tensor.shape[0], 1).ne(eos_token_id_tensor.unsqueeze(1)).prod(dim=0)
                )

            unfinished_sequences = unfinished_sequences & ~stopping_criteria(input_ids, scores)
            this_peer_finished = unfinished_sequences.max() == 0

        if streamer is not None:
            streamer.end()

        if return_dict_in_generate:
            if self.config.is_encoder_decoder:
                return GenerateEncoderDecoderOutput(
                    sequences=input_ids,
                    scores=scores,
                    logits=raw_logits,
                    encoder_attentions=encoder_attentions,
                    encoder_hidden_states=encoder_hidden_states,
                    decoder_attentions=decoder_attentions,
                    cross_attentions=cross_attentions,
                    decoder_hidden_states=decoder_hidden_states,
                    past_key_values=model_kwargs.get("past_key_values"),
                )
            else:
                return GenerateDecoderOnlyOutput(
                    sequences=input_ids,
                    scores=scores,
                    logits=raw_logits,
                    attentions=decoder_attentions,
                    hidden_states=decoder_hidden_states,
                    past_key_values=model_kwargs.get("past_key_values"),
                )
        else:
            return input_ids

    def sample(self, *args, **kwargs):
        logger.warning_once(
            "Calling `sample` directly is deprecated and will be removed in v4.41. Use `generate` or a "
            "custom generation loop instead.",
        )
        return self._sample(*args, **kwargs)

    def _sample(
        self,
        input_ids: torch.LongTensor,
        logits_processor: Optional[LogitsProcessorList] = None,
        stopping_criteria: Optional[StoppingCriteriaList] = None,
        logits_warper: Optional[LogitsProcessorList] = None,
        max_length: Optional[int] = None,
        pad_token_id: Optional[int] = None,
        eos_token_id: Optional[Union[int, List[int]]] = None,
        output_attentions: Optional[bool] = None,
        output_hidden_states: Optional[bool] = None,
        output_scores: Optional[bool] = None,
        output_logits: Optional[bool] = None,
        return_dict_in_generate: Optional[bool] = None,
        synced_gpus: bool = False,
        streamer: Optional["BaseStreamer"] = None,
        **model_kwargs,
    ) -> Union[GenerateNonBeamOutput, torch.LongTensor]:
        r"""
        Generates sequences of token ids for models with a language modeling head using **multinomial sampling** and
        can be used for text-decoder, text-to-text, speech-to-text, and vision-to-text models.

        <Tip warning={true}>

        In most cases, you do not need to call [`~generation.GenerationMixin._sample`] directly. Use generate() instead.
        For an overview of generation strategies and code examples, check the [following
        guide](../generation_strategies).

        </Tip>

        Parameters:
            input_ids (`torch.LongTensor` of shape `(batch_size, sequence_length)`):
                The sequence used as a prompt for the generation.
            logits_processor (`LogitsProcessorList`, *optional*):
                An instance of [`LogitsProcessorList`]. List of instances of class derived from [`LogitsProcessor`]
                used to modify the prediction scores of the language modeling head applied at each generation step.
            stopping_criteria (`StoppingCriteriaList`, *optional*):
                An instance of [`StoppingCriteriaList`]. List of instances of class derived from [`StoppingCriteria`]
                used to tell if the generation loop should stop.
            logits_warper (`LogitsProcessorList`, *optional*):
                An instance of [`LogitsProcessorList`]. List of instances of class derived from [`LogitsWarper`] used
                to warp the prediction score distribution of the language modeling head applied before multinomial
                sampling at each generation step.
            max_length (`int`, *optional*, defaults to 20):
                **DEPRECATED**. Use `logits_processor` or `stopping_criteria` directly to cap the number of generated
                tokens. The maximum length of the sequence to be generated.
            pad_token_id (`int`, *optional*):
                The id of the *padding* token.
            eos_token_id (`Union[int, List[int]]`, *optional*):
                The id of the *end-of-sequence* token. Optionally, use a list to set multiple *end-of-sequence* tokens.
            output_attentions (`bool`, *optional*, defaults to `False`):
                Whether or not to return the attentions tensors of all attention layers. See `attentions` under
                returned tensors for more details.
            output_hidden_states (`bool`, *optional*, defaults to `False`):
                Whether or not to return the hidden states of all layers. See `hidden_states` under returned tensors
                for more details.
            output_scores (`bool`, *optional*, defaults to `False`):
                Whether or not to return the prediction scores. See `scores` under returned tensors for more details.
            output_logits (`bool`, *optional*, defaults to `False`):
                Whether or not to return the raw prediction logit scores. See `logits` under returned tensors for
                more details.
            return_dict_in_generate (`bool`, *optional*, defaults to `False`):
                Whether or not to return a [`~utils.ModelOutput`] instead of a plain tuple.
            synced_gpus (`bool`, *optional*, defaults to `False`):
                Whether to continue running the while loop until max_length (needed for ZeRO stage 3)
            streamer (`BaseStreamer`, *optional*):
                Streamer object that will be used to stream the generated sequences. Generated tokens are passed
                through `streamer.put(token_ids)` and the streamer is responsible for any further processing.
            model_kwargs:
                Additional model specific kwargs will be forwarded to the `forward` function of the model. If model is
                an encoder-decoder model the kwargs should include `encoder_outputs`.

        Return:
            [`~generation.GenerateDecoderOnlyOutput`], [`~generation.GenerateEncoderDecoderOutput`] or `torch.LongTensor`:
            A `torch.LongTensor` containing the generated tokens (default behaviour) or a
            [`~generation.GenerateDecoderOnlyOutput`] if `model.config.is_encoder_decoder=False` and
            `return_dict_in_generate=True` or a [`~generation.GenerateEncoderDecoderOutput`] if
            `model.config.is_encoder_decoder=True`.

        Examples:

        ```python
        >>> from transformers import (
        ...     AutoTokenizer,
        ...     AutoModelForCausalLM,
        ...     LogitsProcessorList,
        ...     MinLengthLogitsProcessor,
        ...     TopKLogitsWarper,
        ...     TemperatureLogitsWarper,
        ...     StoppingCriteriaList,
        ...     MaxLengthCriteria,
        ... )
        >>> import torch

        >>> tokenizer = AutoTokenizer.from_pretrained("openai-community/gpt2")
        >>> model = AutoModelForCausalLM.from_pretrained("openai-community/gpt2")

        >>> # set pad_token_id to eos_token_id because GPT2 does not have a EOS token
        >>> model.config.pad_token_id = model.config.eos_token_id
        >>> model.generation_config.pad_token_id = model.config.eos_token_id

        >>> input_prompt = "Today is a beautiful day, and"
        >>> input_ids = tokenizer(input_prompt, return_tensors="pt").input_ids

        >>> # instantiate logits processors
        >>> logits_processor = LogitsProcessorList(
        ...     [
        ...         MinLengthLogitsProcessor(15, eos_token_id=model.generation_config.eos_token_id),
        ...     ]
        ... )
        >>> # instantiate logits processors
        >>> logits_warper = LogitsProcessorList(
        ...     [
        ...         TopKLogitsWarper(50),
        ...         TemperatureLogitsWarper(0.7),
        ...     ]
        ... )

        >>> stopping_criteria = StoppingCriteriaList([MaxLengthCriteria(max_length=20)])

        >>> torch.manual_seed(0)  # doctest: +IGNORE_RESULT
        >>> outputs = model._sample(
        ...     input_ids,
        ...     logits_processor=logits_processor,
        ...     logits_warper=logits_warper,
        ...     stopping_criteria=stopping_criteria,
        ... )

        >>> tokenizer.batch_decode(outputs, skip_special_tokens=True)
        ['Today is a beautiful day, and we must do everything possible to make it a day of celebration.']
        ```"""
        # init values
        logits_processor = logits_processor if logits_processor is not None else LogitsProcessorList()
        stopping_criteria = stopping_criteria if stopping_criteria is not None else StoppingCriteriaList()
        if max_length is not None:
            warnings.warn(
                "`max_length` is deprecated in this function, use"
                " `stopping_criteria=StoppingCriteriaList([MaxLengthCriteria(max_length=max_length)])` instead.",
                UserWarning,
            )
            stopping_criteria = validate_stopping_criteria(stopping_criteria, max_length)
        logits_warper = logits_warper if logits_warper is not None else LogitsProcessorList()
        pad_token_id = pad_token_id if pad_token_id is not None else self.generation_config.pad_token_id
        eos_token_id = eos_token_id if eos_token_id is not None else self.generation_config.eos_token_id
        if isinstance(eos_token_id, int):
            eos_token_id = [eos_token_id]
        eos_token_id_tensor = torch.tensor(eos_token_id).to(input_ids.device) if eos_token_id is not None else None
        output_scores = output_scores if output_scores is not None else self.generation_config.output_scores
        output_logits = output_logits if output_logits is not None else self.generation_config.output_logits
        output_attentions = (
            output_attentions if output_attentions is not None else self.generation_config.output_attentions
        )
        output_hidden_states = (
            output_hidden_states if output_hidden_states is not None else self.generation_config.output_hidden_states
        )
        return_dict_in_generate = (
            return_dict_in_generate
            if return_dict_in_generate is not None
            else self.generation_config.return_dict_in_generate
        )

        # init attention / hidden states / scores tuples
        scores = () if (return_dict_in_generate and output_scores) else None
        raw_logits = () if (return_dict_in_generate and output_logits) else None
        decoder_attentions = () if (return_dict_in_generate and output_attentions) else None
        cross_attentions = () if (return_dict_in_generate and output_attentions) else None
        decoder_hidden_states = () if (return_dict_in_generate and output_hidden_states) else None

        # if model is an encoder-decoder, retrieve encoder attention weights and hidden states
        if return_dict_in_generate and self.config.is_encoder_decoder:
            encoder_attentions = model_kwargs["encoder_outputs"].get("attentions") if output_attentions else None
            encoder_hidden_states = (
                model_kwargs["encoder_outputs"].get("hidden_states") if output_hidden_states else None
            )

        # keep track of which sequences are already finished
<<<<<<< HEAD
        batch_size, cur_len = input_ids.shape
        if "inputs_embeds" in model_kwargs:
            cur_len = model_kwargs["inputs_embeds"].shape[1]
=======
        this_peer_finished = False
        batch_size, cur_len = (
            model_kwargs["attention_mask"].shape
            if model_kwargs.get("attention_mask", None) is not None
            else input_ids.shape
        )
>>>>>>> 00c1d87a
        unfinished_sequences = torch.ones(batch_size, dtype=torch.long, device=input_ids.device)
        model_kwargs["cache_position"] = torch.arange(cur_len, device=input_ids.device)

        while self._has_unfinished_sequences(this_peer_finished, synced_gpus, device=input_ids.device):
            # prepare model inputs
            model_inputs = self.prepare_inputs_for_generation(input_ids, **model_kwargs)

            # forward pass to get next token
            outputs = self(
                **model_inputs,
                return_dict=True,
                output_attentions=output_attentions,
                output_hidden_states=output_hidden_states,
            )

            if synced_gpus and this_peer_finished:
                continue  # don't waste resources running the code we don't need

            next_token_logits = outputs.logits[:, -1, :]

            # pre-process distribution
            next_token_scores = logits_processor(input_ids, next_token_logits)
            next_token_scores = logits_warper(input_ids, next_token_scores)

            # Store scores, attentions and hidden_states when required
            if return_dict_in_generate:
                if output_scores:
                    scores += (next_token_scores,)
                if output_logits:
                    raw_logits += (next_token_logits,)
                if output_attentions:
                    decoder_attentions += (
                        (outputs.decoder_attentions,) if self.config.is_encoder_decoder else (outputs.attentions,)
                    )
                    if self.config.is_encoder_decoder:
                        cross_attentions += (outputs.cross_attentions,)

                if output_hidden_states:
                    decoder_hidden_states += (
                        (outputs.decoder_hidden_states,)
                        if self.config.is_encoder_decoder
                        else (outputs.hidden_states,)
                    )

            # sample
            probs = nn.functional.softmax(next_token_scores, dim=-1)
            next_tokens = torch.multinomial(probs, num_samples=1).squeeze(1)

            # finished sentences should have their next token be a padding token
            if eos_token_id is not None:
                if pad_token_id is None:
                    raise ValueError("If `eos_token_id` is defined, make sure that `pad_token_id` is defined.")
                next_tokens = next_tokens * unfinished_sequences + pad_token_id * (1 - unfinished_sequences)

            # update generated ids, model inputs, and length for next step
            input_ids = torch.cat([input_ids, next_tokens[:, None]], dim=-1)
            if streamer is not None:
                streamer.put(next_tokens.cpu())
            model_kwargs = self._update_model_kwargs_for_generation(
                outputs,
                model_kwargs,
                is_encoder_decoder=self.config.is_encoder_decoder,
            )

            # if eos_token was found in one sentence, set sentence to finished
            if eos_token_id_tensor is not None:
                unfinished_sequences = unfinished_sequences.mul(
                    next_tokens.tile(eos_token_id_tensor.shape[0], 1).ne(eos_token_id_tensor.unsqueeze(1)).prod(dim=0)
                )

            unfinished_sequences = unfinished_sequences & ~stopping_criteria(input_ids, scores)
            this_peer_finished = unfinished_sequences.max() == 0

        if streamer is not None:
            streamer.end()

        if return_dict_in_generate:
            if self.config.is_encoder_decoder:
                return GenerateEncoderDecoderOutput(
                    sequences=input_ids,
                    scores=scores,
                    logits=raw_logits,
                    encoder_attentions=encoder_attentions,
                    encoder_hidden_states=encoder_hidden_states,
                    decoder_attentions=decoder_attentions,
                    cross_attentions=cross_attentions,
                    decoder_hidden_states=decoder_hidden_states,
                    past_key_values=model_kwargs.get("past_key_values"),
                )
            else:
                return GenerateDecoderOnlyOutput(
                    sequences=input_ids,
                    scores=scores,
                    logits=raw_logits,
                    attentions=decoder_attentions,
                    hidden_states=decoder_hidden_states,
                    past_key_values=model_kwargs.get("past_key_values"),
                )
        else:
            return input_ids

    def _temporary_reorder_cache(self, past_key_values, beam_idx):
        """
        Temporary function to handle the different types of cache reordering processes while we roll out `Cache`.

        TODO: standardize cache formats and make all models compatible with `Cache`. It would remove the need
        for this function, with `Cache.reorder_cache` being the sole remaining code path
        """
        model_class = self.__class__.__name__.lower()
        # Exception 1: code path for models using the legacy cache format
        if isinstance(past_key_values, (tuple, list)):
            past_key_values = self._reorder_cache(past_key_values, beam_idx)
        # Exception 2: models with different cache formats. These are limited to `DynamicCache` until their
        # cache format is standardized, to avoid adding complexity to the codebase.
        elif "bloom" in model_class or "gptbigcode" in model_class:
            if not isinstance(past_key_values, DynamicCache):
                raise ValueError(
                    f"Using an unsupported cache format with {model_class}. Currently, it only supports the "
                    "legacy tuple format or `DynamicCache`"
                )
            past_key_values = self._reorder_cache(past_key_values, beam_idx)
            past_key_values = DynamicCache.from_legacy_cache(past_key_values)
        # Standard code path: use the `Cache.reorder_cache`
        else:
            past_key_values.reorder_cache(beam_idx)
        return past_key_values

    def beam_search(self, *args, **kwargs):
        logger.warning_once(
            "Calling `beam_search` directly is deprecated and will be removed in v4.41. Use `generate` or a "
            "custom generation loop instead.",
        )
        return self._beam_search(*args, **kwargs)

    def _beam_search(
        self,
        input_ids: torch.LongTensor,
        beam_scorer: BeamScorer,
        logits_processor: Optional[LogitsProcessorList] = None,
        stopping_criteria: Optional[StoppingCriteriaList] = None,
        max_length: Optional[int] = None,
        pad_token_id: Optional[int] = None,
        eos_token_id: Optional[Union[int, List[int]]] = None,
        output_attentions: Optional[bool] = None,
        output_hidden_states: Optional[bool] = None,
        output_scores: Optional[bool] = None,
        output_logits: Optional[bool] = None,
        return_dict_in_generate: Optional[bool] = None,
        synced_gpus: bool = False,
        sequential: Optional[bool] = None,
        **model_kwargs,
    ) -> Union[GenerateBeamOutput, torch.LongTensor]:
        r"""
        Generates sequences of token ids for models with a language modeling head using **beam search decoding** and
        can be used for text-decoder, text-to-text, speech-to-text, and vision-to-text models.

        <Tip warning={true}>

        In most cases, you do not need to call [`~generation.GenerationMixin._beam_search`] directly. Use generate()
        instead. For an overview of generation strategies and code examples, check the [following
        guide](../generation_strategies).

        </Tip>

        Parameters:
            input_ids (`torch.LongTensor` of shape `(batch_size, sequence_length)`):
                The sequence used as a prompt for the generation.
            beam_scorer (`BeamScorer`):
                An derived instance of [`BeamScorer`] that defines how beam hypotheses are constructed, stored and
                sorted during generation. For more information, the documentation of [`BeamScorer`] should be read.
            logits_processor (`LogitsProcessorList`, *optional*):
                An instance of [`LogitsProcessorList`]. List of instances of class derived from [`LogitsProcessor`]
                used to modify the prediction scores of the language modeling head applied at each generation step.
            stopping_criteria (`StoppingCriteriaList`, *optional*):
                An instance of [`StoppingCriteriaList`]. List of instances of class derived from [`StoppingCriteria`]
                used to tell if the generation loop should stop.
            max_length (`int`, *optional*, defaults to 20):
                **DEPRECATED**. Use `logits_processor` or `stopping_criteria` directly to cap the number of generated
                tokens. The maximum length of the sequence to be generated.
            pad_token_id (`int`, *optional*):
                The id of the *padding* token.
            eos_token_id (`Union[int, List[int]]`, *optional*):
                The id of the *end-of-sequence* token. Optionally, use a list to set multiple *end-of-sequence* tokens.
            output_attentions (`bool`, *optional*, defaults to `False`):
                Whether or not to return the attentions tensors of all attention layers. See `attentions` under
                returned tensors for more details.
            output_hidden_states (`bool`, *optional*, defaults to `False`):
                Whether or not to return the hidden states of all layers. See `hidden_states` under returned tensors
                for more details.
            output_logits (`bool`, *optional*, defaults to `False`):
                Whether or not to return the raw prediction logit scores. See `logits` under returned tensors for
                more details.
            output_scores (`bool`, *optional*, defaults to `False`):
                Whether or not to return the prediction scores. See `scores` under returned tensors for more details.
            return_dict_in_generate (`bool`, *optional*, defaults to `False`):
                Whether or not to return a [`~utils.ModelOutput`] instead of a plain tuple.
            synced_gpus (`bool`, *optional*, defaults to `False`):
                Whether to continue running the while loop until max_length (needed for ZeRO stage 3)
            sequential (`bool`, defaults to `False`):
                By default, beam search has `batch_size * num_beams` as effective batch size (see `beam_search()` for
                more details). This flag will avoid parallelizing the beam search and will instead run beam search
                sequentially.
            model_kwargs:
                Additional model specific kwargs will be forwarded to the `forward` function of the model. If model is
                an encoder-decoder model the kwargs should include `encoder_outputs`.

        Return:
            [`generation.GenerateBeamDecoderOnlyOutput`], [`~generation.GenerateBeamEncoderDecoderOutput`] or
            `torch.LongTensor`: A `torch.LongTensor` containing the generated tokens (default behaviour) or a
            [`~generation.GenerateBeamDecoderOnlyOutput`] if `model.config.is_encoder_decoder=False` and
            `return_dict_in_generate=True` or a [`~generation.GenerateBeamEncoderDecoderOutput`] if
            `model.config.is_encoder_decoder=True`.


        Examples:

        ```python
        >>> from transformers import (
        ...     AutoTokenizer,
        ...     AutoModelForSeq2SeqLM,
        ...     LogitsProcessorList,
        ...     MinLengthLogitsProcessor,
        ...     BeamSearchScorer,
        ... )
        >>> import torch

        >>> tokenizer = AutoTokenizer.from_pretrained("google-t5/t5-base")
        >>> model = AutoModelForSeq2SeqLM.from_pretrained("google-t5/t5-base")

        >>> encoder_input_str = "translate English to German: How old are you?"
        >>> encoder_input_ids = tokenizer(encoder_input_str, return_tensors="pt").input_ids


        >>> # lets run beam search using 3 beams
        >>> num_beams = 3
        >>> # define decoder start token ids
        >>> input_ids = torch.ones((num_beams, 1), device=model.device, dtype=torch.long)
        >>> input_ids = input_ids * model.config.decoder_start_token_id

        >>> # add encoder_outputs to model keyword arguments
        >>> model_kwargs = {
        ...     "encoder_outputs": model.get_encoder()(
        ...         encoder_input_ids.repeat_interleave(num_beams, dim=0), return_dict=True
        ...     )
        ... }

        >>> # instantiate beam scorer
        >>> beam_scorer = BeamSearchScorer(
        ...     batch_size=1,
        ...     num_beams=num_beams,
        ...     device=model.device,
        ... )

        >>> # instantiate logits processors
        >>> logits_processor = LogitsProcessorList(
        ...     [
        ...         MinLengthLogitsProcessor(5, eos_token_id=model.config.eos_token_id),
        ...     ]
        ... )

        >>> outputs = model._beam_search(input_ids, beam_scorer, logits_processor=logits_processor, **model_kwargs)

        >>> tokenizer.batch_decode(outputs, skip_special_tokens=True)
        ['Wie alt bist du?']
        ```"""
        # init values
        logits_processor = logits_processor if logits_processor is not None else LogitsProcessorList()
        stopping_criteria = stopping_criteria if stopping_criteria is not None else StoppingCriteriaList()
        sequential = sequential if sequential is not None else self.generation_config.low_memory
        if max_length is not None:
            warnings.warn(
                "`max_length` is deprecated in this function, use"
                " `stopping_criteria=StoppingCriteriaList([MaxLengthCriteria(max_length=max_length)])` instead.",
                UserWarning,
            )
            stopping_criteria = validate_stopping_criteria(stopping_criteria, max_length)
        if len(stopping_criteria) == 0:
            warnings.warn("You don't have defined any stopping_criteria, this will likely loop forever", UserWarning)
        pad_token_id = pad_token_id if pad_token_id is not None else self.generation_config.pad_token_id
        eos_token_id = eos_token_id if eos_token_id is not None else self.generation_config.eos_token_id
        if isinstance(eos_token_id, int):
            eos_token_id = [eos_token_id]
        output_scores = output_scores if output_scores is not None else self.generation_config.output_scores
        output_logits = output_logits if output_logits is not None else self.generation_config.output_logits
        output_attentions = (
            output_attentions if output_attentions is not None else self.generation_config.output_attentions
        )
        output_hidden_states = (
            output_hidden_states if output_hidden_states is not None else self.generation_config.output_hidden_states
        )
        return_dict_in_generate = (
            return_dict_in_generate
            if return_dict_in_generate is not None
            else self.generation_config.return_dict_in_generate
        )

        batch_size = len(beam_scorer._beam_hyps)
        num_beams = beam_scorer.num_beams

        batch_beam_size, cur_len = input_ids.shape
        model_kwargs["cache_position"] = torch.arange(cur_len, device=input_ids.device)

        if num_beams * batch_size != batch_beam_size:
            raise ValueError(
                f"Batch dimension of `input_ids` should be {num_beams * batch_size}, but is {batch_beam_size}."
            )

        # init attention / hidden states / scores tuples
        scores = () if (return_dict_in_generate and output_scores) else None
        raw_logits = () if (return_dict_in_generate and output_logits) else None
        beam_indices = (
            tuple(() for _ in range(batch_beam_size)) if (return_dict_in_generate and output_scores) else None
        )
        decoder_attentions = () if (return_dict_in_generate and output_attentions) else None
        cross_attentions = () if (return_dict_in_generate and output_attentions) else None
        decoder_hidden_states = () if (return_dict_in_generate and output_hidden_states) else None

        # if model is an encoder-decoder, retrieve encoder attention weights and hidden states
        if return_dict_in_generate and self.config.is_encoder_decoder:
            encoder_attentions = model_kwargs["encoder_outputs"].get("attentions") if output_attentions else None
            encoder_hidden_states = (
                model_kwargs["encoder_outputs"].get("hidden_states") if output_hidden_states else None
            )

        # initialise score of first beam with 0 and the rest with -1e9. This makes sure that only tokens
        # of the first beam are considered to avoid sampling the exact same tokens across all beams.
        beam_scores = torch.zeros((batch_size, num_beams), dtype=torch.float, device=input_ids.device)
        beam_scores[:, 1:] = -1e9
        beam_scores = beam_scores.view((batch_size * num_beams,))

        this_peer_finished = False

        decoder_prompt_len = input_ids.shape[-1]  # record the prompt length of decoder

        while self._has_unfinished_sequences(this_peer_finished, synced_gpus, device=input_ids.device):
            model_inputs = self.prepare_inputs_for_generation(input_ids, **model_kwargs)

            # if sequential is True, split the input to batches of batch_size and run sequentially
            if sequential:
                if any(
                    model_name in self.__class__.__name__.lower()
                    for model_name in [
                        "fsmt",
                        "reformer",
                        "bloom",
                        "ctrl",
                        "gpt_bigcode",
                        "transo_xl",
                        "xlnet",
                        "cpm",
                    ]
                ):
                    raise RuntimeError(
                        f"Currently generation for {self.__class__.__name__} is not supported "
                        f"for `low_memory beam_search`. Please open an issue on GitHub if you need this feature."
                    )

                inputs_per_sub_batches = _split_model_inputs(
                    model_inputs, split_size=batch_size, full_batch_size=batch_beam_size
                )
                outputs_per_sub_batch = [
                    self(
                        **inputs_per_sub_batch,
                        return_dict=True,
                        output_attentions=output_attentions,
                        output_hidden_states=output_hidden_states,
                    )
                    for inputs_per_sub_batch in inputs_per_sub_batches
                ]

                outputs = stack_model_outputs(outputs_per_sub_batch)

            else:  # Unchanged original behavior
                outputs = self(
                    **model_inputs,
                    return_dict=True,
                    output_attentions=output_attentions,
                    output_hidden_states=output_hidden_states,
                )

            if synced_gpus and this_peer_finished:
                cur_len = cur_len + 1
                continue  # don't waste resources running the code we don't need

            next_token_logits = outputs.logits[:, -1, :]
            next_token_scores = nn.functional.log_softmax(
                next_token_logits, dim=-1
            )  # (batch_size * num_beams, vocab_size)

            next_token_scores_processed = logits_processor(input_ids, next_token_scores)
            next_token_scores = next_token_scores_processed + beam_scores[:, None].expand_as(
                next_token_scores_processed
            )

            # Store scores, attentions and hidden_states when required
            if return_dict_in_generate:
                if output_scores:
                    scores += (next_token_scores_processed,)
                if output_logits:
                    raw_logits += (next_token_logits,)
                if output_attentions:
                    decoder_attentions += (
                        (outputs.decoder_attentions,) if self.config.is_encoder_decoder else (outputs.attentions,)
                    )
                    if self.config.is_encoder_decoder:
                        cross_attentions += (outputs.cross_attentions,)
                if output_hidden_states:
                    decoder_hidden_states += (
                        (outputs.decoder_hidden_states,)
                        if self.config.is_encoder_decoder
                        else (outputs.hidden_states,)
                    )

            # reshape for beam search
            vocab_size = next_token_scores.shape[-1]
            next_token_scores = next_token_scores.view(batch_size, num_beams * vocab_size)

            # Sample 1 + len(eos_token_id) next tokens for each beam so we have at least 1 non eos token per beam.
            n_eos_tokens = len(eos_token_id) if eos_token_id else 0
            next_token_scores, next_tokens = torch.topk(
                next_token_scores, max(2, 1 + n_eos_tokens) * num_beams, dim=1, largest=True, sorted=True
            )

            next_indices = torch.div(next_tokens, vocab_size, rounding_mode="floor")
            next_tokens = next_tokens % vocab_size

            # stateless
            beam_outputs = beam_scorer.process(
                input_ids,
                next_token_scores,
                next_tokens,
                next_indices,
                pad_token_id=pad_token_id,
                eos_token_id=eos_token_id,
                beam_indices=beam_indices,
                decoder_prompt_len=decoder_prompt_len,
            )

            beam_scores = beam_outputs["next_beam_scores"]
            beam_next_tokens = beam_outputs["next_beam_tokens"]
            beam_idx = beam_outputs["next_beam_indices"]

            input_ids = torch.cat([input_ids[beam_idx, :], beam_next_tokens.unsqueeze(-1)], dim=-1)

            model_kwargs = self._update_model_kwargs_for_generation(
                outputs,
                model_kwargs,
                is_encoder_decoder=self.config.is_encoder_decoder,
            )
            if model_kwargs.get("past_key_values", None) is not None:
                model_kwargs["past_key_values"] = self._temporary_reorder_cache(
                    model_kwargs["past_key_values"], beam_idx
                )

            if return_dict_in_generate and output_scores:
                beam_indices = tuple((beam_indices[beam_idx[i]] + (beam_idx[i],) for i in range(len(beam_indices))))

            # increase cur_len
            cur_len = cur_len + 1

            if beam_scorer.is_done or all(stopping_criteria(input_ids, scores)):
                this_peer_finished = True

        sequence_outputs = beam_scorer.finalize(
            input_ids,
            beam_scores,
            next_tokens,
            next_indices,
            pad_token_id=pad_token_id,
            eos_token_id=eos_token_id,
            max_length=stopping_criteria.max_length,
            beam_indices=beam_indices,
            decoder_prompt_len=decoder_prompt_len,
        )

        if return_dict_in_generate:
            if not output_scores:
                sequence_outputs["sequence_scores"] = None

            if self.config.is_encoder_decoder:
                return GenerateBeamEncoderDecoderOutput(
                    sequences=sequence_outputs["sequences"],
                    sequences_scores=sequence_outputs["sequence_scores"],
                    scores=scores,
                    logits=raw_logits,
                    beam_indices=sequence_outputs["beam_indices"],
                    encoder_attentions=encoder_attentions,
                    encoder_hidden_states=encoder_hidden_states,
                    decoder_attentions=decoder_attentions,
                    cross_attentions=cross_attentions,
                    decoder_hidden_states=decoder_hidden_states,
                    past_key_values=model_kwargs.get("past_key_values"),
                )
            else:
                return GenerateBeamDecoderOnlyOutput(
                    sequences=sequence_outputs["sequences"],
                    sequences_scores=sequence_outputs["sequence_scores"],
                    scores=scores,
                    logits=raw_logits,
                    beam_indices=sequence_outputs["beam_indices"],
                    attentions=decoder_attentions,
                    hidden_states=decoder_hidden_states,
                    past_key_values=model_kwargs.get("past_key_values"),
                )
        else:
            return sequence_outputs["sequences"]

    def beam_sample(self, *args, **kwargs):
        logger.warning_once(
            "Calling `beam_sample` directly is deprecated and will be removed in v4.41. Use `generate` or a "
            "custom generation loop instead.",
        )
        return self._beam_sample(*args, **kwargs)

    def _beam_sample(
        self,
        input_ids: torch.LongTensor,
        beam_scorer: BeamScorer,
        logits_processor: Optional[LogitsProcessorList] = None,
        stopping_criteria: Optional[StoppingCriteriaList] = None,
        logits_warper: Optional[LogitsProcessorList] = None,
        max_length: Optional[int] = None,
        pad_token_id: Optional[int] = None,
        eos_token_id: Optional[Union[int, List[int]]] = None,
        output_attentions: Optional[bool] = None,
        output_hidden_states: Optional[bool] = None,
        output_scores: Optional[bool] = None,
        output_logits: Optional[bool] = None,
        return_dict_in_generate: Optional[bool] = None,
        synced_gpus: bool = False,
        **model_kwargs,
    ) -> Union[GenerateBeamOutput, torch.LongTensor]:
        r"""
        Generates sequences of token ids for models with a language modeling head using **beam search multinomial
        sampling** and can be used for text-decoder, text-to-text, speech-to-text, and vision-to-text models.

        <Tip warning={true}>

        In most cases, you do not need to call [`~generation.GenerationMixin._beam_sample`] directly. Use generate()
        instead. For an overview of generation strategies and code examples, check the [following
        guide](../generation_strategies).

        </Tip>

        Parameters:
            input_ids (`torch.LongTensor` of shape `(batch_size, sequence_length)`):
                The sequence used as a prompt for the generation.
            beam_scorer (`BeamScorer`):
                A derived instance of [`BeamScorer`] that defines how beam hypotheses are constructed, stored and
                sorted during generation. For more information, the documentation of [`BeamScorer`] should be read.
            logits_processor (`LogitsProcessorList`, *optional*):
                An instance of [`LogitsProcessorList`]. List of instances of class derived from [`LogitsProcessor`]
                used to modify the prediction scores of the language modeling head applied at each generation step.
            stopping_criteria (`StoppingCriteriaList`, *optional*):
                An instance of [`StoppingCriteriaList`]. List of instances of class derived from [`StoppingCriteria`]
                used to tell if the generation loop should stop.
            logits_warper (`LogitsProcessorList`, *optional*):
                An instance of [`LogitsProcessorList`]. List of instances of class derived from [`LogitsWarper`] used
                to warp the prediction score distribution of the language modeling head applied before multinomial
                sampling at each generation step.
            max_length (`int`, *optional*, defaults to 20):
                **DEPRECATED**. Use `logits_processor` or `stopping_criteria` directly to cap the number of generated
                tokens. The maximum length of the sequence to be generated.
            pad_token_id (`int`, *optional*):
                The id of the *padding* token.
            eos_token_id (`Union[int, List[int]]`, *optional*):
                The id of the *end-of-sequence* token. Optionally, use a list to set multiple *end-of-sequence* tokens.
            output_attentions (`bool`, *optional*, defaults to `False`):
                Whether or not to return the attentions tensors of all attention layers. See `attentions` under
                returned tensors for more details.
            output_hidden_states (`bool`, *optional*, defaults to `False`):
                Whether or not to return the hidden states of all layers. See `hidden_states` under returned tensors
                for more details.
            output_scores (`bool`, *optional*, defaults to `False`):
                Whether or not to return the prediction scores. See `scores` under returned tensors for more details.
            output_logits (`bool`, *optional*, defaults to `False`):
                Whether or not to return the raw prediction logit scores. See `logits` under returned tensors for
                more details.
            return_dict_in_generate (`bool`, *optional*, defaults to `False`):
                Whether or not to return a [`~utils.ModelOutput`] instead of a plain tuple.
            synced_gpus (`bool`, *optional*, defaults to `False`):
                Whether to continue running the while loop until max_length (needed for ZeRO stage 3)
            model_kwargs:
                Additional model specific kwargs will be forwarded to the `forward` function of the model. If model is
                an encoder-decoder model the kwargs should include `encoder_outputs`.

        Return:
            [`~generation.GenerateBeamDecoderOnlyOutput`], [`~generation.GenerateBeamEncoderDecoderOutput`] or
            `torch.LongTensor`: A `torch.LongTensor` containing the generated tokens (default behaviour) or a
            [`~generation.GenerateBeamDecoderOnlyOutput`] if `model.config.is_encoder_decoder=False` and
            `return_dict_in_generate=True` or a [`~generation.GenerateBeamEncoderDecoderOutput`] if
            `model.config.is_encoder_decoder=True`.

        Examples:

        ```python
        >>> from transformers import (
        ...     AutoTokenizer,
        ...     AutoModelForSeq2SeqLM,
        ...     LogitsProcessorList,
        ...     MinLengthLogitsProcessor,
        ...     TopKLogitsWarper,
        ...     TemperatureLogitsWarper,
        ...     BeamSearchScorer,
        ... )
        >>> import torch

        >>> tokenizer = AutoTokenizer.from_pretrained("google-t5/t5-base")
        >>> model = AutoModelForSeq2SeqLM.from_pretrained("google-t5/t5-base")

        >>> encoder_input_str = "translate English to German: How old are you?"
        >>> encoder_input_ids = tokenizer(encoder_input_str, return_tensors="pt").input_ids

        >>> # lets run beam search using 3 beams
        >>> num_beams = 3
        >>> # define decoder start token ids
        >>> input_ids = torch.ones((num_beams, 1), device=model.device, dtype=torch.long)
        >>> input_ids = input_ids * model.config.decoder_start_token_id

        >>> # add encoder_outputs to model keyword arguments
        >>> model_kwargs = {
        ...     "encoder_outputs": model.get_encoder()(
        ...         encoder_input_ids.repeat_interleave(num_beams, dim=0), return_dict=True
        ...     )
        ... }

        >>> # instantiate beam scorer
        >>> beam_scorer = BeamSearchScorer(
        ...     batch_size=1,
        ...     max_length=model.config.max_length,
        ...     num_beams=num_beams,
        ...     device=model.device,
        ... )

        >>> # instantiate logits processors
        >>> logits_processor = LogitsProcessorList(
        ...     [MinLengthLogitsProcessor(5, eos_token_id=model.config.eos_token_id)]
        ... )
        >>> # instantiate logits processors
        >>> logits_warper = LogitsProcessorList(
        ...     [
        ...         TopKLogitsWarper(50),
        ...         TemperatureLogitsWarper(0.7),
        ...     ]
        ... )

        >>> outputs = model._beam_sample(
        ...     input_ids, beam_scorer, logits_processor=logits_processor, logits_warper=logits_warper, **model_kwargs
        ... )

        >>> tokenizer.batch_decode(outputs, skip_special_tokens=True)
        ['Wie alt bist du?']
        ```"""
        # init values
        logits_processor = logits_processor if logits_processor is not None else LogitsProcessorList()
        stopping_criteria = stopping_criteria if stopping_criteria is not None else StoppingCriteriaList()
        if max_length is not None:
            warnings.warn(
                "`max_length` is deprecated in this function, use"
                " `stopping_criteria=StoppingCriteriaList([MaxLengthCriteria(max_length=max_length)])` instead.",
                UserWarning,
            )
            stopping_criteria = validate_stopping_criteria(stopping_criteria, max_length)
        pad_token_id = pad_token_id if pad_token_id is not None else self.generation_config.pad_token_id
        eos_token_id = eos_token_id if eos_token_id is not None else self.generation_config.eos_token_id
        if isinstance(eos_token_id, int):
            eos_token_id = [eos_token_id]
        output_scores = output_scores if output_scores is not None else self.generation_config.output_scores
        output_logits = output_logits if output_logits is not None else self.generation_config.output_logits
        output_attentions = (
            output_attentions if output_attentions is not None else self.generation_config.output_attentions
        )
        output_hidden_states = (
            output_hidden_states if output_hidden_states is not None else self.generation_config.output_hidden_states
        )
        return_dict_in_generate = (
            return_dict_in_generate
            if return_dict_in_generate is not None
            else self.generation_config.return_dict_in_generate
        )

        batch_size = len(beam_scorer._beam_hyps)
        num_beams = beam_scorer.num_beams

        batch_beam_size, cur_len = input_ids.shape
        model_kwargs["cache_position"] = torch.arange(cur_len, device=input_ids.device)

        # init attention / hidden states / scores tuples
        scores = () if (return_dict_in_generate and output_scores) else None
        raw_logits = () if (return_dict_in_generate and output_logits) else None
        beam_indices = (
            tuple(() for _ in range(batch_beam_size)) if (return_dict_in_generate and output_scores) else None
        )
        decoder_attentions = () if (return_dict_in_generate and output_attentions) else None
        cross_attentions = () if (return_dict_in_generate and output_attentions) else None
        decoder_hidden_states = () if (return_dict_in_generate and output_hidden_states) else None

        # if model is an encoder-decoder, retrieve encoder attention weights and hidden states
        if return_dict_in_generate and self.config.is_encoder_decoder:
            encoder_attentions = model_kwargs["encoder_outputs"].get("attentions") if output_attentions else None
            encoder_hidden_states = (
                model_kwargs["encoder_outputs"].get("hidden_states") if output_hidden_states else None
            )

        beam_scores = torch.zeros((batch_size, num_beams), dtype=torch.float, device=input_ids.device)
        beam_scores = beam_scores.view((batch_size * num_beams,))

        this_peer_finished = False

        decoder_prompt_len = input_ids.shape[-1]  # record the prompt length of decoder
        while self._has_unfinished_sequences(this_peer_finished, synced_gpus, device=input_ids.device):
            model_inputs = self.prepare_inputs_for_generation(input_ids, **model_kwargs)

            outputs = self(
                **model_inputs,
                return_dict=True,
                output_attentions=output_attentions,
                output_hidden_states=output_hidden_states,
            )

            if synced_gpus and this_peer_finished:
                cur_len = cur_len + 1
                continue  # don't waste resources running the code we don't need

            next_token_logits = outputs.logits[:, -1, :]

            next_token_scores = nn.functional.log_softmax(
                next_token_logits, dim=-1
            )  # (batch_size * num_beams, vocab_size)

            next_token_scores_processed = logits_processor(input_ids, next_token_scores)
            next_token_scores_processed = logits_warper(input_ids, next_token_scores_processed)
            next_token_scores = next_token_scores_processed + beam_scores[:, None].expand_as(
                next_token_scores_processed
            )

            # Store scores, attentions and hidden_states when required
            if return_dict_in_generate:
                if output_scores:
                    scores += (next_token_scores_processed,)
                if output_logits:
                    raw_logits += (next_token_logits,)
                if output_attentions:
                    decoder_attentions += (
                        (outputs.decoder_attentions,) if self.config.is_encoder_decoder else (outputs.attentions,)
                    )
                    if self.config.is_encoder_decoder:
                        cross_attentions += (outputs.cross_attentions,)

                if output_hidden_states:
                    decoder_hidden_states += (
                        (outputs.decoder_hidden_states,)
                        if self.config.is_encoder_decoder
                        else (outputs.hidden_states,)
                    )

            # reshape for beam search
            vocab_size = next_token_scores.shape[-1]
            next_token_scores = next_token_scores.view(batch_size, num_beams * vocab_size)

            probs = nn.functional.softmax(next_token_scores, dim=-1)

            next_tokens = torch.multinomial(probs, num_samples=2 * num_beams)
            next_token_scores = torch.gather(next_token_scores, -1, next_tokens)

            next_token_scores, _indices = torch.sort(next_token_scores, descending=True, dim=1)
            next_tokens = torch.gather(next_tokens, -1, _indices)

            next_indices = torch.div(next_tokens, vocab_size, rounding_mode="floor")
            next_tokens = next_tokens % vocab_size

            # stateless
            beam_outputs = beam_scorer.process(
                input_ids,
                next_token_scores,
                next_tokens,
                next_indices,
                pad_token_id=pad_token_id,
                eos_token_id=eos_token_id,
                beam_indices=beam_indices,
                decoder_prompt_len=decoder_prompt_len,
            )
            beam_scores = beam_outputs["next_beam_scores"]
            beam_next_tokens = beam_outputs["next_beam_tokens"]
            beam_idx = beam_outputs["next_beam_indices"]

            input_ids = torch.cat([input_ids[beam_idx, :], beam_next_tokens.unsqueeze(-1)], dim=-1)

            model_kwargs = self._update_model_kwargs_for_generation(
                outputs,
                model_kwargs,
                is_encoder_decoder=self.config.is_encoder_decoder,
            )
            if model_kwargs.get("past_key_values", None) is not None:
                model_kwargs["past_key_values"] = self._temporary_reorder_cache(
                    model_kwargs["past_key_values"], beam_idx
                )

            if return_dict_in_generate and output_scores:
                beam_indices = tuple((beam_indices[beam_idx[i]] + (beam_idx[i],) for i in range(len(beam_indices))))

            # increase cur_len
            cur_len = cur_len + 1

            if beam_scorer.is_done or all(stopping_criteria(input_ids, scores)):
                this_peer_finished = True

        sequence_outputs = beam_scorer.finalize(
            input_ids,
            beam_scores,
            next_tokens,
            next_indices,
            pad_token_id=pad_token_id,
            eos_token_id=eos_token_id,
            max_length=stopping_criteria.max_length,
            beam_indices=beam_indices,
            decoder_prompt_len=decoder_prompt_len,
        )

        if return_dict_in_generate:
            if not output_scores:
                sequence_outputs["sequence_scores"] = None

            if self.config.is_encoder_decoder:
                return GenerateBeamEncoderDecoderOutput(
                    sequences=sequence_outputs["sequences"],
                    sequences_scores=sequence_outputs["sequence_scores"],
                    scores=scores,
                    logits=raw_logits,
                    beam_indices=sequence_outputs["beam_indices"],
                    encoder_attentions=encoder_attentions,
                    encoder_hidden_states=encoder_hidden_states,
                    decoder_attentions=decoder_attentions,
                    cross_attentions=cross_attentions,
                    decoder_hidden_states=decoder_hidden_states,
                    past_key_values=model_kwargs.get("past_key_values"),
                )
            else:
                return GenerateBeamDecoderOnlyOutput(
                    sequences=sequence_outputs["sequences"],
                    sequences_scores=sequence_outputs["sequence_scores"],
                    scores=scores,
                    logits=raw_logits,
                    beam_indices=sequence_outputs["beam_indices"],
                    attentions=decoder_attentions,
                    hidden_states=decoder_hidden_states,
                    past_key_values=model_kwargs.get("past_key_values"),
                )
        else:
            return sequence_outputs["sequences"]

    def group_beam_search(self, *args, **kwargs):
        logger.warning_once(
            "Calling `group_beam_search` directly is deprecated and will be removed in v4.41. Use `generate` or a "
            "custom generation loop instead.",
        )
        return self._group_beam_search(*args, **kwargs)

    def _group_beam_search(
        self,
        input_ids: torch.LongTensor,
        beam_scorer: BeamScorer,
        logits_processor: Optional[LogitsProcessorList] = None,
        stopping_criteria: Optional[StoppingCriteriaList] = None,
        max_length: Optional[int] = None,
        pad_token_id: Optional[int] = None,
        eos_token_id: Optional[Union[int, List[int]]] = None,
        output_attentions: Optional[bool] = None,
        output_hidden_states: Optional[bool] = None,
        output_scores: Optional[bool] = None,
        output_logits: Optional[bool] = None,
        return_dict_in_generate: Optional[bool] = None,
        synced_gpus: bool = False,
        **model_kwargs,
    ):
        r"""
        Generates sequences of token ids for models with a language modeling head using **diverse beam search
        decoding** and can be used for text-decoder, text-to-text, speech-to-text, and vision-to-text models.

        <Tip warning={true}>

        In most cases, you do not need to call [`~generation.GenerationMixin._group_beam_search`] directly. Use
        generate() instead. For an overview of generation strategies and code examples, check the [following
        guide](../generation_strategies).

        </Tip>

        Parameters:
            input_ids (`torch.LongTensor` of shape `(batch_size, sequence_length)`):
                The sequence used as a prompt for the generation.
            beam_scorer (`BeamScorer`):
                An derived instance of [`BeamScorer`] that defines how beam hypotheses are constructed, stored and
                sorted during generation. For more information, the documentation of [`BeamScorer`] should be read.
            logits_processor (`LogitsProcessorList`, *optional*):
                An instance of [`LogitsProcessorList`]. List of instances of class derived from [`LogitsProcessor`]
                used to modify the prediction scores of the language modeling head applied at each generation step.
            stopping_criteria (`StoppingCriteriaList`, *optional*):
                An instance of [`StoppingCriteriaList`]. List of instances of class derived from [`StoppingCriteria`]
                used to tell if the generation loop should stop.
            max_length (`int`, *optional*, defaults to 20):
                **DEPRECATED**. Use `logits_processor` or `stopping_criteria` directly to cap the number of generated
                tokens. The maximum length of the sequence to be generated.
            pad_token_id (`int`, *optional*):
                The id of the *padding* token.
            eos_token_id (`Union[int, List[int]]`, *optional*):
                The id of the *end-of-sequence* token. Optionally, use a list to set multiple *end-of-sequence* tokens.
            output_attentions (`bool`, *optional*, defaults to `False`):
                Whether or not to return the attentions tensors of all attention layers. See `attentions` under
                returned tensors for more details.
            output_hidden_states (`bool`, *optional*, defaults to `False`):
                Whether or not to return the hidden states of all layers. See `hidden_states` under returned tensors
                for more details.
            output_scores (`bool`, *optional*, defaults to `False`):
                Whether or not to return the prediction scores. See `scores` under returned tensors for more details.
            output_logits (`bool`, *optional*, defaults to `False`):
                Whether or not to return the raw prediction logit scores. See `logits` under returned tensors for
                more details.
            return_dict_in_generate (`bool`, *optional*, defaults to `False`):
                Whether or not to return a [`~utils.ModelOutput`] instead of a plain tuple.
            synced_gpus (`bool`, *optional*, defaults to `False`):
                Whether to continue running the while loop until max_length (needed for ZeRO stage 3)

            model_kwargs:
                Additional model specific kwargs that will be forwarded to the `forward` function of the model. If
                model is an encoder-decoder model the kwargs should include `encoder_outputs`.

        Return:
            [`~generation.GenerateBeamDecoderOnlyOutput`], [`~generation.GenerateBeamEncoderDecoderOutput`] or
            `torch.LongTensor`: A `torch.LongTensor` containing the generated tokens (default behaviour) or a
            [`~generation.GenerateBeamDecoderOnlyOutput`] if `model.config.is_encoder_decoder=False` and
            `return_dict_in_generate=True` or a [`~generation.GenerateBeamEncoderDecoderOutput`] if
            `model.config.is_encoder_decoder=True`.

        Examples:

        ```python
        >>> from transformers import (
        ...     AutoTokenizer,
        ...     AutoModelForSeq2SeqLM,
        ...     LogitsProcessorList,
        ...     MinLengthLogitsProcessor,
        ...     HammingDiversityLogitsProcessor,
        ...     BeamSearchScorer,
        ... )
        >>> import torch

        >>> tokenizer = AutoTokenizer.from_pretrained("google-t5/t5-base")
        >>> model = AutoModelForSeq2SeqLM.from_pretrained("google-t5/t5-base")

        >>> encoder_input_str = "translate English to German: How old are you?"
        >>> encoder_input_ids = tokenizer(encoder_input_str, return_tensors="pt").input_ids


        >>> # lets run diverse beam search using 6 beams
        >>> num_beams = 6
        >>> # define decoder start token ids
        >>> input_ids = torch.ones((num_beams, 1), device=model.device, dtype=torch.long)
        >>> input_ids = input_ids * model.config.decoder_start_token_id

        >>> # add encoder_outputs to model keyword arguments
        >>> model_kwargs = {
        ...     "encoder_outputs": model.get_encoder()(
        ...         encoder_input_ids.repeat_interleave(num_beams, dim=0), return_dict=True
        ...     )
        ... }

        >>> # instantiate beam scorer
        >>> beam_scorer = BeamSearchScorer(
        ...     batch_size=1,
        ...     max_length=model.config.max_length,
        ...     num_beams=num_beams,
        ...     device=model.device,
        ...     num_beam_groups=3,
        ... )

        >>> # instantiate logits processors
        >>> logits_processor = LogitsProcessorList(
        ...     [
        ...         HammingDiversityLogitsProcessor(5.5, num_beams=6, num_beam_groups=3),
        ...         MinLengthLogitsProcessor(5, eos_token_id=model.config.eos_token_id),
        ...     ]
        ... )

        >>> outputs = model._group_beam_search(
        ...     input_ids, beam_scorer, logits_processor=logits_processor, **model_kwargs
        ... )

        >>> tokenizer.batch_decode(outputs, skip_special_tokens=True)
        ['Wie alt bist du?']
        ```"""
        # init values
        logits_processor = logits_processor if logits_processor is not None else LogitsProcessorList()
        stopping_criteria = stopping_criteria if stopping_criteria is not None else StoppingCriteriaList()
        if max_length is not None:
            warnings.warn(
                "`max_length` is deprecated in this function, use"
                " `stopping_criteria=StoppingCriteriaList([MaxLengthCriteria(max_length=max_length)])` instead.",
                UserWarning,
            )
            stopping_criteria = validate_stopping_criteria(stopping_criteria, max_length)
        pad_token_id = pad_token_id if pad_token_id is not None else self.generation_config.pad_token_id
        eos_token_id = eos_token_id if eos_token_id is not None else self.generation_config.eos_token_id
        if isinstance(eos_token_id, int):
            eos_token_id = [eos_token_id]
        output_scores = output_scores if output_scores is not None else self.generation_config.output_scores
        output_logits = output_logits if output_logits is not None else self.generation_config.output_logits
        output_attentions = (
            output_attentions if output_attentions is not None else self.generation_config.output_attentions
        )
        output_hidden_states = (
            output_hidden_states if output_hidden_states is not None else self.generation_config.output_hidden_states
        )
        return_dict_in_generate = (
            return_dict_in_generate
            if return_dict_in_generate is not None
            else self.generation_config.return_dict_in_generate
        )

        num_beams = beam_scorer.num_beams
        num_beam_groups = beam_scorer.num_beam_groups
        num_sub_beams = num_beams // num_beam_groups
        batch_size = len(beam_scorer._beam_hyps) // num_beam_groups
        device = input_ids.device

        batch_beam_size, cur_len = input_ids.shape
        model_kwargs["cache_position"] = torch.arange(cur_len, device=input_ids.device)

        if return_dict_in_generate and output_scores:
            beam_indices = [tuple(() for _ in range(num_sub_beams * batch_size)) for _ in range(num_beam_groups)]
        else:
            beam_indices = None

        if num_beams * batch_size != batch_beam_size:
            raise ValueError(
                f"Batch dimension of `input_ids` should be {num_beams * batch_size}, but is {batch_beam_size}."
            )

        # init attention / hidden states / scores tuples
        scores = () if (return_dict_in_generate and output_scores) else None
        raw_logits = () if (return_dict_in_generate and output_logits) else None
        decoder_attentions = () if (return_dict_in_generate and output_attentions) else None
        cross_attentions = () if (return_dict_in_generate and output_attentions) else None
        decoder_hidden_states = () if (return_dict_in_generate and output_hidden_states) else None

        # if model is an encoder-decoder, retrieve encoder attention weights and hidden states
        if return_dict_in_generate and self.config.is_encoder_decoder:
            encoder_attentions = model_kwargs["encoder_outputs"].get("attentions") if output_attentions else None
            encoder_hidden_states = (
                model_kwargs["encoder_outputs"].get("hidden_states") if output_hidden_states else None
            )

        # initialise score of first beam of each group with 0 and the rest with -1e9. This ensures that the beams in
        # the same group don't produce same tokens everytime.
        beam_scores = torch.full((batch_size, num_beams), -1e9, dtype=torch.float, device=device)
        beam_scores[:, ::num_sub_beams] = 0
        beam_scores = beam_scores.view((batch_size * num_beams,))

        this_peer_finished = False

        decoder_prompt_len = input_ids.shape[-1]  # record the prompt length of decoder
        while self._has_unfinished_sequences(this_peer_finished, synced_gpus, device=input_ids.device):
            # predicted tokens in cur_len step
            current_tokens = torch.zeros(batch_size * num_beams, dtype=input_ids.dtype, device=device)

            # indices which will form the beams in the next time step
            reordering_indices = torch.zeros(batch_size * num_beams, dtype=torch.long, device=device)

            # do one decoder step on all beams of all sentences in batch
            model_inputs = self.prepare_inputs_for_generation(input_ids, **model_kwargs)
            outputs = self(
                **model_inputs,
                return_dict=True,
                output_attentions=output_attentions,
                output_hidden_states=output_hidden_states,
            )

            if synced_gpus and this_peer_finished:
                cur_len = cur_len + 1
                continue  # don't waste resources running the code we don't need

            if output_scores:
                processed_score = torch.zeros_like(outputs.logits[:, -1, :])
            if output_logits:
                raw_logit_score = outputs.logits[:, -1, :]

            for beam_group_idx in range(num_beam_groups):
                group_start_idx = beam_group_idx * num_sub_beams
                group_end_idx = min(group_start_idx + num_sub_beams, num_beams)
                group_size = group_end_idx - group_start_idx

                # indices of beams of current group among all sentences in batch
                batch_group_indices = []

                for batch_idx in range(batch_size):
                    batch_group_indices.extend(
                        [batch_idx * num_beams + idx for idx in range(group_start_idx, group_end_idx)]
                    )
                group_input_ids = input_ids[batch_group_indices]

                # select outputs of beams of current group only
                next_token_logits = outputs.logits[batch_group_indices, -1, :]

                next_token_scores = nn.functional.log_softmax(
                    next_token_logits, dim=-1
                )  # (batch_size * group_size, vocab_size)
                vocab_size = next_token_scores.shape[-1]

                next_token_scores_processed = logits_processor(
                    group_input_ids, next_token_scores, current_tokens=current_tokens, beam_group_idx=beam_group_idx
                )
                next_token_scores = next_token_scores_processed + beam_scores[batch_group_indices].unsqueeze(-1)
                next_token_scores = next_token_scores.expand_as(next_token_scores_processed)

                if output_scores:
                    processed_score[batch_group_indices] = next_token_scores_processed

                # reshape for beam search
                next_token_scores = next_token_scores.view(batch_size, group_size * vocab_size)

                # Sample 1 + len(eos_token_id) next tokens for each beam so we have at least 1 non eos token per beam.
                n_eos_tokens = len(eos_token_id) if eos_token_id else 0
                next_token_scores, next_tokens = torch.topk(
                    next_token_scores, max(2, 1 + n_eos_tokens) * group_size, dim=1, largest=True, sorted=True
                )

                next_indices = torch.div(next_tokens, vocab_size, rounding_mode="floor")
                next_tokens = next_tokens % vocab_size

                # stateless
                process_beam_indices = sum(beam_indices, ()) if beam_indices is not None else None
                beam_outputs = beam_scorer.process(
                    group_input_ids,
                    next_token_scores,
                    next_tokens,
                    next_indices,
                    pad_token_id=pad_token_id,
                    eos_token_id=eos_token_id,
                    beam_indices=process_beam_indices,
                    group_index=beam_group_idx,
                    decoder_prompt_len=decoder_prompt_len,
                )
                beam_scores[batch_group_indices] = beam_outputs["next_beam_scores"]
                beam_next_tokens = beam_outputs["next_beam_tokens"]
                beam_idx = beam_outputs["next_beam_indices"]

                if return_dict_in_generate and output_scores:
                    beam_indices[beam_group_idx] = tuple(
                        beam_indices[beam_group_idx][beam_idx[i]] + (beam_idx[i],) for i in range(len(beam_indices[0]))
                    )

                input_ids[batch_group_indices] = group_input_ids[beam_idx]
                group_input_ids = torch.cat([group_input_ids[beam_idx, :], beam_next_tokens.unsqueeze(-1)], dim=-1)
                current_tokens[batch_group_indices] = group_input_ids[:, -1]

                # (beam_idx // group_size) -> batch_idx
                # (beam_idx % group_size) -> offset of idx inside the group
                reordering_indices[batch_group_indices] = (
                    num_beams * torch.div(beam_idx, group_size, rounding_mode="floor")
                    + group_start_idx
                    + (beam_idx % group_size)
                )

            # Store scores, attentions and hidden_states when required
            if return_dict_in_generate:
                if output_scores:
                    scores += (processed_score,)
                if output_logits:
                    raw_logits += (raw_logit_score,)
                if output_attentions:
                    decoder_attentions += (
                        (outputs.decoder_attentions,) if self.config.is_encoder_decoder else (outputs.attentions,)
                    )
                    if self.config.is_encoder_decoder:
                        cross_attentions += (outputs.cross_attentions,)

                if output_hidden_states:
                    decoder_hidden_states += (
                        (outputs.decoder_hidden_states,)
                        if self.config.is_encoder_decoder
                        else (outputs.hidden_states,)
                    )

            input_ids = torch.cat([input_ids, current_tokens.unsqueeze(-1)], dim=-1)

            model_kwargs = self._update_model_kwargs_for_generation(
                outputs,
                model_kwargs,
                is_encoder_decoder=self.config.is_encoder_decoder,
            )
            if model_kwargs.get("past_key_values", None) is not None:
                model_kwargs["past_key_values"] = self._temporary_reorder_cache(
                    model_kwargs["past_key_values"], reordering_indices
                )

            # increase cur_len
            cur_len = cur_len + 1

            if beam_scorer.is_done or all(stopping_criteria(input_ids, scores)):
                this_peer_finished = True

        final_beam_indices = sum(beam_indices, ()) if beam_indices is not None else None
        sequence_outputs = beam_scorer.finalize(
            input_ids,
            beam_scores,
            next_tokens,
            next_indices,
            pad_token_id=pad_token_id,
            eos_token_id=eos_token_id,
            max_length=stopping_criteria.max_length,
            beam_indices=final_beam_indices,
            decoder_prompt_len=decoder_prompt_len,
        )

        if return_dict_in_generate:
            if not output_scores:
                sequence_outputs["sequence_scores"] = None

            if self.config.is_encoder_decoder:
                return GenerateBeamEncoderDecoderOutput(
                    sequences=sequence_outputs["sequences"],
                    sequences_scores=sequence_outputs["sequence_scores"],
                    scores=scores,
                    logits=raw_logits,
                    beam_indices=sequence_outputs["beam_indices"],
                    encoder_attentions=encoder_attentions,
                    encoder_hidden_states=encoder_hidden_states,
                    decoder_attentions=decoder_attentions,
                    cross_attentions=cross_attentions,
                    decoder_hidden_states=decoder_hidden_states,
                    past_key_values=model_kwargs.get("past_key_values"),
                )
            else:
                return GenerateBeamDecoderOnlyOutput(
                    sequences=sequence_outputs["sequences"],
                    sequences_scores=sequence_outputs["sequence_scores"],
                    scores=scores,
                    logits=raw_logits,
                    beam_indices=sequence_outputs["beam_indices"],
                    attentions=decoder_attentions,
                    hidden_states=decoder_hidden_states,
                    past_key_values=model_kwargs.get("past_key_values"),
                )
        else:
            return sequence_outputs["sequences"]

    def constrained_beam_search(self, *args, **kwargs):
        logger.warning_once(
            "Calling `constrained_beam_search` directly is deprecated and will be removed in v4.41. Use `generate` or a "
            "custom generation loop instead.",
        )
        return self._constrained_beam_search(*args, **kwargs)

    def _constrained_beam_search(
        self,
        input_ids: torch.LongTensor,
        constrained_beam_scorer: ConstrainedBeamSearchScorer,
        logits_processor: Optional[LogitsProcessorList] = None,
        stopping_criteria: Optional[StoppingCriteriaList] = None,
        max_length: Optional[int] = None,
        pad_token_id: Optional[int] = None,
        eos_token_id: Optional[Union[int, List[int]]] = None,
        output_attentions: Optional[bool] = None,
        output_hidden_states: Optional[bool] = None,
        output_scores: Optional[bool] = None,
        output_logits: Optional[bool] = None,
        return_dict_in_generate: Optional[bool] = None,
        synced_gpus: Optional[bool] = None,
        **model_kwargs,
    ) -> Union[GenerateBeamOutput, torch.LongTensor]:
        r"""
        Generates sequences of token ids for models with a language modeling head using **constrained beam search
        decoding** and can be used for text-decoder, text-to-text, speech-to-text, and vision-to-text models.

        <Tip warning={true}>

        In most cases, you do not need to call [`~generation.GenerationMixin._constrained_beam_search`] directly. Use
        generate() instead. For an overview of generation strategies and code examples, check the [following
        guide](../generation_strategies).

        </Tip>

        Parameters:
            input_ids (`torch.LongTensor` of shape `(batch_size, sequence_length)`):
                The sequence used as a prompt for the generation.
            constrained_beam_scorer (`ConstrainedBeamSearchScorer`):
                A derived instance of [`BeamScorer`] that defines how beam hypotheses are constructed, stored and
                sorted during generation, while satisfying a list of positive constraints. For more information, the
                documentation of [`ConstrainedBeamSearchScorer`] should be read.
            logits_processor (`LogitsProcessorList`, *optional*):
                An instance of [`LogitsProcessorList`]. List of instances of class derived from [`LogitsProcessor`]
                used to modify the prediction scores of the language modeling head applied at each generation step.
            stopping_criteria (`StoppingCriteriaList`, *optional*):
                An instance of [`StoppingCriteriaList`]. List of instances of class derived from [`StoppingCriteria`]
                used to tell if the generation loop should stop.
            logits_warper (`LogitsProcessorList`, *optional*):
                An instance of [`LogitsProcessorList`]. List of instances of class derived from [`LogitsWarper`] used
                to warp the prediction score distribution of the language modeling head applied before multinomial
                sampling at each generation step.
            max_length (`int`, *optional*, defaults to 20):
                **DEPRECATED**. Use `logits_processor` or `stopping_criteria` directly to cap the number of generated
                tokens. The maximum length of the sequence to be generated.
            pad_token_id (`int`, *optional*):
                The id of the *padding* token.
            eos_token_id (`Union[int, List[int]]`, *optional*):
                The id of the *end-of-sequence* token. Optionally, use a list to set multiple *end-of-sequence* tokens.
            output_attentions (`bool`, *optional*, defaults to `False`):
                Whether or not to return the attentions tensors of all attention layers. See `attentions` under
                returned tensors for more details.
            output_hidden_states (`bool`, *optional*, defaults to `False`):
                Whether or not to return the hidden states of all layers. See `hidden_states` under returned tensors
                for more details.
            output_scores (`bool`, *optional*, defaults to `False`):
                Whether or not to return the prediction scores. See `scores` under returned tensors for more details.
            output_logits (`bool`, *optional*, defaults to `False`):
                Whether or not to return the raw prediction logit scores. See `logits` under returned tensors for
                more details.
            return_dict_in_generate (`bool`, *optional*, defaults to `False`):
                Whether or not to return a [`~utils.ModelOutput`] instead of a plain tuple.
            synced_gpus (`bool`, *optional*, defaults to `False`):
                Whether to continue running the while loop until max_length (needed for ZeRO stage 3)
            model_kwargs:
                Additional model specific kwargs will be forwarded to the `forward` function of the model. If model is
                an encoder-decoder model the kwargs should include `encoder_outputs`.

        Return:
            [`~generation.GenerateBeamDecoderOnlyOutput`], [`~generation.GenerateBeamEncoderDecoderOutput`] or
            `torch.LongTensor`: A `torch.LongTensor` containing the generated tokens (default behaviour) or a
            [`~generation.GenerateBeamDecoderOnlyOutput`] if `model.config.is_encoder_decoder=False` and
            `return_dict_in_generate=True` or a [`~generation.GenerateBeamEncoderDecoderOutput`] if
            `model.config.is_encoder_decoder=True`.


        Examples:

        ```python
        >>> from transformers import (
        ...     AutoTokenizer,
        ...     AutoModelForSeq2SeqLM,
        ...     LogitsProcessorList,
        ...     MinLengthLogitsProcessor,
        ...     ConstrainedBeamSearchScorer,
        ...     PhrasalConstraint,
        ... )
        >>> import torch

        >>> tokenizer = AutoTokenizer.from_pretrained("google-t5/t5-base")
        >>> model = AutoModelForSeq2SeqLM.from_pretrained("google-t5/t5-base")

        >>> encoder_input_str = "translate English to German: How old are you?"
        >>> encoder_input_ids = tokenizer(encoder_input_str, return_tensors="pt").input_ids


        >>> # lets run beam search using 3 beams
        >>> num_beams = 3
        >>> # define decoder start token ids
        >>> input_ids = torch.ones((num_beams, 1), device=model.device, dtype=torch.long)
        >>> input_ids = input_ids * model.config.decoder_start_token_id

        >>> # add encoder_outputs to model keyword arguments
        >>> model_kwargs = {
        ...     "encoder_outputs": model.get_encoder()(
        ...         encoder_input_ids.repeat_interleave(num_beams, dim=0), return_dict=True
        ...     )
        ... }

        >>> constraint_str = "Sie"
        >>> constraint_token_ids = tokenizer.encode(constraint_str)[:-1]  # slice to remove eos token
        >>> constraints = [PhrasalConstraint(token_ids=constraint_token_ids)]


        >>> # instantiate beam scorer
        >>> beam_scorer = ConstrainedBeamSearchScorer(
        ...     batch_size=1, num_beams=num_beams, device=model.device, constraints=constraints
        ... )

        >>> # instantiate logits processors
        >>> logits_processor = LogitsProcessorList(
        ...     [
        ...         MinLengthLogitsProcessor(5, eos_token_id=model.config.eos_token_id),
        ...     ]
        ... )

        >>> outputs = model._constrained_beam_search(
        ...     input_ids, beam_scorer, constraints=constraints, logits_processor=logits_processor, **model_kwargs
        ... )

        >>> tokenizer.batch_decode(outputs, skip_special_tokens=True)
        ['Wie alt sind Sie?']
        ```"""
        # init values
        logits_processor = logits_processor if logits_processor is not None else LogitsProcessorList()
        stopping_criteria = stopping_criteria if stopping_criteria is not None else StoppingCriteriaList()
        if max_length is not None:
            warnings.warn(
                "`max_length` is deprecated in this function, use"
                " `stopping_criteria=StoppingCriteriaList([MaxLengthCriteria(max_length=max_length)])` instead.",
                UserWarning,
            )
            stopping_criteria = validate_stopping_criteria(stopping_criteria, max_length)
        if len(stopping_criteria) == 0:
            warnings.warn("You don't have defined any stopping_criteria, this will likely loop forever", UserWarning)
        pad_token_id = pad_token_id if pad_token_id is not None else self.generation_config.pad_token_id
        eos_token_id = eos_token_id if eos_token_id is not None else self.generation_config.eos_token_id
        if isinstance(eos_token_id, int):
            eos_token_id = [eos_token_id]
        output_scores = output_scores if output_scores is not None else self.generation_config.output_scores
        output_logits = output_logits if output_logits is not None else self.generation_config.output_logits
        output_attentions = (
            output_attentions if output_attentions is not None else self.generation_config.output_attentions
        )
        output_hidden_states = (
            output_hidden_states if output_hidden_states is not None else self.generation_config.output_hidden_states
        )
        return_dict_in_generate = (
            return_dict_in_generate
            if return_dict_in_generate is not None
            else self.generation_config.return_dict_in_generate
        )

        batch_size = len(constrained_beam_scorer._beam_hyps)
        num_beams = constrained_beam_scorer.num_beams

        batch_beam_size, cur_len = input_ids.shape
        model_kwargs["cache_position"] = torch.arange(cur_len, device=input_ids.device)

        if num_beams * batch_size != batch_beam_size:
            raise ValueError(
                f"Batch dimension of `input_ids` should be {num_beams * batch_size}, but is {batch_beam_size}."
            )

        # init attention / hidden states / scores tuples
        scores = () if (return_dict_in_generate and output_scores) else None
        raw_logits = () if (return_dict_in_generate and output_logits) else None
        beam_indices = (
            tuple(() for _ in range(batch_beam_size)) if (return_dict_in_generate and output_scores) else None
        )
        decoder_attentions = () if (return_dict_in_generate and output_attentions) else None
        cross_attentions = () if (return_dict_in_generate and output_attentions) else None
        decoder_hidden_states = () if (return_dict_in_generate and output_hidden_states) else None

        # if model is an encoder-decoder, retrieve encoder attention weights and hidden states
        if return_dict_in_generate and self.config.is_encoder_decoder:
            encoder_attentions = model_kwargs["encoder_outputs"].get("attentions") if output_attentions else None
            encoder_hidden_states = (
                model_kwargs["encoder_outputs"].get("hidden_states") if output_hidden_states else None
            )

        # initialise score of first beam with 0 and the rest with -1e9. This makes sure that only tokens
        # of the first beam are considered to avoid sampling the exact same tokens across all beams.
        beam_scores = torch.zeros((batch_size, num_beams), dtype=torch.float, device=input_ids.device)
        beam_scores[:, 1:] = -1e9
        beam_scores = beam_scores.view((batch_size * num_beams,))

        this_peer_finished = False

        decoder_prompt_len = input_ids.shape[-1]  # record the prompt length of decoder
        while self._has_unfinished_sequences(this_peer_finished, synced_gpus, device=input_ids.device):
            model_inputs = self.prepare_inputs_for_generation(input_ids, **model_kwargs)

            outputs = self(
                **model_inputs,
                return_dict=True,
                output_attentions=output_attentions,
                output_hidden_states=output_hidden_states,
            )

            if synced_gpus and this_peer_finished:
                cur_len = cur_len + 1
                continue  # don't waste resources running the code we don't need

            next_token_logits = outputs.logits[:, -1, :]
            next_token_scores = nn.functional.log_softmax(
                next_token_logits, dim=-1
            )  # (batch_size * num_beams, vocab_size)

            next_token_scores_processed = logits_processor(input_ids, next_token_scores)

            next_token_scores = next_token_scores_processed + beam_scores[:, None].expand_as(
                next_token_scores_processed
            )

            scores_for_all_vocab = next_token_scores.clone()

            # Store scores, attentions and hidden_states when required
            if return_dict_in_generate:
                if output_scores:
                    scores += (next_token_scores,)
                if output_logits:
                    raw_logits += (next_token_logits,)
                if output_attentions:
                    decoder_attentions += (
                        (outputs.decoder_attentions,) if self.config.is_encoder_decoder else (outputs.attentions,)
                    )
                    if self.config.is_encoder_decoder:
                        cross_attentions += (outputs.cross_attentions,)

                if output_hidden_states:
                    decoder_hidden_states += (
                        (outputs.decoder_hidden_states,)
                        if self.config.is_encoder_decoder
                        else (outputs.hidden_states,)
                    )

            # reshape for beam search
            vocab_size = next_token_scores.shape[-1]
            next_token_scores = next_token_scores.view(batch_size, num_beams * vocab_size)

            # Sample 1 + len(eos_token_id) next tokens for each beam so we have at least 1 non eos token per beam.
            n_eos_tokens = len(eos_token_id) if eos_token_id else 0
            next_token_scores, next_tokens = torch.topk(
                next_token_scores, max(2, 1 + n_eos_tokens) * num_beams, dim=1, largest=True, sorted=True
            )

            next_indices = (next_tokens / vocab_size).long()
            next_tokens = next_tokens % vocab_size

            # stateless
            beam_outputs = constrained_beam_scorer.process(
                input_ids,
                next_token_scores,
                next_tokens,
                next_indices,
                scores_for_all_vocab,
                pad_token_id=pad_token_id,
                eos_token_id=eos_token_id,
                beam_indices=beam_indices,
                decoder_prompt_len=decoder_prompt_len,
            )
            beam_scores = beam_outputs["next_beam_scores"]
            beam_next_tokens = beam_outputs["next_beam_tokens"]
            beam_idx = beam_outputs["next_beam_indices"]

            input_ids = torch.cat([input_ids[beam_idx, :], beam_next_tokens.unsqueeze(-1)], dim=-1)
            model_kwargs = self._update_model_kwargs_for_generation(
                outputs,
                model_kwargs,
                is_encoder_decoder=self.config.is_encoder_decoder,
            )
            if model_kwargs.get("past_key_values", None) is not None:
                model_kwargs["past_key_values"] = self._temporary_reorder_cache(
                    model_kwargs["past_key_values"], beam_idx
                )

            if return_dict_in_generate and output_scores:
                beam_indices = tuple((beam_indices[beam_idx[i]] + (beam_idx[i],) for i in range(len(beam_indices))))

            # increase cur_len
            cur_len = cur_len + 1

            if constrained_beam_scorer.is_done or all(stopping_criteria(input_ids, scores)):
                this_peer_finished = True

        sequence_outputs = constrained_beam_scorer.finalize(
            input_ids,
            beam_scores,
            next_tokens,
            next_indices,
            pad_token_id=pad_token_id,
            eos_token_id=eos_token_id,
            max_length=stopping_criteria.max_length,
            beam_indices=beam_indices,
            decoder_prompt_len=decoder_prompt_len,
        )

        if return_dict_in_generate:
            if not output_scores:
                sequence_outputs["sequence_scores"] = None
            if self.config.is_encoder_decoder:
                return GenerateBeamEncoderDecoderOutput(
                    sequences=sequence_outputs["sequences"],
                    sequences_scores=sequence_outputs["sequence_scores"],
                    scores=scores,
                    logits=raw_logits,
                    beam_indices=sequence_outputs["beam_indices"],
                    encoder_attentions=encoder_attentions,
                    encoder_hidden_states=encoder_hidden_states,
                    decoder_attentions=decoder_attentions,
                    cross_attentions=cross_attentions,
                    decoder_hidden_states=decoder_hidden_states,
                    past_key_values=model_kwargs.get("past_key_values"),
                )
            else:
                return GenerateBeamDecoderOnlyOutput(
                    sequences=sequence_outputs["sequences"],
                    sequences_scores=sequence_outputs["sequence_scores"],
                    scores=scores,
                    logits=raw_logits,
                    beam_indices=sequence_outputs["beam_indices"],
                    attentions=decoder_attentions,
                    hidden_states=decoder_hidden_states,
                    past_key_values=model_kwargs.get("past_key_values"),
                )
        else:
            return sequence_outputs["sequences"]

    def assisted_decoding(self, *args, **kwargs):
        logger.warning_once(
            "Calling `_assisted_decoding` directly is deprecated and will be removed in v4.41. Use `generate` or a "
            "custom generation loop instead.",
        )
        return self._assisted_decoding(*args, **kwargs)

    def _assisted_decoding(
        self,
        input_ids: torch.LongTensor,
        candidate_generator: Optional["CandidateGenerator"] = None,
        do_sample: bool = False,
        logits_processor: Optional[LogitsProcessorList] = None,
        logits_warper: Optional[LogitsProcessorList] = None,
        stopping_criteria: Optional[StoppingCriteriaList] = None,
        pad_token_id: Optional[int] = None,
        eos_token_id: Optional[Union[int, List[int]]] = None,
        output_attentions: Optional[bool] = None,
        output_hidden_states: Optional[bool] = None,
        output_scores: Optional[bool] = None,
        output_logits: Optional[bool] = None,
        return_dict_in_generate: Optional[bool] = None,
        synced_gpus: bool = False,
        streamer: Optional["BaseStreamer"] = None,
        **model_kwargs,
    ) -> Union[GenerateNonBeamOutput, torch.LongTensor]:
        r"""
        Generates sequences of token ids for models with a language modeling head using **greedy decoding** or
        **sample** (depending on `do_sample`), assisted by candidate sequences. Assisted generation is an example of a
        candidate decoding strategy. Can be used for text-decoder, text-to-text, speech-to-text, and vision-to-text
        models.

        <Tip warning={true}>

        In most cases, you do not need to call [`~generation.GenerationMixin._assisted_decoding`] directly. Use
        generate() instead. For an overview of generation strategies and code examples, check the [following
        guide](../generation_strategies).

        </Tip>

        Parameters:
            input_ids (`torch.LongTensor` of shape `(batch_size, sequence_length)`):
                The sequence used as a prompt for the generation.
            candidate_generator (`CandidateGenerator`, *optional*):
                A derived instance of [`CandidateGenerator`] that defines how candidate sequences are generated. For
                more information, the documentation of [`CandidateGenerator`] should be read.
            do_sample (`bool`, *optional*, defaults to `False`):
                Whether or not to use sampling ; use greedy decoding otherwise.
            logits_processor (`LogitsProcessorList`, *optional*):
                An instance of [`LogitsProcessorList`]. List of instances of class derived from [`LogitsProcessor`]
                used to modify the prediction scores of the language modeling head applied at each generation step.
            logits_warper (`LogitsProcessorList`, *optional*):
                An instance of [`LogitsProcessorList`]. List of instances of class derived from [`LogitsWarper`] used
                to warp the prediction score distribution of the language modeling head applied before multinomial
                sampling at each generation step.
            stopping_criteria (`StoppingCriteriaList`, *optional*):
                An instance of [`StoppingCriteriaList`]. List of instances of class derived from [`StoppingCriteria`]
                used to tell if the generation loop should stop.
            pad_token_id (`int`, *optional*):
                The id of the *padding* token.
            eos_token_id (`Union[int, List[int]]`, *optional*):
                The id of the *end-of-sequence* token. Optionally, use a list to set multiple *end-of-sequence* tokens.
            output_attentions (`bool`, *optional*, defaults to `False`):
                Whether or not to return the attentions tensors of all attention layers. See `attentions` under
                returned tensors for more details.
            output_hidden_states (`bool`, *optional*, defaults to `False`):
                Whether or not to return the hidden states of all layers. See `hidden_states` under returned tensors
                for more details.
            output_scores (`bool`, *optional*, defaults to `False`):
                Whether or not to return the prediction scores. See `scores` under returned tensors for more details.
            output_logits (`bool`, *optional*, defaults to `False`):
                Whether or not to return the raw prediction logit scores. See `logits` under returned tensors for
                more details.
            return_dict_in_generate (`bool`, *optional*, defaults to `False`):
                Whether or not to return a [`~utils.ModelOutput`] instead of a plain tuple.
            synced_gpus (`bool`, *optional*, defaults to `False`):
                Whether to continue running the while loop until max_length (needed for ZeRO stage 3)
            streamer (`BaseStreamer`, *optional*):
                Streamer object that will be used to stream the generated sequences. Generated tokens are passed
                through `streamer.put(token_ids)` and the streamer is responsible for any further processing.
            model_kwargs:
                Additional model specific keyword arguments will be forwarded to the `forward` function of the model.
                If model is an encoder-decoder model the kwargs should include `encoder_outputs`.

        Return:
            [`~generation.GenerateDecoderOnlyOutput`], [`~generation.GenerateEncoderDecoderOutput`] or
            `torch.LongTensor`: A `torch.LongTensor` containing the generated tokens (default behaviour) or a
            [`~generation.GenerateDecoderOnlyOutput`] if `model.config.is_encoder_decoder=False` and
            `return_dict_in_generate=True` or a [`~generation.GenerateEncoderDecoderOutput`] if
            `model.config.is_encoder_decoder=True`.

        Examples:

        ```python
        >>> from transformers import (
        ...     AutoTokenizer,
        ...     AutoModelForCausalLM,
        ...     LogitsProcessorList,
        ...     MinLengthLogitsProcessor,
        ...     StoppingCriteriaList,
        ...     MaxLengthCriteria,
        ... )
        >>> from transformers.generation import AssistedCandidateGenerator

        >>> tokenizer = AutoTokenizer.from_pretrained("openai-community/gpt2")
        >>> model = AutoModelForCausalLM.from_pretrained("openai-community/gpt2")
        >>> assistant_model = AutoModelForCausalLM.from_pretrained("distilbert/distilgpt2")
        >>> # set pad_token_id to eos_token_id because GPT2 does not have a PAD token
        >>> model.generation_config.pad_token_id = model.generation_config.eos_token_id
        >>> input_prompt = "It might be possible to"
        >>> input_ids = tokenizer(input_prompt, return_tensors="pt").input_ids
        >>> # instantiate logits processors
        >>> logits_processor = LogitsProcessorList(
        ...     [
        ...         MinLengthLogitsProcessor(10, eos_token_id=model.generation_config.eos_token_id),
        ...     ]
        ... )
        >>> stopping_criteria = StoppingCriteriaList([MaxLengthCriteria(max_length=20)])
        >>> candidate_generator = AssistedCandidateGenerator(
        ...     input_ids=input_ids,
        ...     assistant_model=assistant_model,
        ...     generation_config=model.generation_config,
        ...     logits_processor=logits_processor,
        ...     model_kwargs={},
        ... )
        >>> outputs = model._assisted_decoding(
        ...     input_ids,
        ...     candidate_generator=candidate_generator,
        ...     logits_processor=logits_processor,
        ...     stopping_criteria=stopping_criteria,
        ... )
        >>> tokenizer.batch_decode(outputs, skip_special_tokens=True)
        ["It might be possible to get a better understanding of the nature of the problem, but it's not"]
        ```"""
        # init values
        logits_processor = logits_processor if logits_processor is not None else LogitsProcessorList()
        logits_warper = logits_warper if logits_warper is not None else LogitsProcessorList()
        stopping_criteria = stopping_criteria if stopping_criteria is not None else StoppingCriteriaList()
        pad_token_id = pad_token_id if pad_token_id is not None else self.generation_config.pad_token_id
        eos_token_id = eos_token_id if eos_token_id is not None else self.generation_config.eos_token_id
        if eos_token_id is not None and pad_token_id is None:
            raise ValueError("If `eos_token_id` is defined, make sure that `pad_token_id` is defined.")
        if isinstance(eos_token_id, int):
            eos_token_id = [eos_token_id]
        eos_token_id_tensor = torch.tensor(eos_token_id).to(input_ids.device) if eos_token_id is not None else None
        output_scores = output_scores if output_scores is not None else self.generation_config.output_scores
        output_logits = output_logits if output_logits is not None else self.generation_config.output_logits
        output_attentions = (
            output_attentions if output_attentions is not None else self.generation_config.output_attentions
        )
        output_hidden_states = (
            output_hidden_states if output_hidden_states is not None else self.generation_config.output_hidden_states
        )
        return_dict_in_generate = (
            return_dict_in_generate
            if return_dict_in_generate is not None
            else self.generation_config.return_dict_in_generate
        )

        # init attention / hidden states / scores tuples
        scores = () if (return_dict_in_generate and output_scores) else None
        raw_logits = () if (return_dict_in_generate and output_logits) else None
        decoder_attentions = () if (return_dict_in_generate and output_attentions) else None
        cross_attentions = () if (return_dict_in_generate and output_attentions) else None
        decoder_hidden_states = () if (return_dict_in_generate and output_hidden_states) else None

        # if model is an encoder-decoder, retrieve encoder attention weights and hidden states
        if return_dict_in_generate and self.config.is_encoder_decoder:
            encoder_attentions = model_kwargs["encoder_outputs"].get("attentions") if output_attentions else None
            encoder_hidden_states = (
                model_kwargs["encoder_outputs"].get("hidden_states") if output_hidden_states else None
            )

        # keep track of which sequences are already finished
        batch_size, cur_len = input_ids.shape
        if "inputs_embeds" in model_kwargs:
            cur_len = model_kwargs["inputs_embeds"].shape[1]
        unfinished_sequences = torch.ones(batch_size, dtype=torch.long, device=input_ids.device)
        model_kwargs["cache_position"] = torch.arange(cur_len, device=input_ids.device)

        # other auxiliary variables
        max_len = stopping_criteria[0].max_length

        this_peer_finished = False
        while self._has_unfinished_sequences(this_peer_finished, synced_gpus, device=input_ids.device):
            cur_len = input_ids.shape[-1]

            #  1. Fetch candidate sequences from a `CandidateGenerator`
            candidate_input_ids, candidate_logits = candidate_generator.get_candidates(input_ids)
            candidate_input_ids = candidate_input_ids.to(self.device)
            if candidate_logits is not None:
                candidate_logits = candidate_logits.to(self.device)

            candidate_length = candidate_input_ids.shape[1] - input_ids.shape[1]
            last_assistant_token_is_eos = (
                ~candidate_input_ids[:, -1]
                .tile(eos_token_id_tensor.shape[0], 1)
                .ne(eos_token_id_tensor.unsqueeze(1))
                .prod(dim=0)
                .bool()
            )

            # 2. Use the original model to obtain the next token logits given the candidate sequence. We obtain
            # `candidate_length + 1` relevant logits from this process: in the event that all candidates are correct,
            # we use this forward pass to also pick the subsequent logits in the original model.

            # 2.1. Prepare the model inputs
            candidate_kwargs = copy.copy(model_kwargs)
            candidate_kwargs = _prepare_attention_mask(
                candidate_kwargs, candidate_input_ids.shape[1], self.config.is_encoder_decoder
            )
            candidate_kwargs = _prepare_token_type_ids(candidate_kwargs, candidate_input_ids.shape[1])
            if "cache_position" in candidate_kwargs:
                candidate_kwargs["cache_position"] = torch.cat(
                    (
                        candidate_kwargs["cache_position"],
                        torch.arange(cur_len, cur_len + candidate_length, device=input_ids.device, dtype=torch.long),
                    ),
                    dim=0,
                )

            model_inputs = self.prepare_inputs_for_generation(candidate_input_ids, **candidate_kwargs)

            # 2.2. Run a forward pass on the candidate sequence
            outputs = self(
                **model_inputs,
                output_attentions=output_attentions,
                output_hidden_states=output_hidden_states,
            )

            # 2.3. Process the new logits
            new_logits = outputs.logits[:, -candidate_length - 1 :]  # excludes the input prompt if present
            next_token_logits = new_logits.clone()
            if len(logits_processor) > 0:
                for i in range(candidate_length + 1):
                    new_logits[:, i, :] = logits_processor(candidate_input_ids[:, : cur_len + i], new_logits[:, i, :])
            if len(logits_warper) > 0:
                for i in range(candidate_length + 1):
                    new_logits[:, i, :] = logits_warper(candidate_input_ids[:, : cur_len + i], new_logits[:, i, :])

            # 3. Select the accepted tokens. There are two possible cases:
            # Case 1: `do_sample=True` and we have logits for the candidates (originally from speculative decoding)
            # 👉 Apply algorithm 1 from the speculative decoding paper (https://arxiv.org/pdf/2211.17192.pdf).
            max_matches = max_len - cur_len - 1
            if do_sample and candidate_logits is not None:
                valid_tokens, n_matches = _speculative_sampling(
                    candidate_input_ids,
                    candidate_logits,
                    candidate_length,
                    new_logits,
                    last_assistant_token_is_eos,
                    max_matches,
                )

            # Case 2: all other cases (originally from assisted generation) 👉 Compare the tokens selected from the
            # original model logits with the candidate tokens. We can keep the candidate tokens until the first
            # mismatch, or until the max length is reached.
            else:
                if do_sample:
                    probs = new_logits.softmax(dim=-1)
                    selected_tokens = torch.multinomial(probs[0, :, :], num_samples=1).squeeze(1)[None, :]
                else:
                    selected_tokens = new_logits.argmax(dim=-1)

                candidate_new_tokens = candidate_input_ids[:, cur_len:]
                n_matches = ((~(candidate_new_tokens == selected_tokens[:, :-1])).cumsum(dim=-1) < 1).sum()

                # Ensure we don't generate beyond max_len or an EOS token
                if last_assistant_token_is_eos and n_matches == candidate_length:
                    n_matches -= 1
                n_matches = min(n_matches, max_matches)
                valid_tokens = selected_tokens[:, : n_matches + 1]

            # 4. Update variables according to the number of matching assistant tokens. Remember: the token generated
            # by the model after the last candidate match is also valid, as it is generated from a correct sequence.
            # Because of this last token, assisted generation search reduces to a normal greedy search/sample if there
            # is no match.

            # 4.1. Get the valid continuation, after the matching tokens
            input_ids = torch.cat((input_ids, valid_tokens), dim=-1)
            if streamer is not None:
                streamer.put(valid_tokens.cpu())
            new_cur_len = input_ids.shape[-1]

            # 4.2. Discard past key values relative to unused assistant tokens
            new_cache_size = new_cur_len - 1
            outputs.past_key_values = _crop_past_key_values(self, outputs.past_key_values, new_cache_size)

            # 5. Update the candidate generation strategy if needed
            candidate_generator.update_candidate_strategy(input_ids, new_logits, n_matches)

            if synced_gpus and this_peer_finished:
                continue  # don't waste resources running the code we don't need

            # Store scores, attentions and hidden_states when required
            # Assistant: modified to append one tuple element per token, as in the other generation methods.
            if return_dict_in_generate:
                if output_scores:
                    scores += tuple(new_logits[:, i, :] for i in range(n_matches + 1))
                if output_logits:
                    raw_logits += (next_token_logits,)

                if "past_key_values" not in model_kwargs:
                    added_len = new_cur_len
                else:
                    added_len = n_matches + 1

                if output_attentions:
                    if self.config.is_encoder_decoder:
                        cross_attentions = _split_model_outputs(
                            cross_attentions, outputs.cross_attentions, cur_len, added_len
                        )
                        decoder_attentions = _split_model_outputs(
                            decoder_attentions,
                            outputs.decoder_attentions,
                            cur_len,
                            added_len,
                            is_decoder_attention=True,
                        )
                    else:
                        decoder_attentions = _split_model_outputs(
                            decoder_attentions,
                            outputs.attentions,
                            cur_len,
                            added_len,
                            is_decoder_attention=True,
                        )
                if output_hidden_states:
                    if self.config.is_encoder_decoder:
                        decoder_hidden_states = _split_model_outputs(
                            decoder_hidden_states, outputs.decoder_hidden_states, cur_len, added_len
                        )
                    else:
                        decoder_hidden_states = _split_model_outputs(
                            decoder_hidden_states, outputs.hidden_states, cur_len, added_len
                        )

            model_kwargs = self._update_model_kwargs_for_generation(
                outputs,
                model_kwargs,
                is_encoder_decoder=self.config.is_encoder_decoder,
            )

            # if eos_token was found in one sentence, set sentence to finished
            if eos_token_id_tensor is not None:
                unfinished_sequences = unfinished_sequences.mul(
                    input_ids[:, -1]
                    .tile(eos_token_id_tensor.shape[0], 1)
                    .ne(eos_token_id_tensor.unsqueeze(1))
                    .prod(dim=0)
                )

            unfinished_sequences = unfinished_sequences & ~stopping_criteria(input_ids, scores)
            this_peer_finished = unfinished_sequences.max() == 0

        if streamer is not None:
            streamer.end()

        if (
            hasattr(candidate_generator, "assistant_model")
            and candidate_generator.assistant_model.generation_config.num_assistant_tokens_schedule == "heuristic"
        ):
            candidate_generator.assistant_model.generation_config.num_assistant_tokens = (
                candidate_generator.num_assistant_tokens
            )
        if return_dict_in_generate:
            if self.config.is_encoder_decoder:
                return GenerateEncoderDecoderOutput(
                    sequences=input_ids,
                    scores=scores,
                    logits=raw_logits,
                    encoder_attentions=encoder_attentions,
                    encoder_hidden_states=encoder_hidden_states,
                    decoder_attentions=decoder_attentions,
                    cross_attentions=cross_attentions,
                    decoder_hidden_states=decoder_hidden_states,
                    past_key_values=model_kwargs.get("past_key_values"),
                )
            else:
                return GenerateDecoderOnlyOutput(
                    sequences=input_ids,
                    scores=scores,
                    logits=raw_logits,
                    attentions=decoder_attentions,
                    hidden_states=decoder_hidden_states,
                    past_key_values=model_kwargs.get("past_key_values"),
                )
        else:
            return input_ids


def _speculative_sampling(
    candidate_input_ids,
    candidate_logits,
    candidate_length,
    new_logits,
    last_assistant_token_is_eos,
    max_matches,
):
    """
    Applies sampling as in the speculative decoding paper (https://arxiv.org/pdf/2211.17192.pdf, algorithm 1). Returns
    the selected tokens, as well as the number of candidate matches.

    NOTE: Unless otherwise stated, the variable names match those in the paper.
    """
    new_candidate_input_ids = candidate_input_ids[:, -candidate_length:]
    # Gets the probabilities from the logits. q_i and p_i denote the assistant and model probabilities of the tokens
    # selected by the assistant, respectively.
    q = candidate_logits.softmax(dim=-1)
    q_i = q[:, torch.arange(candidate_length), new_candidate_input_ids].squeeze(0, 1)
    p = new_logits.softmax(dim=-1)
    p_i = p[:, torch.arange(candidate_length), new_candidate_input_ids].squeeze(0, 1)
    probability_ratio = p_i / q_i

    # When probability_ratio > 1 (i.e. q_i(x) < p_i(x), or "assistant probability of the candidate token is smaller
    # than the model probability for the same token"), keep the token. Otherwise reject with p = 1 - probability_ratio
    # (= keep with p = probability_ratio). Keep all the tokens until the first rejection
    r_i = torch.rand_like(probability_ratio)
    is_accepted = r_i <= probability_ratio
    n_matches = ((~is_accepted).cumsum(dim=-1) < 1).sum()  # this is `n` in algorithm 1

    # Ensure we don't generate beyond max_len or an EOS token (not in algorithm 1, but needed for correct behavior)
    if last_assistant_token_is_eos and n_matches == candidate_length:
        # Output length is assumed to be `n_matches + 1`. Since we won't generate another token with the target model
        # due to acceptance on EOS we fix `n_matches`
        n_matches -= 1
        valid_tokens = new_candidate_input_ids[:, : n_matches + 1]
    else:
        n_matches = min(n_matches, max_matches)

        # Next token selection: if there is a rejection, adjust the distribution from the main model before sampling.
        gamma = min(candidate_logits.shape[1], max_matches)
        p_n_plus_1 = p[:, n_matches, :]
        if n_matches < gamma:
            q_n_plus_1 = q[:, n_matches, :]
            p_prime = torch.clamp((p_n_plus_1 - q_n_plus_1), min=0)
            p_prime.div_(p_prime.sum())
        else:
            p_prime = p_n_plus_1
        t = torch.multinomial(p_prime, num_samples=1).squeeze(1)[None, :]

        # The selected tokens include the matches (if any) plus the next sampled tokens
        if n_matches > 0:
            valid_tokens = torch.cat((new_candidate_input_ids[:, :n_matches], t), dim=-1)
        else:
            valid_tokens = t

    return valid_tokens, n_matches


def _split_model_outputs(outputs, new_outputs, cur_len, added_len, is_decoder_attention=False):
    """
    Given the (decoder/cross attentions)/(decoder hidden states) for multiple generated tokens, splits it into a tuple
    where each member corresponds to a single generated token.
    """
    # Retrocompatibility: in our generation functions, the first iteration includes the attention/hidden states for the
    # prompt.
    if len(outputs) == 0:
        new_tuple = ()
        for layer in new_outputs:
            last_dim_size = cur_len if is_decoder_attention else layer.shape[-1]
            new_tuple += (layer[..., :cur_len, :last_dim_size],)
        outputs += (new_tuple,)
        # The first iteration contains the prompt + 1 generated token, let's update the length variables accordingly
        cur_len += 1
        added_len -= cur_len

    for i in range(added_len):
        new_tuple = ()
        for layer in new_outputs:
            last_dim_size = cur_len + i if is_decoder_attention else layer.shape[-1]
            new_tuple += (layer[..., i : i + 1, :last_dim_size],)
        outputs += (new_tuple,)
    return outputs


def _ranking_fast(
    context_hidden: torch.FloatTensor,
    next_hidden: torch.FloatTensor,
    next_top_k_probs: torch.FloatTensor,
    alpha: float,
    beam_width: int,
) -> torch.FloatTensor:
    """
    Reranks the top_k candidates based on a degeneration penalty (cosine similarity with previous tokens), as described
    in the paper "A Contrastive Framework for Neural Text Generation". Returns the index of the best candidate for each
    row in the batch.
    """
    norm_context_hidden = context_hidden / context_hidden.norm(dim=2, keepdim=True)
    norm_next_hidden = next_hidden / next_hidden.norm(dim=2, keepdim=True)
    cosine_matrix = torch.matmul(norm_context_hidden, norm_next_hidden.transpose(1, 2)).squeeze(-1)  # [B*K, S]
    degeneration_penalty, _ = torch.max(cosine_matrix, dim=-1)  # [B*K]
    next_top_k_probs = next_top_k_probs.view(-1)  # [B*K]
    contrastive_score = (1.0 - alpha) * next_top_k_probs - alpha * degeneration_penalty
    contrastive_score = torch.stack(torch.split(contrastive_score, beam_width))  # [B, K]
    _, selected_idx = contrastive_score.max(dim=-1)  # [B]
    return selected_idx


def _split(data, full_batch_size: int, split_size: int = None):
    """
    Takes care of three cases:
    1. data is a tensor: e.g. last_hidden_state, pooler_output etc. split them on the batch_size dim
    2. data is a tuple: e.g. hidden_states, attentions etc. Keep the tuple as it is and split each tensor in it and
       return a list of tuples
    3. data is a tuple of tuples, e.g. past_key_values. Keep the tuple as it is and split each tuple in it and
       return a list of tuples of tuples
    (see documentation of ModelOutput)
    """
    if data is None:
        return [None] * (full_batch_size // split_size)
    if isinstance(data, torch.Tensor):
        return [data[i : i + split_size] for i in range(0, full_batch_size, split_size)]
    elif isinstance(data, tuple):
        # If the elements of the tuple are also tuples (e.g., past_key_values in our earlier example)
        if isinstance(data[0], tuple):
            return [
                tuple(tuple(tensor[i : i + split_size] for tensor in inner_tuple) for inner_tuple in data)
                for i in range(0, full_batch_size, split_size)
            ]

        else:
            return [
                tuple(sub_tensor[i : i + split_size] for sub_tensor in data)
                for i in range(0, full_batch_size, split_size)
            ]
    else:
        raise ValueError(f"Unexpected attribute type: {type(data)}")


def _split_model_inputs(
    model_input: Union[ModelOutput, Dict], split_size: int, full_batch_size: int
) -> List[Union[ModelOutput, Dict]]:
    """
    Split a ModelOutput object (or its subclasses) or Dict into a list of same-class objects based on a specified split
    size. The input object is dict when it was prepared for forward pass and ModelOutput when it was returned from
    previous forward pass.
    """
    # Edge case: if model_input is None, return a list of Nones
    # this happens with Whisper where encoder_outputs is None
    if model_input is None:
        return [model_input] * (full_batch_size // split_size)
    # Infer the class from the object
    model_output_cls = type(model_input)
    if (full_batch_size % split_size) != 0:
        raise ValueError("`full_batch_size` must be divisible by `split_size`")

    if split_size > full_batch_size:
        raise ValueError("`split_size` must be smaller or equal to `full_batch_size`")

    # Helper function to split tensors or tuples of tensors

    # Find all the dataclass fields (e.g., last_hidden_state, pooler_output etc.) and split them
    keys = (
        model_input.__dataclass_fields__.keys() if hasattr(model_input, "__dataclass_fields__") else model_input.keys()
    )
    # We only keep keys that are in the model_input
    keys = [k for k in keys if k in model_input]
    # Here we can have four types of values: tensors, tuples of tensors and booleans, and encoder_outputs which is a
    # ModelOutput object.
    # bool should not be split but replicated for each split
    bool_keys = [k for k in keys if isinstance(model_input[k], bool) or k == "cache_position"]
    keys_to_ignore = ["cache_position", "encoder_outputs"]
    non_bool_keys = [k for k in keys if not isinstance(model_input[k], bool) and k not in keys_to_ignore]

    # we split the tensors and tuples of tensors
    data_split_list = [
        {k: _split(model_input[k], full_batch_size, split_size)[i] for k in non_bool_keys}
        for i in range(full_batch_size // split_size)
    ]
    # bool values are the same and replicated for each split
    bool_data = {k: model_input[k] for k in bool_keys}
    # encoder_outputs is a ModelOutput object and should be split by its own
    if "encoder_outputs" in model_input:
        encoder_outputs_split = _split_model_inputs(model_input["encoder_outputs"], split_size, full_batch_size)
        data_split_list = [
            {**data_split, "encoder_outputs": encoder_outputs_split[i]} for i, data_split in enumerate(data_split_list)
        ]

    # Convert each dictionary in the list to an object of the inferred class
    split_model_inputs: List[Union[ModelOutput, Dict]] = [
        model_output_cls(**data_split, **bool_data) for data_split in data_split_list
    ]

    return split_model_inputs


def stack_model_outputs(model_outputs: List[ModelOutput]) -> ModelOutput:
    """
    Stack a list of ModelOutput objects (or its subclasses) along the batch_size dimension. The function infers the
    specific ModelOutput subclass from the list provided.
    """
    if not model_outputs:
        raise ValueError("Input list is empty.")

    # Infer the class from the first object in the list
    model_output_cls = type(model_outputs[0])

    # Ensure all objects are of the same type
    if not all(isinstance(obj, model_output_cls) for obj in model_outputs):
        raise ValueError("All elements in the list should be of the same type.")

    # Helper function to concat tensors or tuples of tensors
    def _concat(data):
        """
        Reverse of `_split` function above.
        """
        if any(data is None for data in data):
            return None
        if isinstance(data[0], torch.Tensor):
            return torch.cat(data, dim=0)
        elif isinstance(data[0], tuple):
            # If the elements of the tuple are also tuples (e.g., past_key_values in our earlier example)
            if isinstance(data[0][0], tuple):
                return tuple(
                    tuple(torch.cat([attr[i][j] for attr in data], dim=0) for j in range(len(data[0][0])))
                    for i in range(len(data[0]))
                )
            else:
                return tuple(torch.cat([attr[i] for attr in data], dim=0) for i in range(len(data[0])))
        elif isinstance(data[0], (int, float)):
            # If the elements are integers or floats, return a tensor
            return torch.tensor(data)
        else:
            raise ValueError(f"Unexpected attribute type: {type(data[0])}")

    # Use a dictionary comprehension to gather attributes from all objects and concatenate them
    concatenated_data = {
        k: _concat([getattr(model_output, k) for model_output in model_outputs])
        for k in model_output_cls.__dataclass_fields__.keys()
    }

    # Return a new object of the inferred class with the concatenated attributes
    return model_output_cls(**concatenated_data)<|MERGE_RESOLUTION|>--- conflicted
+++ resolved
@@ -2396,18 +2396,10 @@
             )
 
         # keep track of which sequences are already finished
-<<<<<<< HEAD
         batch_size, cur_len = input_ids.shape
         if "inputs_embeds" in model_kwargs:
             cur_len = model_kwargs["inputs_embeds"].shape[1]
-=======
         this_peer_finished = False
-        batch_size, cur_len = (
-            model_kwargs["attention_mask"].shape
-            if model_kwargs.get("attention_mask", None) is not None
-            else input_ids.shape
-        )
->>>>>>> 00c1d87a
         unfinished_sequences = torch.ones(batch_size, dtype=torch.long, device=input_ids.device)
         model_kwargs["cache_position"] = torch.arange(cur_len, device=input_ids.device)
 
@@ -2690,18 +2682,10 @@
             )
 
         # keep track of which sequences are already finished
-<<<<<<< HEAD
         batch_size, cur_len = input_ids.shape
         if "inputs_embeds" in model_kwargs:
             cur_len = model_kwargs["inputs_embeds"].shape[1]
-=======
         this_peer_finished = False
-        batch_size, cur_len = (
-            model_kwargs["attention_mask"].shape
-            if model_kwargs.get("attention_mask", None) is not None
-            else input_ids.shape
-        )
->>>>>>> 00c1d87a
         unfinished_sequences = torch.ones(batch_size, dtype=torch.long, device=input_ids.device)
         model_kwargs["cache_position"] = torch.arange(cur_len, device=input_ids.device)
 

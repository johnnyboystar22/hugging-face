# coding=utf-8
# Copyright 2020 The Google AI Language Team Authors, Facebook AI Research authors and The HuggingFace Inc. team.
# Copyright (c) 2020, NVIDIA CORPORATION.  All rights reserved.
#
# Licensed under the Apache License, Version 2.0 (the "License");
# you may not use this file except in compliance with the License.
# You may obtain a copy of the License at
#
#     http://www.apache.org/licenses/LICENSE-2.0
#
# Unless required by applicable law or agreed to in writing, software
# distributed under the License is distributed on an "AS IS" BASIS,
# WITHOUT WARRANTIES OR CONDITIONS OF ANY KIND, either express or implied.
# See the License for the specific language governing permissions and
# limitations under the License.

import copy
import inspect
import warnings
from dataclasses import dataclass
from typing import Any, Callable, Dict, List, Optional, Tuple, Union

import torch
import torch.distributed as dist
from torch import nn

from ..modeling_outputs import CausalLMOutputWithPast, Seq2SeqLMOutput
from ..models.auto import (
    MODEL_FOR_CAUSAL_IMAGE_MODELING_MAPPING,
    MODEL_FOR_CAUSAL_LM_MAPPING,
    MODEL_FOR_SEQ_TO_SEQ_CAUSAL_LM_MAPPING,
    MODEL_FOR_SPEECH_SEQ_2_SEQ_MAPPING,
    MODEL_FOR_VISION_2_SEQ_MAPPING,
)
from ..pytorch_utils import torch_int_div
from ..utils import ModelOutput, logging
from .beam_constraints import DisjunctiveConstraint, PhrasalConstraint
from .beam_search import BeamScorer, BeamSearchScorer, ConstrainedBeamSearchScorer
from .configuration_utils import GenerationConfig
from .logits_process import (
    EncoderNoRepeatNGramLogitsProcessor,
    EncoderRepetitionPenaltyLogitsProcessor,
    ExponentialDecayLengthPenalty,
    ForcedBOSTokenLogitsProcessor,
    ForcedEOSTokenLogitsProcessor,
    ForceTokensLogitsProcessor,
    HammingDiversityLogitsProcessor,
    InfNanRemoveLogitsProcessor,
    LogitNormalization,
    LogitsProcessorList,
    MinLengthLogitsProcessor,
    NoBadWordsLogitsProcessor,
    NoRepeatNGramLogitsProcessor,
    PrefixConstrainedLogitsProcessor,
    RepetitionPenaltyLogitsProcessor,
    SuppressTokensAtBeginLogitsProcessor,
    SuppressTokensLogitsProcessor,
    TemperatureLogitsWarper,
    TopKLogitsWarper,
    TopPLogitsWarper,
    TypicalLogitsWarper,
)
from .stopping_criteria import (
    MaxLengthCriteria,
    MaxTimeCriteria,
    StoppingCriteria,
    StoppingCriteriaList,
    validate_stopping_criteria,
)


logger = logging.get_logger(__name__)


@dataclass
class GreedySearchDecoderOnlyOutput(ModelOutput):
    """
    Base class for outputs of decoder-only generation models using greedy search.


    Args:
        sequences (`torch.LongTensor` of shape `(batch_size, sequence_length)`):
            The generated sequences. The second dimension (sequence_length) is either equal to `max_length` or shorter
            if all batches finished early due to the `eos_token_id`.
        scores (`tuple(torch.FloatTensor)` *optional*, returned when `output_scores=True` is passed or when `config.output_scores=True`):
            Processed prediction scores of the language modeling head (scores for each vocabulary token before SoftMax)
            at each generation step. Tuple of `torch.FloatTensor` with up to `max_new_tokens` elements (one element for
            each generated token), with each tensor of shape `(batch_size, config.vocab_size)`.
        attentions (`tuple(tuple(torch.FloatTensor))`, *optional*, returned when `output_attentions=True` is passed or `config.output_attentions=True`):
            Tuple (one element for each generated token) of tuples (one element for each layer of the decoder) of
            `torch.FloatTensor` of shape `(batch_size, num_heads, generated_length, sequence_length)`.
        hidden_states (`tuple(tuple(torch.FloatTensor))`, *optional*, returned when `output_hidden_states=True` is passed or when `config.output_hidden_states=True`):
            Tuple (one element for each generated token) of tuples (one element for each layer of the decoder) of
            `torch.FloatTensor` of shape `(batch_size, generated_length, hidden_size)`.
    """

    sequences: torch.LongTensor = None
    scores: Optional[Tuple[torch.FloatTensor]] = None
    attentions: Optional[Tuple[Tuple[torch.FloatTensor]]] = None
    hidden_states: Optional[Tuple[Tuple[torch.FloatTensor]]] = None


@dataclass
class ContrastiveSearchEncoderDecoderOutput(ModelOutput):
    """
    Base class for outputs of decoder-only generation models using contrastive search.

    Args:
        sequences (`torch.LongTensor` of shape `(batch_size, sequence_length)`):
            The generated sequences. The second dimension (sequence_length) is either equal to `max_length` or shorter
            if all batches finished early due to the `eos_token_id`.
        scores (`tuple(torch.FloatTensor)` *optional*, returned when `output_scores=True` is passed or when `config.output_scores=True`):
            Processed prediction scores of the language modeling head (scores for each vocabulary token before SoftMax)
            at each generation step. Tuple of `torch.FloatTensor` with up to `max_new_tokens` elements (one element for
            each generated token), with each tensor of shape `(batch_size, config.vocab_size)`.
        encoder_attentions (`tuple(torch.FloatTensor)`, *optional*, returned when `output_attentions=True` is passed or `config.output_attentions=True`):
            Tuple of `torch.FloatTensor` (one for each layer of the decoder) of shape `(batch_size, num_heads,
            sequence_length, sequence_length)`.
        encoder_hidden_states (`tuple(torch.FloatTensor)`, *optional*, returned when `output_hidden_states=True` is passed or when `config.output_hidden_states=True`):
            Tuple of `torch.FloatTensor` (one for the output of the embeddings + one for the output of each layer) of
            shape `(batch_size, sequence_length, hidden_size)`.
        decoder_attentions (`tuple(tuple(torch.FloatTensor))`, *optional*, returned when `output_attentions=True` is passed or `config.output_attentions=True`):
            Tuple (one element for each generated token) of tuples (one element for each layer of the decoder) of
            `torch.FloatTensor` of shape `(batch_size, num_heads, generated_length, sequence_length)`.
        cross_attentions (`tuple(tuple(torch.FloatTensor))`, *optional*, returned when `output_attentions=True` is passed or `config.output_attentions=True`):
            Tuple (one element for each generated token) of tuples (one element for each layer of the decoder) of
            `torch.FloatTensor` of shape `(batch_size, num_heads, generated_length, sequence_length)`.
        decoder_hidden_states (`tuple(tuple(torch.FloatTensor))`, *optional*, returned when `output_hidden_states=True` is passed or when `config.output_hidden_states=True`):
            Tuple (one element for each generated token) of tuples (one element for each layer of the decoder) of
            `torch.FloatTensor` of shape `(batch_size, generated_length, hidden_size)`.
    """

    sequences: torch.LongTensor = None
    scores: Optional[Tuple[torch.FloatTensor]] = None
    encoder_attentions: Optional[Tuple[torch.FloatTensor]] = None
    encoder_hidden_states: Optional[Tuple[torch.FloatTensor]] = None
    decoder_attentions: Optional[Tuple[Tuple[torch.FloatTensor]]] = None
    cross_attentions: Optional[Tuple[Tuple[torch.FloatTensor]]] = None
    decoder_hidden_states: Optional[Tuple[Tuple[torch.FloatTensor]]] = None


@dataclass
class ContrastiveSearchDecoderOnlyOutput(ModelOutput):
    """
    Base class for outputs of decoder-only generation models using contrastive search.

    Args:
        sequences (`torch.LongTensor` of shape `(batch_size, sequence_length)`):
            The generated sequences. The second dimension (sequence_length) is either equal to `max_length` or shorter
            if all batches finished early due to the `eos_token_id`.
        scores (`tuple(torch.FloatTensor)` *optional*, returned when `output_scores=True` is passed or when
        `config.output_scores=True`):
            Processed prediction scores of the language modeling head (scores for each vocabulary token before SoftMax)
            at each generation step. Tuple of `torch.FloatTensor` with up to `max_new_tokens` elements (one element for
            each generated token), with each tensor of shape `(batch_size, config.vocab_size)`.
        attentions (`tuple(tuple(torch.FloatTensor))`, *optional*, returned when `output_attentions=True` is passed or `config.output_attentions=True`):
            Tuple (one element for each generated token) of tuples (one element for each layer of the decoder) of
            `torch.FloatTensor` of shape `(batch_size, num_heads, generated_length, sequence_length)`.
        hidden_states (`tuple(tuple(torch.FloatTensor))`, *optional*, returned when `output_hidden_states=True` is
        passed or when `config.output_hidden_states=True`):
            Tuple (one element for each generated token) of tuples (one element for each layer of the decoder) of
            `torch.FloatTensor` of shape `(batch_size, generated_length, hidden_size)`.
    """

    sequences: torch.LongTensor = None
    scores: Optional[Tuple[torch.FloatTensor]] = None
    attentions: Optional[Tuple[Tuple[torch.FloatTensor]]] = None
    hidden_states: Optional[Tuple[Tuple[torch.FloatTensor]]] = None


@dataclass
class GreedySearchEncoderDecoderOutput(ModelOutput):
    """
    Base class for outputs of encoder-decoder generation models using greedy search. Hidden states and attention
    weights of the decoder (respectively the encoder) can be accessed via the encoder_attentions and the
    encoder_hidden_states attributes (respectively the decoder_attentions and the decoder_hidden_states attributes)


    Args:
        sequences (`torch.LongTensor` of shape `(batch_size, sequence_length)`):
            The generated sequences. The second dimension (sequence_length) is either equal to `max_length` or shorter
            if all batches finished early due to the `eos_token_id`.
        scores (`tuple(torch.FloatTensor)` *optional*, returned when `output_scores=True` is passed or when `config.output_scores=True`):
            Processed prediction scores of the language modeling head (scores for each vocabulary token before SoftMax)
            at each generation step. Tuple of `torch.FloatTensor` with up to `max_new_tokens` elements (one element for
            each generated token), with each tensor of shape `(batch_size, config.vocab_size)`.
        encoder_attentions (`tuple(torch.FloatTensor)`, *optional*, returned when `output_attentions=True` is passed or `config.output_attentions=True`):
            Tuple of `torch.FloatTensor` (one for each layer of the decoder) of shape `(batch_size, num_heads,
            sequence_length, sequence_length)`.
        encoder_hidden_states (`tuple(torch.FloatTensor)`, *optional*, returned when `output_hidden_states=True` is passed or when `config.output_hidden_states=True`):
            Tuple of `torch.FloatTensor` (one for the output of the embeddings + one for the output of each layer) of
            shape `(batch_size, sequence_length, hidden_size)`.
        decoder_attentions (`tuple(tuple(torch.FloatTensor))`, *optional*, returned when `output_attentions=True` is passed or `config.output_attentions=True`):
            Tuple (one element for each generated token) of tuples (one element for each layer of the decoder) of
            `torch.FloatTensor` of shape `(batch_size, num_heads, generated_length, sequence_length)`.
        cross_attentions (`tuple(tuple(torch.FloatTensor))`, *optional*, returned when `output_attentions=True` is passed or `config.output_attentions=True`):
            Tuple (one element for each generated token) of tuples (one element for each layer of the decoder) of
            `torch.FloatTensor` of shape `(batch_size, num_heads, generated_length, sequence_length)`.
        decoder_hidden_states (`tuple(tuple(torch.FloatTensor))`, *optional*, returned when `output_hidden_states=True` is passed or when `config.output_hidden_states=True`):
            Tuple (one element for each generated token) of tuples (one element for each layer of the decoder) of
            `torch.FloatTensor` of shape `(batch_size, generated_length, hidden_size)`.
    """

    sequences: torch.LongTensor = None
    scores: Optional[Tuple[torch.FloatTensor]] = None
    encoder_attentions: Optional[Tuple[torch.FloatTensor]] = None
    encoder_hidden_states: Optional[Tuple[torch.FloatTensor]] = None
    decoder_attentions: Optional[Tuple[Tuple[torch.FloatTensor]]] = None
    cross_attentions: Optional[Tuple[Tuple[torch.FloatTensor]]] = None
    decoder_hidden_states: Optional[Tuple[Tuple[torch.FloatTensor]]] = None


@dataclass
class SampleDecoderOnlyOutput(ModelOutput):
    """
    Base class for outputs of decoder-only generation models using sampling.


    Args:
        sequences (`torch.LongTensor` of shape `(batch_size*num_return_sequences, sequence_length)`):
            The generated sequences. The second dimension (sequence_length) is either equal to `max_length` or shorter
            if all batches finished early due to the `eos_token_id`.
        scores (`tuple(torch.FloatTensor)` *optional*, returned when `output_scores=True` is passed or when `config.output_scores=True`):
            Processed prediction scores of the language modeling head (scores for each vocabulary token before SoftMax)
            at each generation step. Tuple of `torch.FloatTensor` with up to `max_new_tokens` elements (one element for
            each generated token), with each tensor of shape `(batch_size*num_return_sequences, config.vocab_size)`.
        attentions (`tuple(tuple(torch.FloatTensor))`, *optional*, returned when `output_attentions=True` is passed or `config.output_attentions=True`):
            Tuple (one element for each generated token) of tuples (one element for each layer of the decoder) of
            `torch.FloatTensor` of shape `(num_return_sequences*batch_size, num_heads, generated_length,
            sequence_length)`.
        hidden_states (`tuple(tuple(torch.FloatTensor))`, *optional*, returned when `output_hidden_states=True` is passed or when `config.output_hidden_states=True`):
            Tuple (one element for each generated token) of tuples (one element for each layer of the decoder) of
            `torch.FloatTensor` of shape `(num_return_sequences*batch_size, generated_length, hidden_size)`.
    """

    sequences: torch.LongTensor = None
    scores: Optional[Tuple[torch.FloatTensor]] = None
    attentions: Optional[Tuple[Tuple[torch.FloatTensor]]] = None
    hidden_states: Optional[Tuple[Tuple[torch.FloatTensor]]] = None


@dataclass
class SampleEncoderDecoderOutput(ModelOutput):
    """
    Base class for outputs of encoder-decoder generation models using sampling. Hidden states and attention weights of
    the decoder (respectively the encoder) can be accessed via the encoder_attentions and the encoder_hidden_states
    attributes (respectively the decoder_attentions and the decoder_hidden_states attributes)


    Args:
        sequences (`torch.LongTensor` of shape `(batch_size*num_return_sequences, sequence_length)`):
            The generated sequences. The second dimension (sequence_length) is either equal to `max_length` or shorter
            if all batches finished early due to the `eos_token_id`.
        scores (`tuple(torch.FloatTensor)` *optional*, returned when `output_scores=True` is passed or when `config.output_scores=True`):
            Processed prediction scores of the language modeling head (scores for each vocabulary token before SoftMax)
            at each generation step. Tuple of `torch.FloatTensor` with up to `max_new_tokens` elements (one element for
            each generated token), with each tensor of shape `(batch_size*num_return_sequences, config.vocab_size)`.
        encoder_attentions (`tuple(torch.FloatTensor)`, *optional*, returned when `output_attentions=True` is passed or `config.output_attentions=True`):
            Tuple of `torch.FloatTensor` (one for each layer of the decoder) of shape
            `(batch_size*num_return_sequences, num_heads, sequence_length, sequence_length)`.
        encoder_hidden_states (`tuple(torch.FloatTensor)`, *optional*, returned when `output_hidden_states=True` is passed or when `config.output_hidden_states=True`):
            Tuple of `torch.FloatTensor` (one for the output of the embeddings + one for the output of each layer) of
            shape `(batch_size*num_return_sequences, sequence_length, hidden_size)`.
        decoder_attentions (`tuple(tuple(torch.FloatTensor))`, *optional*, returned when `output_attentions=True` is passed or `config.output_attentions=True`):
            Tuple (one element for each generated token) of tuples (one element for each layer of the decoder) of
            `torch.FloatTensor` of shape `(batch_size*num_return_sequences, num_heads, generated_length,
            sequence_length)`.
        cross_attentions (`tuple(tuple(torch.FloatTensor))`, *optional*, returned when `output_attentions=True` is passed or `config.output_attentions=True`):
            Tuple (one element for each generated token) of tuples (one element for each layer of the decoder) of
            `torch.FloatTensor` of shape `(batch_size, num_heads, generated_length, sequence_length)`.
        decoder_hidden_states (`tuple(tuple(torch.FloatTensor))`, *optional*, returned when `output_hidden_states=True` is passed or when `config.output_hidden_states=True`):
            Tuple (one element for each generated token) of tuples (one element for each layer of the decoder) of
            `torch.FloatTensor` of shape `(batch_size*num_return_sequences, generated_length, hidden_size)`.
    """

    sequences: torch.LongTensor = None
    scores: Optional[Tuple[torch.FloatTensor]] = None
    encoder_attentions: Optional[Tuple[torch.FloatTensor]] = None
    encoder_hidden_states: Optional[Tuple[torch.FloatTensor]] = None
    decoder_attentions: Optional[Tuple[Tuple[torch.FloatTensor]]] = None
    cross_attentions: Optional[Tuple[Tuple[torch.FloatTensor]]] = None
    decoder_hidden_states: Optional[Tuple[Tuple[torch.FloatTensor]]] = None


@dataclass
class BeamSearchDecoderOnlyOutput(ModelOutput):
    """
    Base class for outputs of decoder-only generation models using beam search.

    Args:
        sequences (`torch.LongTensor` of shape `(batch_size*num_return_sequences, sequence_length)`):
            The generated sequences. The second dimension (sequence_length) is either equal to `max_length` or shorter
            if all batches finished early due to the `eos_token_id`.
        sequences_scores (`torch.FloatTensor` of shape `(batch_size*num_return_sequences)`, *optional*, returned when `output_scores=True` is passed or when `config.output_scores=True`):
            Final beam scores of the generated `sequences`.
        scores (`tuple(torch.FloatTensor)` *optional*, returned when `output_scores=True` is passed or when `config.output_scores=True`):
            Beam transition scores for each vocabulary token at each generation step. Beam transition scores consisting
            of log probabilities of tokens conditioned on log softmax of previously generated tokens in this beam.
            Tuple of `torch.FloatTensor` with up to `max_new_tokens` elements (one element for each generated token),
            with each tensor of shape `(batch_size*num_beams*num_return_sequences, config.vocab_size)`.
        beam_indices (`tuple(tuple(torch.LongTensor))`, *optional*, returned when `output_scores=True` is passed or when `config.output_scores=True`):
            Beam indices of generated token id at each generation step. `torch.LongTensor` of shape
            `(batch_size*num_return_sequences, input_ids.shape[-1])`.
        attentions (`tuple(tuple(torch.FloatTensor))`, *optional*, returned when `output_attentions=True` is passed or `config.output_attentions=True`):
            Tuple (one element for each generated token) of tuples (one element for each layer of the decoder) of
            `torch.FloatTensor` of shape `(batch_size*num_beams, num_heads, generated_length, sequence_length)`.
        hidden_states (`tuple(tuple(torch.FloatTensor))`, *optional*, returned when `output_hidden_states=True` is passed or when `config.output_hidden_states=True`):
            Tuple (one element for each generated token) of tuples (one element for each layer of the decoder) of
            `torch.FloatTensor` of shape `(batch_size*num_beams*num_return_sequences, generated_length, hidden_size)`.
    """

    sequences: torch.LongTensor = None
    sequences_scores: Optional[torch.FloatTensor] = None
    scores: Optional[Tuple[torch.FloatTensor]] = None
    beam_indices: Optional[torch.LongTensor] = None
    attentions: Optional[Tuple[Tuple[torch.FloatTensor]]] = None
    hidden_states: Optional[Tuple[Tuple[torch.FloatTensor]]] = None


@dataclass
class BeamSearchEncoderDecoderOutput(ModelOutput):
    """
    Base class for outputs of encoder-decoder generation models using beam search. Hidden states and attention weights
    of the decoder (respectively the encoder) can be accessed via the encoder_attentions and the encoder_hidden_states
    attributes (respectively the decoder_attentions and the decoder_hidden_states attributes)

    Args:
        sequences (`torch.LongTensor` of shape `(batch_size*num_return_sequences, sequence_length)`):
            The generated sequences. The second dimension (sequence_length) is either equal to `max_length` or shorter
            if all batches finished early due to the `eos_token_id`.
        sequences_scores (`torch.FloatTensor` of shape `(batch_size*num_return_sequences)`, *optional*, returned when `output_scores=True` is passed or when `config.output_scores=True`):
            Final beam scores of the generated `sequences`.
        scores (`tuple(torch.FloatTensor)` *optional*, returned when `output_scores=True` is passed or when `config.output_scores=True`):
            Beam transition scores for each vocabulary token at each generation step. Beam transition scores consisting
            of log probabilities of tokens conditioned on log softmax of previously generated tokens in this beam.
            Tuple of `torch.FloatTensor` with up to `max_new_tokens` elements (one element for each generated token),
            with each tensor of shape `(batch_size*num_beams, config.vocab_size)`.
        beam_indices (`tuple(tuple(torch.LongTensor))`, *optional*, returned when `output_scores=True` is passed or when `config.output_scores=True`):
            Beam indices of generated token id at each generation step. `torch.LongTensor` of shape
            `(batch_size*num_return_sequences, max_length-1)`.
        attentions (`tuple(tuple(torch.FloatTensor))`, *optional*, returned when `output_attentions=True` is passed or `config.output_attentions=True`):
        encoder_attentions (`tuple(torch.FloatTensor)`, *optional*, returned when `output_attentions=True` is passed or `config.output_attentions=True`):
            Tuple of `torch.FloatTensor` (one for each layer of the decoder) of shape `(batch_size, num_heads,
            sequence_length, sequence_length)`.
        encoder_hidden_states (`tuple(torch.FloatTensor)`, *optional*, returned when `output_hidden_states=True` is passed or when `config.output_hidden_states=True`):
            Tuple of `torch.FloatTensor` (one for the output of the embeddings + one for the output of each layer) of
            shape `(batch_size*num_beams*num_return_sequences, sequence_length, hidden_size)`.
        decoder_attentions (`tuple(tuple(torch.FloatTensor))`, *optional*, returned when `output_attentions=True` is passed or `config.output_attentions=True`):
            Tuple (one element for each generated token) of tuples (one element for each layer of the decoder) of
            `torch.FloatTensor` of shape `(batch_size*num_beams*num_return_sequences, num_heads, generated_length,
            sequence_length)`.
        cross_attentions (`tuple(tuple(torch.FloatTensor))`, *optional*, returned when `output_attentions=True` is passed or `config.output_attentions=True`):
            Tuple (one element for each generated token) of tuples (one element for each layer of the decoder) of
            `torch.FloatTensor` of shape `(batch_size, num_heads, generated_length, sequence_length)`.
        decoder_hidden_states (`tuple(tuple(torch.FloatTensor))`, *optional*, returned when `output_hidden_states=True` is passed or when `config.output_hidden_states=True`):
            Tuple (one element for each generated token) of tuples (one element for each layer of the decoder) of
            `torch.FloatTensor` of shape `(batch_size*num_beams*num_return_sequences, generated_length, hidden_size)`.
    """

    sequences: torch.LongTensor = None
    sequences_scores: Optional[torch.FloatTensor] = None
    scores: Optional[Tuple[torch.FloatTensor]] = None
    beam_indices: Optional[torch.LongTensor] = None
    encoder_attentions: Optional[Tuple[torch.FloatTensor]] = None
    encoder_hidden_states: Optional[Tuple[torch.FloatTensor]] = None
    decoder_attentions: Optional[Tuple[Tuple[torch.FloatTensor]]] = None
    cross_attentions: Optional[Tuple[Tuple[torch.FloatTensor]]] = None
    decoder_hidden_states: Optional[Tuple[Tuple[torch.FloatTensor]]] = None


@dataclass
class BeamSampleDecoderOnlyOutput(ModelOutput):
    """
    Base class for outputs of decoder-only generation models using beam sample.

    Args:
        sequences (`torch.LongTensor` of shape `(batch_size*num_return_sequences, sequence_length)`):
            The generated sequences. The second dimension (sequence_length) is either equal to `max_length` or shorter
            if all batches finished early due to the `eos_token_id`.
        sequences_scores (`torch.FloatTensor` of shape `(batch_size * num_return_sequence)`, *optional*, returned when `output_scores=True` is passed or when `config.output_scores=True`):
            Final beam scores of the generated `sequences`.
        scores (`tuple(torch.FloatTensor)` *optional*, returned when `output_scores=True` is passed or when `config.output_scores=True`):
            Beam transition scores for each vocabulary token at each generation step. Beam transition scores consisting
            of log probabilities of tokens conditioned on log softmax of previously generated tokens in this beam.
            Tuple of `torch.FloatTensor` with up to `max_new_tokens` elements (one element for each generated token),
            with each tensor of shape `(batch_size*num_beams*num_return_sequences, config.vocab_size)`.
        beam_indices (`tuple(tuple(torch.LongTensor))`, *optional*, returned when `output_scores=True` is passed or when `config.output_scores=True`):
            Beam indices of generated token id at each generation step. `torch.LongTensor` of shape
            `(batch_size*num_return_sequences, input_ids.shape[-1])`.
        attentions (`tuple(tuple(torch.FloatTensor))`, *optional*, returned when `output_attentions=True` is passed or `config.output_attentions=True`):
            Tuple (one element for each generated token) of tuples (one element for each layer of the decoder) of
            `torch.FloatTensor` of shape `(batch_size*num_beams, num_heads, generated_length, sequence_length)`.
        hidden_states (`tuple(tuple(torch.FloatTensor))`, *optional*, returned when `output_hidden_states=True` is passed or when `config.output_hidden_states=True`):
            Tuple (one element for each generated token) of tuples (one element for each layer of the decoder) of
            `torch.FloatTensor` of shape `(batch_size*num_beams, generated_length, hidden_size)`.
    """

    sequences: torch.LongTensor = None
    sequences_scores: Optional[torch.FloatTensor] = None
    scores: Optional[Tuple[torch.FloatTensor]] = None
    beam_indices: Optional[torch.LongTensor] = None
    attentions: Optional[Tuple[Tuple[torch.FloatTensor]]] = None
    hidden_states: Optional[Tuple[Tuple[torch.FloatTensor]]] = None


@dataclass
class BeamSampleEncoderDecoderOutput(ModelOutput):
    """
    Base class for outputs of encoder-decoder generation models using beam sampling. Hidden states and attention
    weights of the decoder (respectively the encoder) can be accessed via the encoder_attentions and the
    encoder_hidden_states attributes (respectively the decoder_attentions and the decoder_hidden_states attributes)

    Args:
        sequences (`torch.LongTensor` of shape `(batch_size*num_beams, sequence_length)`):
            The generated sequences. The second dimension (sequence_length) is either equal to `max_length` or shorter
            if all batches finished early due to the `eos_token_id`.
        sequences_scores (`torch.FloatTensor` of shape `(batch_size * num_return_sequence)`, *optional*, returned when `output_scores=True` is passed or when `config.output_scores=True`):
            Final beam scores of the generated `sequences`.
        scores (`tuple(torch.FloatTensor)` *optional*, returned when `output_scores=True` is passed or when `config.output_scores=True`):
            Beam transition scores for each vocabulary token at each generation step. Beam transition scores consisting
            of log probabilities of tokens conditioned on log softmax of previously generated tokens in this beam.
            Tuple of `torch.FloatTensor` with up to `max_new_tokens` elements (one element for each generated token),
            with each tensor of shape `(batch_size*num_beams, config.vocab_size)`).
        beam_indices (`torch.LongTensor`, *optional*, returned when `output_scores=True` is passed or when `config.output_scores=True`):
            Beam indices of generated token id at each generation step. `torch.LongTensor` of shape
            `(batch_size*num_return_sequences, max_length-1)`.
        encoder_attentions (`tuple(torch.FloatTensor)`, *optional*, returned when `output_attentions=True` is passed or `config.output_attentions=True`):
            Tuple of `torch.FloatTensor` (one for each layer of the decoder) of shape `(batch_size, num_heads,
            sequence_length, sequence_length)`.
        encoder_hidden_states (`tuple(torch.FloatTensor)`, *optional*, returned when `output_hidden_states=True` is passed or when `config.output_hidden_states=True`):
            Tuple of `torch.FloatTensor` (one for the output of the embeddings + one for the output of each layer) of
            shape `(batch_size*num_beams, sequence_length, hidden_size)`.
        decoder_attentions (`tuple(tuple(torch.FloatTensor))`, *optional*, returned when `output_attentions=True` is passed or `config.output_attentions=True`):
            Tuple (one element for each generated token) of tuples (one element for each layer of the decoder) of
            `torch.FloatTensor` of shape `(batch_size*num_beams, num_heads, generated_length, sequence_length)`.
        cross_attentions (`tuple(tuple(torch.FloatTensor))`, *optional*, returned when `output_attentions=True` is passed or `config.output_attentions=True`):
            Tuple (one element for each generated token) of tuples (one element for each layer of the decoder) of
            `torch.FloatTensor` of shape `(batch_size, num_heads, generated_length, sequence_length)`.
        decoder_hidden_states (`tuple(tuple(torch.FloatTensor))`, *optional*, returned when `output_hidden_states=True` is passed or when `config.output_hidden_states=True`):
            Tuple (one element for each generated token) of tuples (one element for each layer of the decoder) of
            `torch.FloatTensor` of shape `(batch_size*num_beams, generated_length, hidden_size)`.
    """

    sequences: torch.LongTensor = None
    sequences_scores: Optional[torch.FloatTensor] = None
    scores: Optional[Tuple[torch.FloatTensor]] = None
    beam_indices: Optional[torch.LongTensor] = None
    encoder_attentions: Optional[Tuple[torch.FloatTensor]] = None
    encoder_hidden_states: Optional[Tuple[torch.FloatTensor]] = None
    decoder_attentions: Optional[Tuple[Tuple[torch.FloatTensor]]] = None
    cross_attentions: Optional[Tuple[Tuple[torch.FloatTensor]]] = None
    decoder_hidden_states: Optional[Tuple[Tuple[torch.FloatTensor]]] = None


GreedySearchOutput = Union[GreedySearchEncoderDecoderOutput, GreedySearchDecoderOnlyOutput]
SampleOutput = Union[SampleEncoderDecoderOutput, SampleDecoderOnlyOutput]
BeamSearchOutput = Union[BeamSearchEncoderDecoderOutput, BeamSearchDecoderOnlyOutput]
BeamSampleOutput = Union[BeamSampleEncoderDecoderOutput, BeamSampleDecoderOnlyOutput]
ContrastiveSearchOutput = Union[ContrastiveSearchEncoderDecoderOutput, ContrastiveSearchDecoderOnlyOutput]
GenerateOutput = Union[GreedySearchOutput, SampleOutput, BeamSearchOutput, BeamSampleOutput, ContrastiveSearchOutput]


class GenerationMixin:
    """
    A class containing all functions for auto-regressive text generation, to be used as a mixin in [`PreTrainedModel`].

    The class exposes [`~generation.GenerationMixin.generate`], which can be used for:
        - *greedy decoding* by calling [`~generation.GenerationMixin.greedy_search`] if `num_beams=1` and
          `do_sample=False`.
        - *contrastive search* by calling [`~generation.GenerationMixin.contrastive_search`] if `penalty_alpha>0` and
          `top_k>1`
        - *multinomial sampling* by calling [`~generation.GenerationMixin.sample`] if `num_beams=1` and
          `do_sample=True`.
        - *beam-search decoding* by calling [`~generation.GenerationMixin.beam_search`] if `num_beams>1` and
          `do_sample=False`.
        - *beam-search multinomial sampling* by calling [`~generation.GenerationMixin.beam_sample`] if `num_beams>1`
          and `do_sample=True`.
        - *diverse beam-search decoding* by calling [`~generation.GenerationMixin.group_beam_search`], if `num_beams>1`
          and `num_beam_groups>1`.
        - *constrained beam-search decoding* by calling [`~generation.GenerationMixin.constrained_beam_search`], if
          `constraints!=None` or `force_words_ids!=None`.
    """

    def prepare_inputs_for_generation(self, *args, **kwargs):
        raise NotImplementedError(
            "A model class needs to define a `prepare_inputs_for_generation` method in order to use `generate`."
        )

    def _prepare_model_inputs(
        self,
        inputs: Optional[torch.Tensor] = None,
        bos_token_id: Optional[int] = None,
        model_kwargs: Optional[Dict[str, torch.Tensor]] = None,
    ) -> Tuple[torch.Tensor, Optional[str], Dict[str, torch.Tensor]]:
        """
        This function extracts the model-specific `inputs` for generation.
        """
        # 1. retrieve all kwargs that are non-None or non-model input related.
        # some encoder-decoder models have different names for model and encoder
        if (
            self.config.is_encoder_decoder
            and hasattr(self, "encoder")
            and self.encoder.main_input_name != self.main_input_name
        ):
            input_name = self.encoder.main_input_name
        else:
            input_name = self.main_input_name

        model_kwargs = {k: v for k, v in model_kwargs.items() if v is not None or k != input_name}

        # 2. check whether model_input_name is passed as kwarg
        # if yes and `inputs` is None use kwarg inputs
        inputs_kwarg = model_kwargs.pop(input_name, None)
        if inputs_kwarg is not None and inputs is not None:
            raise ValueError(
                f"`inputs`: {inputs}` were passed alongside "
                f"{input_name} which is not allowed."
                f"Make sure to either pass {inputs} or {input_name}=..."
            )
        elif inputs_kwarg is not None:
            inputs = inputs_kwarg

        # 3. models with `input_ids` can also make use of `inputs_embeds`
        if self._can_retrieve_inputs_from_name(inputs, "inputs_embeds", model_kwargs):
            inputs, input_name = model_kwargs["inputs_embeds"], "inputs_embeds"

        # 4. Only encoder-decoder models can have non `input_ids` input format
        if not self.config.is_encoder_decoder and input_name != "input_ids":
            raise ValueError(
                f"If {input_name} is passed as model-specific keyword "
                "input then model has to be an encoder-decoder and not a "
                f"{self.__class__.__name__}."
            )

        # 5. if `inputs` is still None, try to create `input_ids` from BOS token
        if inputs is None:
            inputs = self._prepare_input_ids_for_generation(bos_token_id, model_kwargs.get("encoder_outputs"))

        return inputs, input_name, model_kwargs

    def _can_retrieve_inputs_from_name(
        self, inputs: Optional[torch.Tensor], name: str, model_kwargs: Dict[str, torch.Tensor]
    ) -> torch.Tensor:
        """
        If `inputs` is None and `name` is in both forward function and keyword arguments, then inputs can be retrieved
        from name
        """
        can_retrieve_inputs = model_kwargs.get(name, None) is not None and name in set(
            inspect.signature(self.forward).parameters.keys()
        )

        if can_retrieve_inputs and inputs is not None:
            raise ValueError(f"Cannot only pass one of {name} and {self.main_input_name}")

        return can_retrieve_inputs

    def adjust_logits_during_generation(self, logits: torch.FloatTensor, **kwargs) -> torch.FloatTensor:
        """
        Implement in subclasses of [`PreTrainedModel`] for custom behavior to adjust the logits in the generate method.
        """
        return logits

    def _prepare_input_ids_for_generation(
        self, bos_token_id: Optional[int], encoder_outputs: Optional[ModelOutput]
    ) -> torch.LongTensor:
        if self.config.is_encoder_decoder and encoder_outputs is not None:
            # make dummy input_ids with value -100, as a sanity check ensuring that they won't be used for encoding
            shape = encoder_outputs.last_hidden_state.size()[:-1]
            return torch.ones(shape, dtype=torch.long, device=self.device) * -100

        if bos_token_id is None:
            raise ValueError("`bos_token_id` has to be defined when no `input_ids` are provided.")
        return torch.ones((1, 1), dtype=torch.long, device=self.device) * bos_token_id

    def _prepare_attention_mask_for_generation(
        self,
        inputs: torch.Tensor,
        pad_token_id: Optional[int],
        eos_token_id: Optional[Union[int, List[int]]],
    ) -> torch.LongTensor:
        is_input_ids = len(inputs.shape) == 2 and inputs.dtype in [torch.int, torch.long]
        is_pad_token_in_inputs = (pad_token_id is not None) and (pad_token_id in inputs)
        if isinstance(eos_token_id, int):
            eos_token_id = [eos_token_id]
        is_pad_token_not_equal_to_eos_token_id = (eos_token_id is None) or (pad_token_id not in eos_token_id)

        # Check if input is input_ids and padded -> only then is attention_mask defined
        if is_input_ids and is_pad_token_in_inputs and is_pad_token_not_equal_to_eos_token_id:
            return inputs.ne(pad_token_id).long()
        else:
            return torch.ones(inputs.shape[:2], dtype=torch.long, device=inputs.device)

    def _prepare_encoder_decoder_kwargs_for_generation(
        self, inputs_tensor: torch.Tensor, model_kwargs, model_input_name: Optional[str] = None
    ) -> Dict[str, Any]:
        # 1. get encoder
        encoder = self.get_encoder()

        # 2. prepare encoder args and encoder kwargs from model kwargs
        irrelevant_prefix = ["decoder_", "cross_attn", "use_cache"]
        encoder_kwargs = {
            argument: value
            for argument, value in model_kwargs.items()
            if not any(argument.startswith(p) for p in irrelevant_prefix)
        }

        # 3. make sure that encoder returns `ModelOutput`
        model_input_name = model_input_name if model_input_name is not None else self.main_input_name
        encoder_kwargs["return_dict"] = True
        encoder_kwargs[model_input_name] = inputs_tensor
        model_kwargs["encoder_outputs"]: ModelOutput = encoder(**encoder_kwargs)

        return model_kwargs

    def _prepare_decoder_input_ids_for_generation(
        self,
        batch_size: int,
        decoder_start_token_id: int = None,
        bos_token_id: int = None,
        model_kwargs: Optional[Dict[str, torch.Tensor]] = None,
        device: torch.device = None,
    ) -> torch.LongTensor:
        if model_kwargs is not None and "decoder_input_ids" in model_kwargs:
            return model_kwargs.pop("decoder_input_ids")
        else:
            decoder_start_token_id = self._get_decoder_start_token_id(decoder_start_token_id, bos_token_id)
            if device is None:
                device = self.device
            return torch.ones((batch_size, 1), dtype=torch.long, device=device) * decoder_start_token_id

    def _get_decoder_start_token_id(self, decoder_start_token_id: int = None, bos_token_id: int = None) -> int:
        decoder_start_token_id = (
            decoder_start_token_id
            if decoder_start_token_id is not None
            else self.generation_config.decoder_start_token_id
        )
        bos_token_id = bos_token_id if bos_token_id is not None else self.generation_config.bos_token_id

        if decoder_start_token_id is not None:
            return decoder_start_token_id
        elif bos_token_id is not None:
            return bos_token_id
        raise ValueError(
            "`decoder_start_token_id` or `bos_token_id` has to be defined for encoder-decoder generation."
        )

    @staticmethod
    def _expand_inputs_for_generation(
        expand_size: int = 1,
        is_encoder_decoder: bool = False,
        input_ids: Optional[torch.LongTensor] = None,
        **model_kwargs,
    ) -> Tuple[torch.LongTensor, Dict[str, Any]]:
        """Expands tensors from [batch_size, ...] to [batch_size * expand_size, ...]"""
        if input_ids is not None:
            input_ids = input_ids.repeat_interleave(expand_size, dim=0)

        if model_kwargs.get("token_type_ids") is not None:
            model_kwargs["token_type_ids"] = model_kwargs["token_type_ids"].repeat_interleave(expand_size, dim=0)

        if model_kwargs.get("attention_mask") is not None:
            model_kwargs["attention_mask"] = model_kwargs["attention_mask"].repeat_interleave(expand_size, dim=0)

        if is_encoder_decoder:
            encoder_outputs = model_kwargs.get("encoder_outputs")
            if encoder_outputs is None:
                raise ValueError("If `is_encoder_decoder` is True, make sure that `encoder_outputs` is defined.")
            encoder_outputs["last_hidden_state"] = encoder_outputs.last_hidden_state.repeat_interleave(
                expand_size, dim=0
            )
            model_kwargs["encoder_outputs"] = encoder_outputs
            decoder_attention_mask = model_kwargs.get("decoder_attention_mask")
            if decoder_attention_mask is not None:
                model_kwargs["decoder_attention_mask"] = decoder_attention_mask.repeat_interleave(expand_size, dim=0)

        return input_ids, model_kwargs

    def _extract_past_from_model_output(self, outputs: ModelOutput, standardize_cache_format: bool = False):
        past = None
        if "past_key_values" in outputs:
            past = outputs.past_key_values
        elif "mems" in outputs:
            past = outputs.mems
        elif "past_buckets_states" in outputs:
            past = outputs.past_buckets_states

        # Bloom fix: standardizes the cache format when requested
        if standardize_cache_format and hasattr(self, "_convert_to_standard_cache"):
            batch_size = outputs.logits.shape[0]
            past = self._convert_to_standard_cache(past, batch_size=batch_size)
        return past

    def _update_model_kwargs_for_generation(
        self,
        outputs: ModelOutput,
        model_kwargs: Dict[str, Any],
        is_encoder_decoder: bool = False,
        standardize_cache_format: bool = False,
    ) -> Dict[str, Any]:
        # update past
        model_kwargs["past"] = self._extract_past_from_model_output(
            outputs, standardize_cache_format=standardize_cache_format
        )

        # update token_type_ids with last value
        if "token_type_ids" in model_kwargs:
            token_type_ids = model_kwargs["token_type_ids"]
            model_kwargs["token_type_ids"] = torch.cat([token_type_ids, token_type_ids[:, -1].unsqueeze(-1)], dim=-1)

        if not is_encoder_decoder:
            # update attention mask
            if "attention_mask" in model_kwargs:
                attention_mask = model_kwargs["attention_mask"]
                model_kwargs["attention_mask"] = torch.cat(
                    [attention_mask, attention_mask.new_ones((attention_mask.shape[0], 1))], dim=-1
                )
        else:
            # update decoder attention mask
            if "decoder_attention_mask" in model_kwargs:
                decoder_attention_mask = model_kwargs["decoder_attention_mask"]
                model_kwargs["decoder_attention_mask"] = torch.cat(
                    [decoder_attention_mask, decoder_attention_mask.new_ones((decoder_attention_mask.shape[0], 1))],
                    dim=-1,
                )

        return model_kwargs

    def _reorder_cache(self, past, beam_idx):
        raise NotImplementedError(
            f"Make sure that a `_reorder_cache` function is correctly implemented in {self.__class__.__module__} to"
            f" enable beam search for {self.__class__}"
        )

    def _get_logits_warper(
        self,
        generation_config: GenerationConfig,
    ) -> LogitsProcessorList:
        """
        This class returns a [`LogitsProcessorList`] list object that contains all relevant [`LogitsWarper`] instances
        used for multinomial sampling.
        """

        # instantiate warpers list
        warpers = LogitsProcessorList()

        # the following idea is largely copied from this PR: https://github.com/huggingface/transformers/pull/5420/files
        # all samplers can be found in `generation_utils_samplers.py`
        if generation_config.temperature is not None and generation_config.temperature != 1.0:
            warpers.append(TemperatureLogitsWarper(generation_config.temperature))
        if generation_config.top_k is not None and generation_config.top_k != 0:
            warpers.append(
                TopKLogitsWarper(
                    top_k=generation_config.top_k, min_tokens_to_keep=(2 if generation_config.num_beams > 1 else 1)
                )
            )
        if generation_config.top_p is not None and generation_config.top_p < 1.0:
            warpers.append(
                TopPLogitsWarper(
                    top_p=generation_config.top_p, min_tokens_to_keep=(2 if generation_config.num_beams > 1 else 1)
                )
            )
        if generation_config.typical_p is not None and generation_config.typical_p < 1.0:
            warpers.append(
                TypicalLogitsWarper(
                    mass=generation_config.typical_p, min_tokens_to_keep=(2 if generation_config.num_beams > 1 else 1)
                )
            )
        # `LogitNormalization` should always be the last logit processor, when present
        if generation_config.renormalize_logits is True:
            warpers.append(LogitNormalization())
        return warpers

    def _get_logits_processor(
        self,
<<<<<<< HEAD
        repetition_penalty: float,
        encoder_repetition_penalty: float,
        no_repeat_ngram_size: int,
        encoder_no_repeat_ngram_size: int,
=======
        generation_config: GenerationConfig,
>>>>>>> 8fb4d0e4
        input_ids_seq_length: int,
        encoder_input_ids: torch.LongTensor,
        prefix_allowed_tokens_fn: Callable[[int, torch.Tensor], List[int]],
        logits_processor: Optional[LogitsProcessorList],
    ) -> LogitsProcessorList:
        """
        This class returns a [`LogitsProcessorList`] list object that contains all relevant [`LogitsProcessor`]
        instances used to modify the scores of the language model head.
        """
<<<<<<< HEAD
        processors = LogitsProcessorList()

        # init warp parameters
        repetition_penalty = repetition_penalty if repetition_penalty is not None else self.config.repetition_penalty
        encoder_repetition_penalty = (
            encoder_repetition_penalty
            if encoder_repetition_penalty is not None
            else self.config.encoder_repetition_penalty
        )
        no_repeat_ngram_size = (
            no_repeat_ngram_size if no_repeat_ngram_size is not None else self.config.no_repeat_ngram_size
        )
        encoder_no_repeat_ngram_size = (
            encoder_no_repeat_ngram_size
            if encoder_no_repeat_ngram_size is not None
            else self.config.encoder_no_repeat_ngram_size
        )
        bad_words_ids = bad_words_ids if bad_words_ids is not None else self.config.bad_words_ids
        eos_token_id = eos_token_id if eos_token_id is not None else self.config.eos_token_id
        diversity_penalty = diversity_penalty if diversity_penalty is not None else self.config.diversity_penalty
        forced_bos_token_id = (
            forced_bos_token_id if forced_bos_token_id is not None else self.config.forced_bos_token_id
        )
        forced_eos_token_id = (
            forced_eos_token_id if forced_eos_token_id is not None else self.config.forced_eos_token_id
        )
        remove_invalid_values = (
            remove_invalid_values if remove_invalid_values is not None else self.config.remove_invalid_values
        )
        exponential_decay_length_penalty = (
            exponential_decay_length_penalty
            if exponential_decay_length_penalty is not None
            else self.config.exponential_decay_length_penalty
        )
        suppress_tokens = suppress_tokens if suppress_tokens is not None else self.config.suppress_tokens
        begin_suppress_tokens = (
            begin_suppress_tokens if begin_suppress_tokens is not None else self.config.begin_suppress_tokens
        )
        if forced_decoder_ids is None and hasattr(self.config, "forced_decoder_ids"):
            forced_decoder_ids = self.config.forced_decoder_ids
=======
>>>>>>> 8fb4d0e4
        # instantiate processors list
        processors = LogitsProcessorList()

        # the following idea is largely copied from this PR: https://github.com/huggingface/transformers/pull/5420/files
        # all samplers can be found in `generation_utils_samplers.py`
        if generation_config.diversity_penalty is not None and generation_config.diversity_penalty > 0.0:
            processors.append(
                HammingDiversityLogitsProcessor(
                    diversity_penalty=generation_config.diversity_penalty,
                    num_beams=generation_config.num_beams,
                    num_beam_groups=generation_config.num_beam_groups,
                )
            )
<<<<<<< HEAD
        if repetition_penalty is not None and repetition_penalty != 1.0:
            processors.append(RepetitionPenaltyLogitsProcessor(penalty=repetition_penalty))
        if encoder_repetition_penalty is not None and encoder_repetition_penalty != 1.0:
            processors.append(
                EncoderRepetitionPenaltyLogitsProcessor(
                    penalty=encoder_repetition_penalty, encoder_input_ids=encoder_input_ids
                )
            )
        if no_repeat_ngram_size is not None and no_repeat_ngram_size > 0:
            processors.append(NoRepeatNGramLogitsProcessor(no_repeat_ngram_size))
        if encoder_no_repeat_ngram_size is not None and encoder_no_repeat_ngram_size > 0:
=======
        if generation_config.repetition_penalty is not None and generation_config.repetition_penalty != 1.0:
            processors.append(RepetitionPenaltyLogitsProcessor(penalty=generation_config.repetition_penalty))
        if generation_config.no_repeat_ngram_size is not None and generation_config.no_repeat_ngram_size > 0:
            processors.append(NoRepeatNGramLogitsProcessor(generation_config.no_repeat_ngram_size))
        if (
            generation_config.encoder_no_repeat_ngram_size is not None
            and generation_config.encoder_no_repeat_ngram_size > 0
        ):
>>>>>>> 8fb4d0e4
            if self.config.is_encoder_decoder:
                processors.append(
                    EncoderNoRepeatNGramLogitsProcessor(
                        generation_config.encoder_no_repeat_ngram_size, encoder_input_ids
                    )
                )
            else:
                raise ValueError(
                    "It's impossible to use `encoder_no_repeat_ngram_size` with decoder-only architecture"
                )
        if generation_config.bad_words_ids is not None:
            processors.append(
                NoBadWordsLogitsProcessor(generation_config.bad_words_ids, generation_config.eos_token_id)
            )
        if (
            generation_config.min_length is not None
            and generation_config.eos_token_id is not None
            and generation_config.min_length > 0
        ):
            processors.append(MinLengthLogitsProcessor(generation_config.min_length, generation_config.eos_token_id))
        if prefix_allowed_tokens_fn is not None:
            processors.append(
                PrefixConstrainedLogitsProcessor(
                    prefix_allowed_tokens_fn, generation_config.num_beams // generation_config.num_beam_groups
                )
            )
        if generation_config.forced_bos_token_id is not None:
            processors.append(ForcedBOSTokenLogitsProcessor(generation_config.forced_bos_token_id))
        if generation_config.forced_eos_token_id is not None:
            processors.append(
                ForcedEOSTokenLogitsProcessor(generation_config.max_length, generation_config.forced_eos_token_id)
            )
        if generation_config.remove_invalid_values is True:
            processors.append(InfNanRemoveLogitsProcessor())
        if generation_config.exponential_decay_length_penalty is not None:
            processors.append(
                ExponentialDecayLengthPenalty(
                    generation_config.exponential_decay_length_penalty,
                    generation_config.eos_token_id,
                    generation_config.input_ids_seq_length,
                )
            )
        if generation_config.suppress_tokens is not None:
            processors.append(SuppressTokensLogitsProcessor(generation_config.suppress_tokens))
        if generation_config.begin_suppress_tokens is not None:
            begin_index = input_ids_seq_length
            begin_index = (
                begin_index
                if (input_ids_seq_length > 1 or generation_config.forced_bos_token_id is None)
                else begin_index + 1
            )
            if generation_config.forced_decoder_ids is not None:
                # generation starts after the last token that is forced
                begin_index += generation_config.forced_decoder_ids[-1][0]
            processors.append(
                SuppressTokensAtBeginLogitsProcessor(generation_config.begin_suppress_tokens, begin_index)
            )
        if generation_config.forced_decoder_ids is not None:
            processors.append(ForceTokensLogitsProcessor(generation_config.forced_decoder_ids))
        processors = self._merge_criteria_processor_list(processors, logits_processor)
        # `LogitNormalization` should always be the last logit processor, when present
        if generation_config.renormalize_logits is True:
            processors.append(LogitNormalization())
        return processors

    def _get_stopping_criteria(
        self, generation_config: GenerationConfig, stopping_criteria: Optional[StoppingCriteriaList]
    ) -> StoppingCriteriaList:
        criteria = StoppingCriteriaList()
        if generation_config.max_length is not None:
            criteria.append(MaxLengthCriteria(max_length=generation_config.max_length))
        if generation_config.max_time is not None:
            criteria.append(MaxTimeCriteria(max_time=generation_config.max_time))
        criteria = self._merge_criteria_processor_list(criteria, stopping_criteria)
        return criteria

    def _merge_criteria_processor_list(
        self,
        default_list: Union[LogitsProcessorList, StoppingCriteriaList],
        custom_list: Union[LogitsProcessorList, StoppingCriteriaList],
    ) -> Union[LogitsProcessorList, StoppingCriteriaList]:
        if len(custom_list) == 0:
            return default_list
        for default in default_list:
            for custom in custom_list:
                if type(custom) is type(default):
                    object_type = "stopping criteria" if isinstance(custom, StoppingCriteria) else "logits processor"
                    raise ValueError(
                        f"A custom {object_type} of type {type(custom)} with values {custom} has been passed to"
                        f" `generate`, but it has already been created with the values {default}. {default} has been"
                        " created by passing the corresponding arguments to generate or by the model's config default"
                        f" values. If you just want to change the default values of {object_type} consider passing"
                        f" them as arguments to `generate` instead of using a custom {object_type}."
                    )
        default_list.extend(custom_list)
        return default_list

    def compute_transition_beam_scores(
        self,
        sequences: torch.Tensor,
        scores: Tuple[torch.Tensor],
        beam_indices: torch.Tensor,
        eos_token_id: Union[int, List[int]] = None,
    ):
        """compute the transition probabilities of sequences given generation
        scores and beam indices"""

        # 1. reshape scores as [vocab_size * batch_size, # generation steps]
        # with batch_size being 2 * vocab_size and # generation steps being
        # seq_len - input_length
        scores = torch.stack(scores).reshape(len(scores), -1).transpose(0, 1)

        # 2. cut beam_indices to longest beam length
        beam_indices_mask = beam_indices < 0
        max_beam_length = (1 - beam_indices_mask.long()).sum(-1).max()
        beam_indices = beam_indices[:, :max_beam_length]
        beam_indices_mask = beam_indices_mask[:, :max_beam_length]

        # 3. Set indices of beams that finished early to 0
        # such indices will be masked correctly afterwards
        beam_indices[beam_indices_mask] = 0

        # 4. multiply beam_indices with vocab size to gather correctly from scores
        beam_sequence_indices = beam_indices * self.config.vocab_size

        # 5. Define which indices contributed to scores
        cut_idx = sequences.shape[-1] - max_beam_length
        indices = sequences[:, cut_idx:] + beam_sequence_indices

        # 6. Compute scores
        transition_scores = scores.gather(0, indices)

        # 7. Mask out transition_scores of beams that stopped early
        transition_scores[beam_indices_mask] = 0

        return transition_scores

    def _validate_model_class(self):
        """
        Confirms that the model class is compatible with generation. If not, raises an exception that points to the
        right class to use.
        """
        if not self.can_generate():
            generate_compatible_mappings = [
                MODEL_FOR_CAUSAL_LM_MAPPING,
                MODEL_FOR_CAUSAL_IMAGE_MODELING_MAPPING,
                MODEL_FOR_VISION_2_SEQ_MAPPING,
                MODEL_FOR_SEQ_TO_SEQ_CAUSAL_LM_MAPPING,
                MODEL_FOR_SPEECH_SEQ_2_SEQ_MAPPING,
            ]
            generate_compatible_classes = set()
            for model_mapping in generate_compatible_mappings:
                supported_models = model_mapping.get(type(self.config), default=None)
                if supported_models is not None:
                    generate_compatible_classes.add(supported_models.__name__)
            exception_message = (
                f"The current model class ({self.__class__.__name__}) is not compatible with `.generate()`, as "
                "it doesn't have a language model head."
            )
            if generate_compatible_classes:
                exception_message += f" Please use one of the following classes instead: {generate_compatible_classes}"
            raise TypeError(exception_message)

    def _validate_model_kwargs(self, model_kwargs: Dict[str, Any]):
        """Validates model kwargs for generation. Generate argument typos will also be caught here."""
        # Excludes arguments that are handled before calling any model function
        if self.config.is_encoder_decoder:
            for key in ["decoder_input_ids"]:
                model_kwargs.pop(key, None)

        unused_model_args = []
        model_args = set(inspect.signature(self.prepare_inputs_for_generation).parameters)
        # `kwargs`/`model_kwargs` is often used to handle optional forward pass inputs like `attention_mask`. If
        # `prepare_inputs_for_generation` doesn't accept them, then a stricter check can be made ;)
        if "kwargs" in model_args or "model_kwargs" in model_args:
            model_args |= set(inspect.signature(self.forward).parameters)
        for key, value in model_kwargs.items():
            if value is not None and key not in model_args:
                unused_model_args.append(key)

        if unused_model_args:
            raise ValueError(
                f"The following `model_kwargs` are not used by the model: {unused_model_args} (note: typos in the"
                " generate arguments will also show up in this list)"
            )

    @torch.no_grad()
    def generate(
        self,
        inputs: Optional[torch.Tensor] = None,
<<<<<<< HEAD
        max_length: Optional[int] = None,
        min_length: Optional[int] = None,
        do_sample: Optional[bool] = None,
        early_stopping: Optional[bool] = None,
        num_beams: Optional[int] = None,
        temperature: Optional[float] = None,
        penalty_alpha: Optional[float] = None,
        top_k: Optional[int] = None,
        top_p: Optional[float] = None,
        typical_p: Optional[float] = None,
        repetition_penalty: Optional[float] = None,
        encoder_repetition_penalty: Optional[float] = None,
        bad_words_ids: Optional[Iterable[int]] = None,
        force_words_ids: Optional[Union[Iterable[int], Iterable[Iterable[int]]]] = None,
        bos_token_id: Optional[int] = None,
        pad_token_id: Optional[int] = None,
        eos_token_id: Optional[int] = None,
        length_penalty: Optional[float] = None,
        no_repeat_ngram_size: Optional[int] = None,
        encoder_no_repeat_ngram_size: Optional[int] = None,
        num_return_sequences: Optional[int] = None,
        max_time: Optional[float] = None,
        max_new_tokens: Optional[int] = None,
        decoder_start_token_id: Optional[int] = None,
        use_cache: Optional[bool] = None,
        num_beam_groups: Optional[int] = None,
        diversity_penalty: Optional[float] = None,
        prefix_allowed_tokens_fn: Optional[Callable[[int, torch.Tensor], List[int]]] = None,
=======
        generation_config: Optional[GenerationConfig] = None,
>>>>>>> 8fb4d0e4
        logits_processor: Optional[LogitsProcessorList] = None,
        stopping_criteria: Optional[StoppingCriteriaList] = None,
        prefix_allowed_tokens_fn: Optional[Callable[[int, torch.Tensor], List[int]]] = None,
        synced_gpus: Optional[bool] = False,
        **kwargs,
    ) -> Union[GenerateOutput, torch.LongTensor]:
        r"""

        Generates sequences of token ids for models with a language modeling head.

        <Tip warning={true}>

        Most generation-controlling parameters are set in `generation_config` which, if not passed, will be set to the
        model's default generation configuration. You can override any `generation_config` by passing the corresponding
        parameters to generate, e.g. `.generate(inputs, num_beams=4, do_sample=True)`.

        For a complete overview of generate, check the [following
        guide](https://huggingface.co/docs/transformers/en/main_classes/text_generation).

        </Tip>

        Parameters:
            inputs (`torch.Tensor` of varying shape depending on the modality, *optional*):
                The sequence used as a prompt for the generation or as model inputs to the encoder. If `None` the
                method initializes it with `bos_token_id` and a batch size of 1. For decoder-only models `inputs`
                should of in the format of `input_ids`. For encoder-decoder models *inputs* can represent any of
                `input_ids`, `input_values`, `input_features`, or `pixel_values`.
<<<<<<< HEAD
            max_length (`int`, *optional*, defaults to `model.config.max_length`):
                The maximum length the generated tokens can have. Corresponds to the length of the input prompt +
                `max_new_tokens`. In general, prefer the use of `max_new_tokens`, which ignores the number of tokens in
                the prompt.
            max_new_tokens (`int`, *optional*):
                The maximum numbers of tokens to generate, ignoring the number of tokens in the prompt.
            min_length (`int`, *optional*, defaults to `model.config.min_length` or 10 if the config does not set any value):
                The minimum length of the sequence to be generated.
            do_sample (`bool`, *optional*, defaults to `model.config.do_sample` or `False` if the config does not set any value):
                Whether or not to use sampling ; use greedy decoding otherwise.
            early_stopping (`bool`, *optional*, defaults to `False`):
                Whether to stop the beam search when at least `num_beams` sentences are finished per batch or not.
            num_beams (`int`, *optional*, defaults to `model.config.num_beams` or 1 if the config does not set any value):
                Number of beams for beam search. 1 means no beam search.
            temperature (`float`, *optional*, defaults to `model.config.temperature` or 1.0 if the config does not set any value):
                The value used to module the next token probabilities.
            penalty_alpha (`float`, *optional*, defaults to `model.config.penalty_alpha` or None if the config does not set any value):
                The values balance the model confidence and the degeneration penalty in contrastive search decoding.
            top_k (`int`, *optional*, defaults to `model.config.top_k` or 50 if the config does not set any value):
                The number of highest probability vocabulary tokens to keep for top-k-filtering.
            top_p (`float`, *optional*, defaults to `model.config.top_p` or 1.0 if the config does not set any value):
                If set to float < 1, only the smallest set of most probable tokens with probabilities that add up to
                `top_p` or higher are kept for generation.
            typical_p (`float`, *optional*, defaults to `model.config.typical_p` or 1.0 if the config does not set any value):
                The amount of probability mass from the original distribution to be considered in typical decoding. If
                set to 1.0 it takes no effect. See [this paper](https://arxiv.org/pdf/2202.00666.pdf) for more details.
            repetition_penalty (`float`, *optional*, defaults to `model.config.repetition_penalty` or 1.0 if the config does not set any value):
                The parameter for repetition penalty. 1.0 means no penalty. See [this
                paper](https://arxiv.org/pdf/1909.05858.pdf) for more details.
            encoder_repetition_penalty (`float`, *optional*, defaults to `model.config.encoder_repetition_penalty` or 1.0 if the config does not set any value):
                The paramater for encoder_repetition_penalty. An exponential penalty on sequences that are not in the
                original input. 1.0 means no penalty.
            pad_token_id (`int`, *optional*, defaults to `model.config.pad_token_id`):
                The id of the *padding* token.
            bos_token_id (`int`, *optional*, defaults to `model.config.bos_token_id`):
                The id of the *beginning-of-sequence* token.
            eos_token_id (`int`, *optional*, defaults to `model.config.eos_token_id`):
                The id of the *end-of-sequence* token.
            length_penalty (`float`, *optional*, defaults to `model.config.length_penalty` or 1.0 if the config does not set any value):
                Exponential penalty to the length that is used with beam-based generation. It is applied as an exponent
                to the sequence length, which in turn is used to divide the score of the sequence. Since the score is
                the log likelihood of the sequence (i.e. negative), `length_penalty` > 0.0 promotes longer sequences,
                while `length_penalty` < 0.0 encourages shorter sequences.
            no_repeat_ngram_size (`int`, *optional*, defaults to `model.config.no_repeat_ngram_size` or 0 if the config does not set any value):
                If set to int > 0, all ngrams of that size can only occur once.
            encoder_no_repeat_ngram_size (`int`, *optional*, defaults to `model.config.encoder_no_repeat_ngram_size` or 0 if the config does not set any value):
                If set to int > 0, all ngrams of that size that occur in the `encoder_input_ids` cannot occur in the
                `decoder_input_ids`.
            bad_words_ids(`List[List[int]]`, *optional*, defaults to `model.config.bad_words_ids`):
                List of token ids that are not allowed to be generated. In order to get the token ids of the words that
                should not appear in the generated text, use `tokenizer(bad_words, add_prefix_space=True,
                add_special_tokens=False).input_ids`.
            force_words_ids(`List[List[int]]` or `List[List[List[int]]]`, *optional*):
                List of token ids that must be generated. If given a `List[List[int]]`, this is treated as a simple
                list of words that must be included, the opposite to `bad_words_ids`. If given `List[List[List[int]]]`,
                this triggers a [disjunctive constraint](https://github.com/huggingface/transformers/issues/14081),
                where one can allow different forms of each word.
            num_return_sequences(`int`, *optional*, defaults to `model.config.num_return_sequences` or 1 if the config does not set any value):
                The number of independently computed returned sequences for each element in the batch.
            max_time(`float`, *optional*):
                The maximum amount of time you allow the computation to run for in seconds. generation will still
                finish the current pass after allocated time has been passed.
            attention_mask (`torch.LongTensor` of shape `(batch_size, sequence_length)`, *optional*):
                Mask to avoid performing attention on padding token indices. Mask values are in `[0, 1]`, 1 for tokens
                that are not masked, and 0 for masked tokens. If not provided, will default to a tensor the same shape
                as `input_ids` that masks the pad token. [What are attention masks?](../glossary#attention-mask)
            decoder_start_token_id (`int`, *optional*):
                If an encoder-decoder model starts decoding with a different token than *bos*, the id of that token.
            use_cache (`bool`, *optional*, defaults to `True`):
                Whether or not the model should use the past last key/values attentions (if applicable to the model) to
                speed up decoding.
            num_beam_groups (`int`, *optional*, defaults to `model.config.num_beam_groups` or 1 if the config does not set any value):
                Number of groups to divide `num_beams` into in order to ensure diversity among different groups of
                beams. [this paper](https://arxiv.org/pdf/1610.02424.pdf) for more details.
            diversity_penalty (`float`, *optional*, defaults to `model.config.diversity_penalty` or 0.0 if the config does not set any value):
                This value is subtracted from a beam's score if it generates a token same as any beam from other group
                at a particular time. Note that `diversity_penalty` is only effective if `group beam search` is
                enabled.
=======
            generation_config (`~generation.GenerationConfig`, *optional*):
                The generation configuration to be used as base parametrization for the generation call. `**kwargs`
                passed to generate matching the attributes of `generation_config` will override them. If
                `generation_config` is not provided, the default will be used, which had the following loading
                priority: 1) from the `generation_config.json` model file, if it exists; 2) from the model
                configuration. Please note that unspecified parameters will inherit [`~generation.GenerationConfig`]'s
                default values, whose documentation should be checked to parameterize generation.
            logits_processor (`LogitsProcessorList`, *optional*):
                Custom logits processors that complement the default logits processors built from arguments and
                generation config. If a logit processor is passed that is already created with the arguments or a
                generation config an error is thrown. This feature is intended for advanced users.
            stopping_criteria (`StoppingCriteriaList`, *optional*):
                Custom stopping criteria that complement the default stopping criteria built from arguments and a
                generation config. If a stopping criteria is passed that is already created with the arguments or a
                generation config an error is thrown. This feature is intended for advanced users.
>>>>>>> 8fb4d0e4
            prefix_allowed_tokens_fn (`Callable[[int, torch.Tensor], List[int]]`, *optional*):
                If provided, this function constraints the beam search to allowed tokens only at each step. If not
                provided no constraint is applied. This function takes 2 arguments: the batch ID `batch_id` and
                `input_ids`. It has to return a list with the allowed tokens for the next generation step conditioned
                on the batch ID `batch_id` and the previously generated tokens `inputs_ids`. This argument is useful
                for constrained generation conditioned on the prefix, as described in [Autoregressive Entity
                Retrieval](https://arxiv.org/abs/2010.00904).
            synced_gpus (`bool`, *optional*, defaults to `False`):
                Whether to continue running the while loop until max_length (needed for ZeRO stage 3)
            kwargs:
                Ad hoc parametrization of `generate_config` and/or additional model-specific kwargs that will be
                forwarded to the `forward` function of the model. If the model is an encoder-decoder model, encoder
                specific kwargs should not be prefixed and decoder specific kwargs should be prefixed with *decoder_*.

        Return:
            [`~utils.ModelOutput`] or `torch.LongTensor`: A [`~utils.ModelOutput`] (if `return_dict_in_generate=True`
            or when `config.return_dict_in_generate=True`) or a `torch.FloatTensor`.

                If the model is *not* an encoder-decoder model (`model.config.is_encoder_decoder=False`), the possible
                [`~utils.ModelOutput`] types are:

                    - [`~generation.GreedySearchDecoderOnlyOutput`],
                    - [`~generation.SampleDecoderOnlyOutput`],
                    - [`~generation.BeamSearchDecoderOnlyOutput`],
                    - [`~generation.BeamSampleDecoderOnlyOutput`]

                If the model is an encoder-decoder model (`model.config.is_encoder_decoder=True`), the possible
                [`~utils.ModelOutput`] types are:

                    - [`~generation.GreedySearchEncoderDecoderOutput`],
                    - [`~generation.SampleEncoderDecoderOutput`],
                    - [`~generation.BeamSearchEncoderDecoderOutput`],
                    - [`~generation.BeamSampleEncoderDecoderOutput`]

        Examples:

        Greedy decoding, using the default generation configuration and ad hoc modifications:

        ```python
        >>> from transformers import AutoTokenizer, AutoModelForCausalLM

        >>> tokenizer = AutoTokenizer.from_pretrained("gpt2")
        >>> model = AutoModelForCausalLM.from_pretrained("gpt2")

        >>> prompt = "Today I believe we can finally"
        >>> input_ids = tokenizer(prompt, return_tensors="pt").input_ids

        >>> # Generate up to 30 tokens
        >>> outputs = model.generate(input_ids, do_sample=False, max_length=30)
        >>> tokenizer.batch_decode(outputs, skip_special_tokens=True)
        ['Today I believe we can finally get to the point where we can make a difference in the lives of the people of the United States of America.\n']
        ```

        Multinomial sampling, modifying an existing generation configuration:

        ```python
        >>> from transformers import AutoTokenizer, AutoModelForCausalLM, GenerationConfig
        >>> import torch

        >>> tokenizer = AutoTokenizer.from_pretrained("gpt2")
        >>> model = AutoModelForCausalLM.from_pretrained("gpt2")

        >>> prompt = "Today I believe we can finally"
        >>> input_ids = tokenizer(prompt, return_tensors="pt").input_ids

        >>> # Sample up to 30 tokens
        >>> torch.manual_seed(0)  # doctest: +IGNORE_RESULT
        >>> generation_config = GenerationConfig.from_pretrained("gpt2")
        >>> generation_config.max_length = 30
        >>> generation_config.do_sample = True
        >>> outputs = model.generate(input_ids, generation_config=generation_config)
        >>> tokenizer.batch_decode(outputs, skip_special_tokens=True)
        ['Today I believe we can finally get rid of discrimination," said Rep. Mark Pocan (D-Wis.).\n\n"Just look at the']
        ```

        Beam-search decoding, using a freshly initialized generation configuration:

        ```python
        >>> from transformers import AutoTokenizer, AutoModelForSeq2SeqLM, GenerationConfig

        >>> tokenizer = AutoTokenizer.from_pretrained("Helsinki-NLP/opus-mt-en-de")
        >>> model = AutoModelForSeq2SeqLM.from_pretrained("Helsinki-NLP/opus-mt-en-de")

        >>> sentence = "Paris is one of the densest populated areas in Europe."
        >>> input_ids = tokenizer(sentence, return_tensors="pt").input_ids

        >>> generation_config = GenerationConfig(
        ...     max_length=64,
        ...     num_beams=5,
        ...     bos_token_id=0,
        ...     eos_token_id=0,
        ...     decoder_start_token_id=58100,
        ...     pad_token_id=58100,
        ...     bad_words_ids=[[58100]],
        ... )
        >>> outputs = model.generate(input_ids, generation_config=generation_config)
        >>> tokenizer.batch_decode(outputs, skip_special_tokens=True)
        ['Paris ist eines der dichtesten besiedelten Gebiete Europas.']
        ```"""
        # 1. Handle `generation_config` and kwargs that might update it, and validate the `.generate()` call
        self._validate_model_class()

        # priority: `generation_config` argument > `model.generation_config` (the default generation config)
        if generation_config is None:
            # legacy: users may modify the model configuration to control generation -- update the generation config
            # model attribute accordingly, if it was created from the model config
            if self.generation_config._from_model_config:
                new_generation_config = GenerationConfig.from_model_config(self.config)
                if new_generation_config != self.generation_config:
                    warnings.warn(
                        "You have modified the pretrained model configuration to control generation. This is a"
                        " deprecated strategy to control generation and will be removed soon, in a future version."
                        " Please use a generation configuration file (see"
                        " https://huggingface.co/docs/transformers/main_classes/text_generation)"
                    )
                    self.generation_config = new_generation_config
            generation_config = self.generation_config

        generation_config = copy.deepcopy(generation_config)
        model_kwargs = generation_config.update(**kwargs)  # All unused kwargs must be model kwargs
        self._validate_model_kwargs(model_kwargs.copy())

        # 2. Set generation parameters if not already defined
        logits_processor = logits_processor if logits_processor is not None else LogitsProcessorList()
        stopping_criteria = stopping_criteria if stopping_criteria is not None else StoppingCriteriaList()

        if generation_config.pad_token_id is None and generation_config.eos_token_id is not None:
            if model_kwargs.get("attention_mask", None) is None:
                logger.warning(
                    "The attention mask and the pad token id were not set. As a consequence, you may observe "
                    "unexpected behavior. Please pass your input's `attention_mask` to obtain reliable results."
                )
            eos_token_id = generation_config.eos_token_id
            if isinstance(eos_token_id, list):
                eos_token_id = eos_token_id[0]
            logger.warning(f"Setting `pad_token_id` to `eos_token_id`:{eos_token_id} for open-end generation.")
            generation_config.pad_token_id = eos_token_id

        # 3. Define model inputs
        # inputs_tensor has to be defined
        # model_input_name is defined if model-specific keyword input is passed
        # otherwise model_input_name is None
        # all model-specific keyword inputs are removed from `model_kwargs`
        inputs_tensor, model_input_name, model_kwargs = self._prepare_model_inputs(
            inputs, generation_config.bos_token_id, model_kwargs
        )
        batch_size = inputs_tensor.shape[0]

        # 4. Define other model kwargs
        model_kwargs["output_attentions"] = generation_config.output_attentions
        model_kwargs["output_hidden_states"] = generation_config.output_hidden_states
        model_kwargs["use_cache"] = generation_config.use_cache

        accepts_attention_mask = "attention_mask" in set(inspect.signature(self.forward).parameters.keys())
        requires_attention_mask = "encoder_outputs" not in model_kwargs

        if model_kwargs.get("attention_mask", None) is None and requires_attention_mask and accepts_attention_mask:
            model_kwargs["attention_mask"] = self._prepare_attention_mask_for_generation(
                inputs_tensor, generation_config.pad_token_id, generation_config.eos_token_id
            )

        # decoder-only models should use left-padding for generation
        if not self.config.is_encoder_decoder:
            if (
                generation_config.pad_token_id is not None
                and torch.sum(inputs_tensor[:, -1] == generation_config.pad_token_id) > 0
            ):
                logger.warning(
                    "A decoder-only architecture is being used, but right-padding was detected! For correct "
                    "generation results, please set `padding_side='left'` when initializing the tokenizer."
                )

        if self.config.is_encoder_decoder and "encoder_outputs" not in model_kwargs:
            # if model is encoder decoder encoder_outputs are created
            # and added to `model_kwargs`
            model_kwargs = self._prepare_encoder_decoder_kwargs_for_generation(
                inputs_tensor, model_kwargs, model_input_name
            )

        # 5. Prepare `input_ids` which will be used for auto-regressive generation
        if self.config.is_encoder_decoder:
            input_ids = self._prepare_decoder_input_ids_for_generation(
                batch_size,
                decoder_start_token_id=generation_config.decoder_start_token_id,
                bos_token_id=generation_config.bos_token_id,
                model_kwargs=model_kwargs,
                device=inputs_tensor.device,
            )
        else:
            # if decoder-only then inputs_tensor has to be `input_ids`
            input_ids = inputs_tensor

        # 6. Prepare `max_length` depending on other stopping criteria.
        input_ids_seq_length = input_ids.shape[-1]
        has_default_max_length = kwargs.get("max_length") is None and generation_config.max_length is not None
        if has_default_max_length and generation_config.max_new_tokens is None:
            warnings.warn(
                "Neither `max_length` nor `max_new_tokens` has been set, `max_length` will default to"
                f" {generation_config.max_length} (`generation_config.max_length`). Controlling `max_length` via the"
                " config is deprecated and `max_length` will be removed from the config in v5 of Transformers -- we"
                " recommend using `max_new_tokens` to control the maximum length of the generation.",
                UserWarning,
            )
        elif has_default_max_length and generation_config.max_new_tokens is not None:
            generation_config.max_length = generation_config.max_new_tokens + input_ids_seq_length
        elif not has_default_max_length and generation_config.max_new_tokens is not None:
            raise ValueError(
                "Both `max_new_tokens` and `max_length` have been set but they serve the same purpose -- setting a"
                " limit to the generated output length. Remove one of those arguments. Please refer to the"
                " documentation for more information. "
                "(https://huggingface.co/docs/transformers/main/en/main_classes/text_generation)"
            )

        if generation_config.min_length is not None and generation_config.min_length > generation_config.max_length:
            raise ValueError(
                f"Unfeasible length constraints: the minimum length ({generation_config.min_length}) is larger than"
                f" the maximum length ({generation_config.max_length})"
            )
        if input_ids_seq_length >= generation_config.max_length:
            input_ids_string = "decoder_input_ids" if self.config.is_encoder_decoder else "input_ids"
            logger.warning(
                f"Input length of {input_ids_string} is {input_ids_seq_length}, but `max_length` is set to"
                f" {generation_config.max_length}. This can lead to unexpected behavior. You should consider"
                " increasing `max_new_tokens`."
            )

        # 7. determine generation mode
        is_constraint_gen_mode = (
            generation_config.constraints is not None or generation_config.force_words_ids is not None
        )

        is_contrastive_search_gen_mode = (
            generation_config.top_k is not None
            and generation_config.top_k > 1
            and generation_config.do_sample is False
            and generation_config.penalty_alpha is not None
            and generation_config.penalty_alpha > 0
        )

        is_greedy_gen_mode = (
            (generation_config.num_beams == 1)
            and (generation_config.num_beam_groups == 1)
            and generation_config.do_sample is False
            and not is_constraint_gen_mode
            and not is_contrastive_search_gen_mode
        )
        is_sample_gen_mode = (
            (generation_config.num_beams == 1)
            and (generation_config.num_beam_groups == 1)
            and generation_config.do_sample is True
            and not is_constraint_gen_mode
            and not is_contrastive_search_gen_mode
        )
        is_beam_gen_mode = (
            (generation_config.num_beams > 1)
            and (generation_config.num_beam_groups == 1)
            and generation_config.do_sample is False
            and not is_constraint_gen_mode
            and not is_contrastive_search_gen_mode
        )
        is_beam_sample_gen_mode = (
            (generation_config.num_beams > 1)
            and (generation_config.num_beam_groups == 1)
            and generation_config.do_sample is True
            and not is_constraint_gen_mode
            and not is_contrastive_search_gen_mode
        )
        is_group_beam_gen_mode = (
            (generation_config.num_beams > 1)
            and (generation_config.num_beam_groups > 1)
            and not is_constraint_gen_mode
            and not is_contrastive_search_gen_mode
        )

        if generation_config.num_beam_groups > generation_config.num_beams:
            raise ValueError("`num_beam_groups` has to be smaller or equal to `num_beams`")
        if is_group_beam_gen_mode and generation_config.do_sample is True:
            raise ValueError(
                "Diverse beam search cannot be used in sampling mode. Make sure that `do_sample` is set to `False`."
            )

        if self.device.type != input_ids.device.type:
            warnings.warn(
                "You are calling .generate() with the `input_ids` being on a device type different"
                f" than your model's device. `input_ids` is on {input_ids.device.type}, whereas the model"
                f" is on {self.device.type}. You may experience unexpected behaviors or slower generation."
                " Please make sure that you have put `input_ids` to the"
                f" correct device by calling for example input_ids = input_ids.to('{self.device.type}') before"
                " running `.generate()`.",
                UserWarning,
            )

        # 8. prepare distribution pre_processing samplers
        logits_processor = self._get_logits_processor(
<<<<<<< HEAD
            encoder_repetition_penalty=encoder_repetition_penalty,
            repetition_penalty=repetition_penalty,
            no_repeat_ngram_size=no_repeat_ngram_size,
            encoder_no_repeat_ngram_size=encoder_no_repeat_ngram_size,
=======
            generation_config=generation_config,
>>>>>>> 8fb4d0e4
            input_ids_seq_length=input_ids_seq_length,
            encoder_input_ids=inputs_tensor,
            prefix_allowed_tokens_fn=prefix_allowed_tokens_fn,
            logits_processor=logits_processor,
        )

        # 9. prepare stopping criteria
        stopping_criteria = self._get_stopping_criteria(
            generation_config=generation_config, stopping_criteria=stopping_criteria
        )
        # 10. go into different generation modes
        if is_greedy_gen_mode:
            if generation_config.num_return_sequences > 1:
                raise ValueError(
                    f"num_return_sequences has to be 1, but is {generation_config.num_return_sequences} when doing"
                    " greedy search."
                )

            # 11. run greedy search
            return self.greedy_search(
                input_ids,
                logits_processor=logits_processor,
                stopping_criteria=stopping_criteria,
                pad_token_id=generation_config.pad_token_id,
                eos_token_id=generation_config.eos_token_id,
                output_scores=generation_config.output_scores,
                return_dict_in_generate=generation_config.return_dict_in_generate,
                synced_gpus=synced_gpus,
                **model_kwargs,
            )

        elif is_contrastive_search_gen_mode:

            if generation_config.num_return_sequences > 1:
                raise ValueError(
                    f"num_return_sequences has to be 1, but is {generation_config.num_return_sequences} when doing"
                    " contrastive search."
                )

            return self.contrastive_search(
                input_ids,
                top_k=generation_config.top_k,
                penalty_alpha=generation_config.penalty_alpha,
                logits_processor=logits_processor,
                stopping_criteria=stopping_criteria,
                pad_token_id=generation_config.pad_token_id,
                eos_token_id=generation_config.eos_token_id,
                output_scores=generation_config.output_scores,
                return_dict_in_generate=generation_config.return_dict_in_generate,
                synced_gpus=synced_gpus,
                **model_kwargs,
            )

        elif is_sample_gen_mode:
            # 11. prepare logits warper
            logits_warper = self._get_logits_warper(generation_config)

            # 12. expand input_ids with `num_return_sequences` additional sequences per batch
            input_ids, model_kwargs = self._expand_inputs_for_generation(
                input_ids=input_ids,
                expand_size=generation_config.num_return_sequences,
                is_encoder_decoder=self.config.is_encoder_decoder,
                **model_kwargs,
            )

            # 13. run sample
            return self.sample(
                input_ids,
                logits_processor=logits_processor,
                logits_warper=logits_warper,
                stopping_criteria=stopping_criteria,
                pad_token_id=generation_config.pad_token_id,
                eos_token_id=generation_config.eos_token_id,
                output_scores=generation_config.output_scores,
                return_dict_in_generate=generation_config.return_dict_in_generate,
                synced_gpus=synced_gpus,
                **model_kwargs,
            )

        elif is_beam_gen_mode:
            if generation_config.num_return_sequences > generation_config.num_beams:
                raise ValueError("`num_return_sequences` has to be smaller or equal to `num_beams`.")

            if stopping_criteria.max_length is None:
                raise ValueError("`max_length` needs to be a stopping_criteria for now.")

            # 11. prepare beam search scorer
            beam_scorer = BeamSearchScorer(
                batch_size=batch_size,
                num_beams=generation_config.num_beams,
                device=inputs_tensor.device,
                length_penalty=generation_config.length_penalty,
                do_early_stopping=generation_config.early_stopping,
                num_beam_hyps_to_keep=generation_config.num_return_sequences,
            )
            # 12. interleave input_ids with `num_beams` additional sequences per batch
            input_ids, model_kwargs = self._expand_inputs_for_generation(
                input_ids=input_ids,
                expand_size=generation_config.num_beams,
                is_encoder_decoder=self.config.is_encoder_decoder,
                **model_kwargs,
            )
            # 13. run beam search
            return self.beam_search(
                input_ids,
                beam_scorer,
                logits_processor=logits_processor,
                stopping_criteria=stopping_criteria,
                pad_token_id=generation_config.pad_token_id,
                eos_token_id=generation_config.eos_token_id,
                output_scores=generation_config.output_scores,
                return_dict_in_generate=generation_config.return_dict_in_generate,
                synced_gpus=synced_gpus,
                **model_kwargs,
            )

        elif is_beam_sample_gen_mode:
            # 11. prepare logits warper
            logits_warper = self._get_logits_warper(generation_config)

            if stopping_criteria.max_length is None:
                raise ValueError("`max_length` needs to be a stopping_criteria for now.")
            # 12. prepare beam search scorer
            beam_scorer = BeamSearchScorer(
                batch_size=batch_size * generation_config.num_return_sequences,
                num_beams=generation_config.num_beams,
                device=inputs_tensor.device,
                length_penalty=generation_config.length_penalty,
                do_early_stopping=generation_config.early_stopping,
            )

            # 13. interleave input_ids with `num_beams` additional sequences per batch
            input_ids, model_kwargs = self._expand_inputs_for_generation(
                input_ids=input_ids,
                expand_size=generation_config.num_beams * generation_config.num_return_sequences,
                is_encoder_decoder=self.config.is_encoder_decoder,
                **model_kwargs,
            )

            # 14. run beam sample
            return self.beam_sample(
                input_ids,
                beam_scorer,
                logits_processor=logits_processor,
                logits_warper=logits_warper,
                stopping_criteria=stopping_criteria,
                pad_token_id=generation_config.pad_token_id,
                eos_token_id=generation_config.eos_token_id,
                output_scores=generation_config.output_scores,
                return_dict_in_generate=generation_config.return_dict_in_generate,
                synced_gpus=synced_gpus,
                **model_kwargs,
            )

        elif is_group_beam_gen_mode:
            if generation_config.num_return_sequences > generation_config.num_beams:
                raise ValueError("`num_return_sequences` has to be smaller or equal to `num_beams`.")

            if generation_config.num_beams % generation_config.num_beam_groups != 0:
                raise ValueError("`num_beams` should be divisible by `num_beam_groups` for group beam search.")

            if stopping_criteria.max_length is None:
                raise ValueError("`max_length` needs to be a stopping_criteria for now.")

            has_default_typical_p = kwargs.get("typical_p") is None and generation_config.typical_p == 1.0
            if not has_default_typical_p:
                raise ValueError("Decoder argument `typical_p` is not supported with beam groups.")

            # 11. prepare beam search scorer
            beam_scorer = BeamSearchScorer(
                batch_size=batch_size,
                num_beams=generation_config.num_beams,
                max_length=stopping_criteria.max_length,
                device=inputs_tensor.device,
                length_penalty=generation_config.length_penalty,
                do_early_stopping=generation_config.early_stopping,
                num_beam_hyps_to_keep=generation_config.num_return_sequences,
                num_beam_groups=generation_config.num_beam_groups,
            )
            # 12. interleave input_ids with `num_beams` additional sequences per batch
            input_ids, model_kwargs = self._expand_inputs_for_generation(
                input_ids=input_ids,
                expand_size=generation_config.num_beams,
                is_encoder_decoder=self.config.is_encoder_decoder,
                **model_kwargs,
            )
            # 13. run beam search
            return self.group_beam_search(
                input_ids,
                beam_scorer,
                logits_processor=logits_processor,
                stopping_criteria=stopping_criteria,
                pad_token_id=generation_config.pad_token_id,
                eos_token_id=generation_config.eos_token_id,
                output_scores=generation_config.output_scores,
                return_dict_in_generate=generation_config.return_dict_in_generate,
                synced_gpus=synced_gpus,
                **model_kwargs,
            )

        elif is_constraint_gen_mode:
            if generation_config.num_return_sequences > generation_config.num_beams:
                raise ValueError("`num_return_sequences` has to be smaller or equal to `num_beams`.")

            if stopping_criteria.max_length is None:
                raise ValueError("`max_length` needs to be a stopping_criteria for now.")

            if generation_config.num_beams <= 1:
                raise ValueError("`num_beams` needs to be greater than 1 for constrained generation.")

            if generation_config.do_sample:
                raise ValueError("`do_sample` needs to be false for constrained generation.")

            if generation_config.num_beam_groups is not None and generation_config.num_beam_groups > 1:
                raise ValueError("`num_beam_groups` not supported yet for constrained generation.")

            final_constraints = []
            if generation_config.constraints is not None:
                final_constraints = generation_config.constraints

            if generation_config.force_words_ids is not None:

                def typeerror():
                    raise ValueError(
                        "`force_words_ids` has to either be a `List[List[List[int]]]` or `List[List[int]]`"
                        f"of positive integers, but is {generation_config.force_words_ids}."
                    )

                if (
                    not isinstance(generation_config.force_words_ids, list)
                    or len(generation_config.force_words_ids) == 0
                ):
                    typeerror()

                for word_ids in generation_config.force_words_ids:
                    if isinstance(word_ids[0], list):
                        if not isinstance(word_ids, list) or len(word_ids) == 0:
                            typeerror()
                        if any(not isinstance(token_ids, list) for token_ids in word_ids):
                            typeerror()
                        if any(
                            any((not isinstance(token_id, int) or token_id < 0) for token_id in token_ids)
                            for token_ids in word_ids
                        ):
                            typeerror()

                        constraint = DisjunctiveConstraint(word_ids)
                    else:
                        if not isinstance(word_ids, list) or len(word_ids) == 0:
                            typeerror()
                        if any((not isinstance(token_id, int) or token_id < 0) for token_id in word_ids):
                            typeerror()

                        constraint = PhrasalConstraint(word_ids)
                    final_constraints.append(constraint)

            # 11. prepare beam search scorer
            constrained_beam_scorer = ConstrainedBeamSearchScorer(
                constraints=final_constraints,
                batch_size=batch_size,
                num_beams=generation_config.num_beams,
                device=inputs_tensor.device,
                length_penalty=generation_config.length_penalty,
                do_early_stopping=generation_config.early_stopping,
                num_beam_hyps_to_keep=generation_config.num_return_sequences,
            )
            # 12. interleave input_ids with `num_beams` additional sequences per batch
            input_ids, model_kwargs = self._expand_inputs_for_generation(
                input_ids=input_ids,
                expand_size=generation_config.num_beams,
                is_encoder_decoder=self.config.is_encoder_decoder,
                **model_kwargs,
            )
            # 13. run beam search
            return self.constrained_beam_search(
                input_ids,
                constrained_beam_scorer=constrained_beam_scorer,
                logits_processor=logits_processor,
                stopping_criteria=stopping_criteria,
                pad_token_id=generation_config.pad_token_id,
                eos_token_id=generation_config.eos_token_id,
                output_scores=generation_config.output_scores,
                return_dict_in_generate=generation_config.return_dict_in_generate,
                synced_gpus=synced_gpus,
                **model_kwargs,
            )

    @torch.no_grad()
    def contrastive_search(
        self,
        input_ids: torch.LongTensor,
        top_k: Optional[int] = 1,
        penalty_alpha: Optional[float] = 0,
        logits_processor: Optional[LogitsProcessorList] = None,
        logits_warper: Optional[LogitsProcessorList] = None,
        stopping_criteria: Optional[StoppingCriteriaList] = None,
        pad_token_id: Optional[int] = None,
        eos_token_id: Optional[Union[int, List[int]]] = None,
        output_attentions: Optional[bool] = None,
        output_hidden_states: Optional[bool] = None,
        output_scores: Optional[bool] = None,
        return_dict_in_generate: Optional[bool] = None,
        synced_gpus: Optional[bool] = False,
        **model_kwargs,
    ) -> Union[ContrastiveSearchOutput, torch.LongTensor]:
        r"""
        Generates sequences of token ids for models with a language modeling head using **contrastive search** and can
        be used for text-decoder, text-to-text, speech-to-text, and vision-to-text models.

        Parameters:
            input_ids (`torch.LongTensor` of shape `(batch_size, sequence_length)`):
                The sequence used as a prompt for the generation.
            top_k (`int`, *optional*, defaults to 1):
                The size of the candidate set that is used to re-rank for contrastive search
            penalty_alpha (`float`, *optional*, defaults to 0):
                The degeneration penalty for contrastive search; activate when it is larger than 0
            logits_processor (`LogitsProcessorList`, *optional*):
                An instance of [`LogitsProcessorList`]. List of instances of class derived from [`LogitsProcessor`]
                used to modify the prediction scores of the language modeling head applied at each generation step.
            logits_warper (`LogitsProcessorList`, *optional*):
                An instance of [`LogitsProcessorList`]. List of instances of class derived from [`LogitsWarper`] used
                to warp the prediction score distribution of the language modeling head applied before multinomial
                sampling at each generation step.
            stopping_criteria (`StoppingCriteriaList`, *optional*):
                An instance of [`StoppingCriteriaList`]. List of instances of class derived from [`StoppingCriteria`]
                used to tell if the generation loop should stop.
            pad_token_id (`int`, *optional*):
                The id of the *padding* token.
            eos_token_id (`int`, *optional*):
                The id of the *end-of-sequence* token.
            output_attentions (`bool`, *optional*, defaults to `False`):
                Whether or not to return the attentions tensors of all attention layers. See `attentions` under
                returned tensors for more details.
            output_hidden_states (`bool`, *optional*, defaults to `False`):
                Whether or not to return the hidden states of all layers. See `hidden_states` under returned tensors
                for more details.
            output_scores (`bool`, *optional*, defaults to `False`):
                Whether or not to return the prediction scores. See `scores` under returned tensors for more details.
            return_dict_in_generate (`bool`, *optional*, defaults to `False`):
                Whether or not to return a [`~utils.ModelOutput`] instead of a plain tuple.
            synced_gpus (`bool`, *optional*, defaults to `False`):
                Whether to continue running the while loop until max_length (needed for ZeRO stage 3)
            model_kwargs:
                Additional model specific keyword arguments will be forwarded to the `forward` function of the model.
                If model is an encoder-decoder model the kwargs should include `encoder_outputs`.

        Return:
            [`~generation.ContrastiveSearchDecoderOnlyOutput`], [`~generation.ContrastiveSearchEncoderDecoderOutput`]
            or `torch.LongTensor`: A `torch.LongTensor` containing the generated tokens (default behaviour) or a
            [`~generation.ContrastiveSearchDecoderOnlyOutput`] if `model.config.is_encoder_decoder=False` and
            `return_dict_in_generate=True` or a [`~generation.ContrastiveSearchEncoderDecoderOutput`] if
            `model.config.is_encoder_decoder=True`.

        Examples:
        ```python
        >>> from transformers import (
        ...     AutoTokenizer,
        ...     AutoModelForCausalLM,
        ...     StoppingCriteriaList,
        ...     MaxLengthCriteria,
        ... )

        >>> tokenizer = AutoTokenizer.from_pretrained("facebook/opt-125m")
        >>> model = AutoModelForCausalLM.from_pretrained("facebook/opt-125m")
        >>> # set pad_token_id to eos_token_id because OPT does not have a PAD token
        >>> model.config.pad_token_id = model.config.eos_token_id
        >>> input_prompt = "DeepMind Company is"
        >>> input_ids = tokenizer(input_prompt, return_tensors="pt")
        >>> stopping_criteria = StoppingCriteriaList([MaxLengthCriteria(max_length=64)])
        >>> outputs = model.contrastive_search(
        ...     **input_ids, penalty_alpha=0.6, top_k=4, stopping_criteria=stopping_criteria
        ... )
        >>> tokenizer.batch_decode(outputs, skip_special_tokens=True)
        ['DeepMind Company is a company that focuses on the development and commercialization of artificial intelligence (AI). DeepMind’s mission is to help people understand and solve problems that are difficult to solve in the world today.\n\nIn this post, we talk about the benefits of deep learning in business and how it']
        ```"""
        # init values
        logits_processor = logits_processor if logits_processor is not None else LogitsProcessorList()
        logits_warper = logits_warper if logits_warper is not None else LogitsProcessorList()
        stopping_criteria = stopping_criteria if stopping_criteria is not None else StoppingCriteriaList()
        pad_token_id = pad_token_id if pad_token_id is not None else self.generation_config.pad_token_id
        eos_token_id = eos_token_id if eos_token_id is not None else self.generation_config.eos_token_id
        if isinstance(eos_token_id, int):
            eos_token_id = [eos_token_id]
        output_scores = output_scores if output_scores is not None else self.generation_config.output_scores
        output_attentions = (
            output_attentions if output_attentions is not None else self.generation_config.output_attentions
        )
        output_hidden_states = (
            output_hidden_states if output_hidden_states is not None else self.generation_config.output_hidden_states
        )
        return_dict_in_generate = (
            return_dict_in_generate
            if return_dict_in_generate is not None
            else self.generation_config.return_dict_in_generate
        )

        # init attention / hidden states / scores tuples
        scores = () if (return_dict_in_generate and output_scores) else None
        decoder_attentions = () if (return_dict_in_generate and output_attentions) else None
        cross_attentions = () if (return_dict_in_generate and output_attentions) else None
        decoder_hidden_states = () if (return_dict_in_generate and output_hidden_states) else None

        # if model is an encoder-decoder, retrieve encoder attention weights and hidden states
        if return_dict_in_generate and self.config.is_encoder_decoder:
            encoder_attentions = model_kwargs["encoder_outputs"].get("attentions") if output_attentions else None
            encoder_hidden_states = (
                model_kwargs["encoder_outputs"].get("hidden_states") if output_hidden_states else None
            )

        # keep track of which sequences are already finished
        unfinished_sequences = input_ids.new(input_ids.shape[0]).fill_(1)

        this_peer_finished = False  # used by synced_gpus only
        batch_size = input_ids.shape[0]

        while True:
            if synced_gpus:
                # Under synced_gpus the `forward` call must continue until all gpus complete their sequence.
                # The following logic allows an early break if all peers finished generating their sequence
                this_peer_finished_flag = torch.tensor(0.0 if this_peer_finished else 1.0).to(input_ids.device)
                # send 0.0 if we finished, 1.0 otherwise
                dist.all_reduce(this_peer_finished_flag, op=dist.ReduceOp.SUM)
                # did all peers finish? the reduced sum will be 0.0 then
                if this_peer_finished_flag.item() == 0.0:
                    break

            # if the first step in the loop, encode all the prefix and obtain: (1) past_key_values;
            # (2) last_hidden_states; (3) logit_for_next_step; (4) update model kwargs for the next step
            if model_kwargs.get("past") is None:

                # prepare inputs
                model_kwargs["use_cache"] = True
                model_inputs = self.prepare_inputs_for_generation(input_ids, **model_kwargs)

                # encode the given prefix and prepare model inputs; encoder-decoder model process the prefix and save
                # the `encoder_outputs`
                outputs = self(
                    **model_inputs, return_dict=True, output_hidden_states=True, output_attentions=output_attentions
                )

                # last decoder hidden states will be used to compute the degeneration penalty (cosine similarity with
                # previous tokens)
                if self.config.is_encoder_decoder:
                    last_hidden_states = outputs.decoder_hidden_states[-1]
                else:
                    last_hidden_states = outputs.hidden_states[-1]
                # next logit for contrastive search to select top-k candidate tokens
                logit_for_next_step = outputs.logits[:, -1, :]

                model_kwargs = self._update_model_kwargs_for_generation(
                    outputs,
                    model_kwargs,
                    is_encoder_decoder=self.config.is_encoder_decoder,
                    standardize_cache_format=True,
                )

                # Expands model inputs top_k times, for batched forward passes (akin to beam search).
                _, model_kwargs = self._expand_inputs_for_generation(
                    expand_size=top_k, is_encoder_decoder=self.config.is_encoder_decoder, **model_kwargs
                )

                past = model_kwargs.get("past")
                if past is None:
                    raise ValueError(
                        f"{self.__class__.__name__} does not support caching and therefore **can't** be used "
                        "for contrastive search."
                    )
                elif not isinstance(past[0], (tuple, torch.Tensor)) or past[0][0].shape[0] != batch_size:
                    raise ValueError(
                        f"{self.__class__.__name__} does not have a standard cache format and therefore **can't** be "
                        "used for contrastive search without further modifications."
                    )

            # contrastive_search main logic start:
            # contrastive search decoding consists of two steps: (1) candidate tokens recall; (2) candidate re-rank by
            # degeneration penalty

            logit_for_next_step = logits_processor(input_ids, logit_for_next_step)
            logit_for_next_step = logits_warper(input_ids, logit_for_next_step)
            next_probs = nn.functional.softmax(logit_for_next_step, dim=-1)
            top_k_probs, top_k_ids = torch.topk(next_probs, dim=-1, k=top_k)

            # Store scores, attentions and hidden_states when required
            if return_dict_in_generate:
                if output_scores:
                    scores += (logit_for_next_step,)
                if output_attentions:
                    decoder_attentions += (
                        (outputs.decoder_attentions,) if self.config.is_encoder_decoder else (outputs.attentions,)
                    )
                    if self.config.is_encoder_decoder:
                        cross_attentions += (outputs.cross_attentions,)

                if output_hidden_states:
                    decoder_hidden_states += (
                        (outputs.decoder_hidden_states,)
                        if self.config.is_encoder_decoder
                        else (outputs.hidden_states,)
                    )

            # Replicates the new past_key_values to match the `top_k` candidates
            new_key_values = []
            for layer in model_kwargs["past"]:
                items = []
                # item is either the key or the value matrix
                for item in layer:
                    items.append(item.repeat_interleave(top_k, dim=0))
                new_key_values.append(items)
            model_kwargs["past"] = new_key_values

            # compute the candidate tokens by the language model and collects their hidden_states
            next_model_inputs = self.prepare_inputs_for_generation(top_k_ids.view(-1, 1), **model_kwargs)
            outputs = self(
                **next_model_inputs, return_dict=True, output_hidden_states=True, output_attentions=output_attentions
            )
            next_past_key_values = self._extract_past_from_model_output(outputs, standardize_cache_format=True)

            logits = outputs.logits[:, -1, :]
            # name is different for encoder-decoder and decoder-only models
            if self.config.is_encoder_decoder:
                next_hidden = outputs.decoder_hidden_states[-1]
                full_hidden_states = outputs.decoder_hidden_states
            else:
                next_hidden = outputs.hidden_states[-1]
                full_hidden_states = outputs.hidden_states
            context_hidden = last_hidden_states.repeat_interleave(top_k, dim=0)

            # compute the degeneration penalty and re-rank the candidates based on the degeneration penalty and the
            # model confidence
            selected_idx = _ranking_fast(context_hidden, next_hidden, top_k_probs, penalty_alpha, top_k)

            # prepare for the next step: (1) next token_id; (2) past_key_values; (3) last_hidden_states for computing
            # the degeneration penalty; (4) logits for selecting next top-k candidates; (5) selected tokens scores
            # (model confidence minus degeneration penalty); (6) decoder hidden_states
            next_tokens = top_k_ids[range(len(top_k_ids)), selected_idx]
            next_hidden = torch.stack(torch.split(next_hidden.squeeze(dim=1), top_k))
            next_hidden = next_hidden[range(batch_size), selected_idx, :]
            last_hidden_states = torch.cat([last_hidden_states, next_hidden.unsqueeze(1)], dim=1)

            next_decoder_hidden_states = ()
            for layer in full_hidden_states:
                layer = torch.stack(torch.split(layer, top_k))[range(batch_size), selected_idx, :]
                next_decoder_hidden_states += (layer,)

            # select the past_key_value
            new_key_values = ()
            for layer in next_past_key_values:
                items = ()
                # item is either the key or the value matrix
                for item in layer:
                    item = torch.stack(torch.split(item, top_k, dim=0))  # [B, K, num_head, seq_len, esz]
                    item = item[range(batch_size), selected_idx, ...]  # [B, num_head, seq_len, esz]
                    items += (item,)
                new_key_values += (items,)
            next_past_key_values = new_key_values

            logit_for_next_step = torch.stack(torch.split(logits, top_k))[range(batch_size), selected_idx, :]

            # Rebuilds the relevant parts of the model output for the selected token, for use in the next iteration
            if self.config.is_encoder_decoder:
                next_step_cross_attentions = ()
                next_step_decoder_attentions = ()
                if output_attentions:
                    for layer in outputs.cross_attentions:
                        layer = torch.stack(torch.split(layer, top_k, dim=0))[range(batch_size), selected_idx, ...]
                        next_step_cross_attentions += (layer,)
                    for layer in outputs.decoder_attentions:
                        layer = torch.stack(torch.split(layer, top_k, dim=0))[range(batch_size), selected_idx, ...]
                        next_step_decoder_attentions += (layer,)
                outputs = Seq2SeqLMOutput(
                    past_key_values=next_past_key_values,
                    decoder_hidden_states=next_decoder_hidden_states,
                    decoder_attentions=next_step_decoder_attentions or None,
                    cross_attentions=next_step_cross_attentions or None,
                )
            else:
                next_step_attentions = ()
                if output_attentions:
                    for layer in outputs.attentions:
                        layer = torch.stack(torch.split(layer, top_k, dim=0))[range(batch_size), selected_idx, ...]
                        next_step_attentions += (layer,)
                outputs = CausalLMOutputWithPast(
                    past_key_values=next_past_key_values,
                    hidden_states=next_decoder_hidden_states,
                    attentions=next_step_attentions or None,
                )
            # contrastive_search main logic end

            if synced_gpus and this_peer_finished:
                continue  # don't waste resources running the code we don't need

            # finished sentences should have their next token be a padding token
            if eos_token_id is not None:
                if pad_token_id is None:
                    raise ValueError("If `eos_token_id` is defined, make sure that `pad_token_id` is defined.")
                next_tokens = next_tokens * unfinished_sequences + pad_token_id * (1 - unfinished_sequences)

            # update generated ids, model inputs, and length for next step
            input_ids = torch.cat([input_ids, next_tokens[:, None]], dim=-1)
            model_kwargs = self._update_model_kwargs_for_generation(
                outputs, model_kwargs, is_encoder_decoder=self.config.is_encoder_decoder
            )

            # if eos_token was found in one sentence, set sentence to finished
            if eos_token_id is not None:
                unfinished_sequences = unfinished_sequences.mul((sum(next_tokens != i for i in eos_token_id)).long())

            # stop when each sentence is finished, or if we exceed the maximum length
            if unfinished_sequences.max() == 0 or stopping_criteria(input_ids, scores):
                if not synced_gpus:
                    break
                else:
                    this_peer_finished = True

        if return_dict_in_generate:
            if self.config.is_encoder_decoder:
                return ContrastiveSearchEncoderDecoderOutput(
                    sequences=input_ids,
                    scores=scores,
                    encoder_attentions=encoder_attentions,
                    encoder_hidden_states=encoder_hidden_states,
                    decoder_attentions=decoder_attentions,
                    cross_attentions=cross_attentions,
                    decoder_hidden_states=decoder_hidden_states,
                )
            else:
                return ContrastiveSearchDecoderOnlyOutput(
                    sequences=input_ids,
                    scores=scores,
                    attentions=decoder_attentions,
                    hidden_states=decoder_hidden_states,
                )
        else:
            return input_ids

    def greedy_search(
        self,
        input_ids: torch.LongTensor,
        logits_processor: Optional[LogitsProcessorList] = None,
        stopping_criteria: Optional[StoppingCriteriaList] = None,
        max_length: Optional[int] = None,
        pad_token_id: Optional[int] = None,
        eos_token_id: Optional[Union[int, List[int]]] = None,
        output_attentions: Optional[bool] = None,
        output_hidden_states: Optional[bool] = None,
        output_scores: Optional[bool] = None,
        return_dict_in_generate: Optional[bool] = None,
        synced_gpus: Optional[bool] = False,
        **model_kwargs,
    ) -> Union[GreedySearchOutput, torch.LongTensor]:
        r"""
        Generates sequences of token ids for models with a language modeling head using **greedy decoding** and can be
        used for text-decoder, text-to-text, speech-to-text, and vision-to-text models.

        Parameters:
            input_ids (`torch.LongTensor` of shape `(batch_size, sequence_length)`):
                The sequence used as a prompt for the generation.
            logits_processor (`LogitsProcessorList`, *optional*):
                An instance of [`LogitsProcessorList`]. List of instances of class derived from [`LogitsProcessor`]
                used to modify the prediction scores of the language modeling head applied at each generation step.
            stopping_criteria (`StoppingCriteriaList`, *optional*):
                An instance of [`StoppingCriteriaList`]. List of instances of class derived from [`StoppingCriteria`]
                used to tell if the generation loop should stop.

            max_length (`int`, *optional*, defaults to 20):
                **DEPRECATED**. Use `logits_processor` or `stopping_criteria` directly to cap the number of generated
                tokens. The maximum length of the sequence to be generated.
            pad_token_id (`int`, *optional*):
                The id of the *padding* token.
            eos_token_id (`int`, *optional*):
                The id of the *end-of-sequence* token.
            output_attentions (`bool`, *optional*, defaults to `False`):
                Whether or not to return the attentions tensors of all attention layers. See `attentions` under
                returned tensors for more details.
            output_hidden_states (`bool`, *optional*, defaults to `False`):
                Whether or not to return the hidden states of all layers. See `hidden_states` under returned tensors
                for more details.
            output_scores (`bool`, *optional*, defaults to `False`):
                Whether or not to return the prediction scores. See `scores` under returned tensors for more details.
            return_dict_in_generate (`bool`, *optional*, defaults to `False`):
                Whether or not to return a [`~utils.ModelOutput`] instead of a plain tuple.
            synced_gpus (`bool`, *optional*, defaults to `False`):
                Whether to continue running the while loop until max_length (needed for ZeRO stage 3)
            model_kwargs:
                Additional model specific keyword arguments will be forwarded to the `forward` function of the model.
                If model is an encoder-decoder model the kwargs should include `encoder_outputs`.

        Return:
            [`~generation.GreedySearchDecoderOnlyOutput`], [`~generation.GreedySearchEncoderDecoderOutput`] or
            `torch.LongTensor`: A `torch.LongTensor` containing the generated tokens (default behaviour) or a
            [`~generation.GreedySearchDecoderOnlyOutput`] if `model.config.is_encoder_decoder=False` and
            `return_dict_in_generate=True` or a [`~generation.GreedySearchEncoderDecoderOutput`] if
            `model.config.is_encoder_decoder=True`.

        Examples:

        ```python
        >>> from transformers import (
        ...     AutoTokenizer,
        ...     AutoModelForCausalLM,
        ...     LogitsProcessorList,
        ...     MinLengthLogitsProcessor,
        ...     StoppingCriteriaList,
        ...     MaxLengthCriteria,
        ... )

        >>> tokenizer = AutoTokenizer.from_pretrained("gpt2")
        >>> model = AutoModelForCausalLM.from_pretrained("gpt2")

        >>> # set pad_token_id to eos_token_id because GPT2 does not have a PAD token
        >>> model.generation_config.pad_token_id = model.generation_config.eos_token_id

        >>> input_prompt = "It might be possible to"
        >>> input_ids = tokenizer(input_prompt, return_tensors="pt").input_ids

        >>> # instantiate logits processors
        >>> logits_processor = LogitsProcessorList(
        ...     [
        ...         MinLengthLogitsProcessor(10, eos_token_id=model.generation_config.eos_token_id),
        ...     ]
        ... )
        >>> stopping_criteria = StoppingCriteriaList([MaxLengthCriteria(max_length=20)])

        >>> outputs = model.greedy_search(
        ...     input_ids, logits_processor=logits_processor, stopping_criteria=stopping_criteria
        ... )

        >>> tokenizer.batch_decode(outputs, skip_special_tokens=True)
        ["It might be possible to get a better understanding of the nature of the problem, but it's not"]
        ```"""
        # init values
        logits_processor = logits_processor if logits_processor is not None else LogitsProcessorList()
        stopping_criteria = stopping_criteria if stopping_criteria is not None else StoppingCriteriaList()
        if max_length is not None:
            warnings.warn(
                "`max_length` is deprecated in this function, use"
                " `stopping_criteria=StoppingCriteriaList([MaxLengthCriteria(max_length=max_length)])` instead.",
                UserWarning,
            )
            stopping_criteria = validate_stopping_criteria(stopping_criteria, max_length)
        pad_token_id = pad_token_id if pad_token_id is not None else self.generation_config.pad_token_id
        eos_token_id = eos_token_id if eos_token_id is not None else self.generation_config.eos_token_id
        if isinstance(eos_token_id, int):
            eos_token_id = [eos_token_id]
        output_scores = output_scores if output_scores is not None else self.generation_config.output_scores
        output_attentions = (
            output_attentions if output_attentions is not None else self.generation_config.output_attentions
        )
        output_hidden_states = (
            output_hidden_states if output_hidden_states is not None else self.generation_config.output_hidden_states
        )
        return_dict_in_generate = (
            return_dict_in_generate
            if return_dict_in_generate is not None
            else self.generation_config.return_dict_in_generate
        )

        # init attention / hidden states / scores tuples
        scores = () if (return_dict_in_generate and output_scores) else None
        decoder_attentions = () if (return_dict_in_generate and output_attentions) else None
        cross_attentions = () if (return_dict_in_generate and output_attentions) else None
        decoder_hidden_states = () if (return_dict_in_generate and output_hidden_states) else None

        # if model is an encoder-decoder, retrieve encoder attention weights and hidden states
        if return_dict_in_generate and self.config.is_encoder_decoder:
            encoder_attentions = model_kwargs["encoder_outputs"].get("attentions") if output_attentions else None
            encoder_hidden_states = (
                model_kwargs["encoder_outputs"].get("hidden_states") if output_hidden_states else None
            )

        # keep track of which sequences are already finished
        unfinished_sequences = input_ids.new(input_ids.shape[0]).fill_(1)

        this_peer_finished = False  # used by synced_gpus only
        while True:
            if synced_gpus:
                # Under synced_gpus the `forward` call must continue until all gpus complete their sequence.
                # The following logic allows an early break if all peers finished generating their sequence
                this_peer_finished_flag = torch.tensor(0.0 if this_peer_finished else 1.0).to(input_ids.device)
                # send 0.0 if we finished, 1.0 otherwise
                dist.all_reduce(this_peer_finished_flag, op=dist.ReduceOp.SUM)
                # did all peers finish? the reduced sum will be 0.0 then
                if this_peer_finished_flag.item() == 0.0:
                    break

            # prepare model inputs
            model_inputs = self.prepare_inputs_for_generation(input_ids, **model_kwargs)

            # forward pass to get next token
            outputs = self(
                **model_inputs,
                return_dict=True,
                output_attentions=output_attentions,
                output_hidden_states=output_hidden_states,
            )

            if synced_gpus and this_peer_finished:
                continue  # don't waste resources running the code we don't need

            next_token_logits = outputs.logits[:, -1, :]

            # pre-process distribution
            next_tokens_scores = logits_processor(input_ids, next_token_logits)

            # Store scores, attentions and hidden_states when required
            if return_dict_in_generate:
                if output_scores:
                    scores += (next_tokens_scores,)
                if output_attentions:
                    decoder_attentions += (
                        (outputs.decoder_attentions,) if self.config.is_encoder_decoder else (outputs.attentions,)
                    )
                    if self.config.is_encoder_decoder:
                        cross_attentions += (outputs.cross_attentions,)

                if output_hidden_states:
                    decoder_hidden_states += (
                        (outputs.decoder_hidden_states,)
                        if self.config.is_encoder_decoder
                        else (outputs.hidden_states,)
                    )

            # argmax
            next_tokens = torch.argmax(next_tokens_scores, dim=-1)

            # finished sentences should have their next token be a padding token
            if eos_token_id is not None:
                if pad_token_id is None:
                    raise ValueError("If `eos_token_id` is defined, make sure that `pad_token_id` is defined.")
                next_tokens = next_tokens * unfinished_sequences + pad_token_id * (1 - unfinished_sequences)

            # update generated ids, model inputs, and length for next step
            input_ids = torch.cat([input_ids, next_tokens[:, None]], dim=-1)
            model_kwargs = self._update_model_kwargs_for_generation(
                outputs, model_kwargs, is_encoder_decoder=self.config.is_encoder_decoder
            )

            # if eos_token was found in one sentence, set sentence to finished
            if eos_token_id is not None:
                unfinished_sequences = unfinished_sequences.mul((sum(next_tokens != i for i in eos_token_id)).long())

            # stop when each sentence is finished, or if we exceed the maximum length
            if unfinished_sequences.max() == 0 or stopping_criteria(input_ids, scores):
                if not synced_gpus:
                    break
                else:
                    this_peer_finished = True

        if return_dict_in_generate:
            if self.config.is_encoder_decoder:
                return GreedySearchEncoderDecoderOutput(
                    sequences=input_ids,
                    scores=scores,
                    encoder_attentions=encoder_attentions,
                    encoder_hidden_states=encoder_hidden_states,
                    decoder_attentions=decoder_attentions,
                    cross_attentions=cross_attentions,
                    decoder_hidden_states=decoder_hidden_states,
                )
            else:
                return GreedySearchDecoderOnlyOutput(
                    sequences=input_ids,
                    scores=scores,
                    attentions=decoder_attentions,
                    hidden_states=decoder_hidden_states,
                )
        else:
            return input_ids

    def sample(
        self,
        input_ids: torch.LongTensor,
        logits_processor: Optional[LogitsProcessorList] = None,
        stopping_criteria: Optional[StoppingCriteriaList] = None,
        logits_warper: Optional[LogitsProcessorList] = None,
        max_length: Optional[int] = None,
        pad_token_id: Optional[int] = None,
        eos_token_id: Optional[Union[int, List[int]]] = None,
        output_attentions: Optional[bool] = None,
        output_hidden_states: Optional[bool] = None,
        output_scores: Optional[bool] = None,
        return_dict_in_generate: Optional[bool] = None,
        synced_gpus: Optional[bool] = False,
        **model_kwargs,
    ) -> Union[SampleOutput, torch.LongTensor]:
        r"""
        Generates sequences of token ids for models with a language modeling head using **multinomial sampling** and
        can be used for text-decoder, text-to-text, speech-to-text, and vision-to-text models.

        Parameters:
            input_ids (`torch.LongTensor` of shape `(batch_size, sequence_length)`):
                The sequence used as a prompt for the generation.
            logits_processor (`LogitsProcessorList`, *optional*):
                An instance of [`LogitsProcessorList`]. List of instances of class derived from [`LogitsProcessor`]
                used to modify the prediction scores of the language modeling head applied at each generation step.
            stopping_criteria (`StoppingCriteriaList`, *optional*):
                An instance of [`StoppingCriteriaList`]. List of instances of class derived from [`StoppingCriteria`]
                used to tell if the generation loop should stop.
            logits_warper (`LogitsProcessorList`, *optional*):
                An instance of [`LogitsProcessorList`]. List of instances of class derived from [`LogitsWarper`] used
                to warp the prediction score distribution of the language modeling head applied before multinomial
                sampling at each generation step.
            max_length (`int`, *optional*, defaults to 20):
                **DEPRECATED**. Use `logits_processor` or `stopping_criteria` directly to cap the number of generated
                tokens. The maximum length of the sequence to be generated.
            pad_token_id (`int`, *optional*):
                The id of the *padding* token.
            eos_token_id (`int`, *optional*):
                The id of the *end-of-sequence* token.
            output_attentions (`bool`, *optional*, defaults to `False`):
                Whether or not to return the attentions tensors of all attention layers. See `attentions` under
                returned tensors for more details.
            output_hidden_states (`bool`, *optional*, defaults to `False`):
                Whether or not to return the hidden states of all layers. See `hidden_states` under returned tensors
                for more details.
            output_scores (`bool`, *optional*, defaults to `False`):
                Whether or not to return the prediction scores. See `scores` under returned tensors for more details.
            return_dict_in_generate (`bool`, *optional*, defaults to `False`):
                Whether or not to return a [`~utils.ModelOutput`] instead of a plain tuple.
            synced_gpus (`bool`, *optional*, defaults to `False`):
                Whether to continue running the while loop until max_length (needed for ZeRO stage 3)
            model_kwargs:
                Additional model specific kwargs will be forwarded to the `forward` function of the model. If model is
                an encoder-decoder model the kwargs should include `encoder_outputs`.

        Return:
            [`~generation.SampleDecoderOnlyOutput`], [`~generation.SampleEncoderDecoderOutput`] or `torch.LongTensor`:
            A `torch.LongTensor` containing the generated tokens (default behaviour) or a
            [`~generation.SampleDecoderOnlyOutput`] if `model.config.is_encoder_decoder=False` and
            `return_dict_in_generate=True` or a [`~generation.SampleEncoderDecoderOutput`] if
            `model.config.is_encoder_decoder=True`.

        Examples:

        ```python
        >>> from transformers import (
        ...     AutoTokenizer,
        ...     AutoModelForCausalLM,
        ...     LogitsProcessorList,
        ...     MinLengthLogitsProcessor,
        ...     TopKLogitsWarper,
        ...     TemperatureLogitsWarper,
        ...     StoppingCriteriaList,
        ...     MaxLengthCriteria,
        ... )
        >>> import torch

        >>> tokenizer = AutoTokenizer.from_pretrained("gpt2")
        >>> model = AutoModelForCausalLM.from_pretrained("gpt2")

        >>> # set pad_token_id to eos_token_id because GPT2 does not have a EOS token
        >>> model.config.pad_token_id = model.config.eos_token_id
        >>> model.generation_config.pad_token_id = model.config.eos_token_id

        >>> input_prompt = "Today is a beautiful day, and"
        >>> input_ids = tokenizer(input_prompt, return_tensors="pt").input_ids

        >>> # instantiate logits processors
        >>> logits_processor = LogitsProcessorList(
        ...     [
        ...         MinLengthLogitsProcessor(15, eos_token_id=model.generation_config.eos_token_id),
        ...     ]
        ... )
        >>> # instantiate logits processors
        >>> logits_warper = LogitsProcessorList(
        ...     [
        ...         TopKLogitsWarper(50),
        ...         TemperatureLogitsWarper(0.7),
        ...     ]
        ... )

        >>> stopping_criteria = StoppingCriteriaList([MaxLengthCriteria(max_length=20)])

        >>> torch.manual_seed(0)  # doctest: +IGNORE_RESULT
        >>> outputs = model.sample(
        ...     input_ids,
        ...     logits_processor=logits_processor,
        ...     logits_warper=logits_warper,
        ...     stopping_criteria=stopping_criteria,
        ... )

        >>> tokenizer.batch_decode(outputs, skip_special_tokens=True)
        ['Today is a beautiful day, and a wonderful day.\n\nI was lucky enough to meet the']
        ```"""
        # init values
        logits_processor = logits_processor if logits_processor is not None else LogitsProcessorList()
        stopping_criteria = stopping_criteria if stopping_criteria is not None else StoppingCriteriaList()
        if max_length is not None:
            warnings.warn(
                "`max_length` is deprecated in this function, use"
                " `stopping_criteria=StoppingCriteriaList(MaxLengthCriteria(max_length=max_length))` instead.",
                UserWarning,
            )
            stopping_criteria = validate_stopping_criteria(stopping_criteria, max_length)
        logits_warper = logits_warper if logits_warper is not None else LogitsProcessorList()
        pad_token_id = pad_token_id if pad_token_id is not None else self.generation_config.pad_token_id
        eos_token_id = eos_token_id if eos_token_id is not None else self.generation_config.eos_token_id
        if isinstance(eos_token_id, int):
            eos_token_id = [eos_token_id]
        output_scores = output_scores if output_scores is not None else self.generation_config.output_scores
        output_attentions = (
            output_attentions if output_attentions is not None else self.generation_config.output_attentions
        )
        output_hidden_states = (
            output_hidden_states if output_hidden_states is not None else self.generation_config.output_hidden_states
        )
        return_dict_in_generate = (
            return_dict_in_generate
            if return_dict_in_generate is not None
            else self.generation_config.return_dict_in_generate
        )

        # init attention / hidden states / scores tuples
        scores = () if (return_dict_in_generate and output_scores) else None
        decoder_attentions = () if (return_dict_in_generate and output_attentions) else None
        cross_attentions = () if (return_dict_in_generate and output_attentions) else None
        decoder_hidden_states = () if (return_dict_in_generate and output_hidden_states) else None

        # if model is an encoder-decoder, retrieve encoder attention weights and hidden states
        if return_dict_in_generate and self.config.is_encoder_decoder:
            encoder_attentions = model_kwargs["encoder_outputs"].get("attentions") if output_attentions else None
            encoder_hidden_states = (
                model_kwargs["encoder_outputs"].get("hidden_states") if output_hidden_states else None
            )

        # keep track of which sequences are already finished
        unfinished_sequences = input_ids.new(input_ids.shape[0]).fill_(1)

        this_peer_finished = False  # used by synced_gpus only
        # auto-regressive generation
        while True:
            if synced_gpus:
                # Under synced_gpus the `forward` call must continue until all gpus complete their sequence.
                # The following logic allows an early break if all peers finished generating their sequence
                this_peer_finished_flag = torch.tensor(0.0 if this_peer_finished else 1.0).to(input_ids.device)
                # send 0.0 if we finished, 1.0 otherwise
                dist.all_reduce(this_peer_finished_flag, op=dist.ReduceOp.SUM)
                # did all peers finish? the reduced sum will be 0.0 then
                if this_peer_finished_flag.item() == 0.0:
                    break

            # prepare model inputs
            model_inputs = self.prepare_inputs_for_generation(input_ids, **model_kwargs)

            # forward pass to get next token
            outputs = self(
                **model_inputs,
                return_dict=True,
                output_attentions=output_attentions,
                output_hidden_states=output_hidden_states,
            )

            if synced_gpus and this_peer_finished:
                continue  # don't waste resources running the code we don't need

            next_token_logits = outputs.logits[:, -1, :]

            # pre-process distribution
            next_token_scores = logits_processor(input_ids, next_token_logits)
            next_token_scores = logits_warper(input_ids, next_token_scores)

            # Store scores, attentions and hidden_states when required
            if return_dict_in_generate:
                if output_scores:
                    scores += (next_token_scores,)
                if output_attentions:
                    decoder_attentions += (
                        (outputs.decoder_attentions,) if self.config.is_encoder_decoder else (outputs.attentions,)
                    )
                    if self.config.is_encoder_decoder:
                        cross_attentions += (outputs.cross_attentions,)

                if output_hidden_states:
                    decoder_hidden_states += (
                        (outputs.decoder_hidden_states,)
                        if self.config.is_encoder_decoder
                        else (outputs.hidden_states,)
                    )

            # sample
            probs = nn.functional.softmax(next_token_scores, dim=-1)
            next_tokens = torch.multinomial(probs, num_samples=1).squeeze(1)

            # finished sentences should have their next token be a padding token
            if eos_token_id is not None:
                if pad_token_id is None:
                    raise ValueError("If `eos_token_id` is defined, make sure that `pad_token_id` is defined.")
                next_tokens = next_tokens * unfinished_sequences + pad_token_id * (1 - unfinished_sequences)

            # update generated ids, model inputs, and length for next step
            input_ids = torch.cat([input_ids, next_tokens[:, None]], dim=-1)
            model_kwargs = self._update_model_kwargs_for_generation(
                outputs, model_kwargs, is_encoder_decoder=self.config.is_encoder_decoder
            )

            # if eos_token was found in one sentence, set sentence to finished
            if eos_token_id is not None:
                unfinished_sequences = unfinished_sequences.mul((sum(next_tokens != i for i in eos_token_id)).long())

            # stop when each sentence is finished, or if we exceed the maximum length
            if unfinished_sequences.max() == 0 or stopping_criteria(input_ids, scores):
                if not synced_gpus:
                    break
                else:
                    this_peer_finished = True

        if return_dict_in_generate:
            if self.config.is_encoder_decoder:
                return SampleEncoderDecoderOutput(
                    sequences=input_ids,
                    scores=scores,
                    encoder_attentions=encoder_attentions,
                    encoder_hidden_states=encoder_hidden_states,
                    decoder_attentions=decoder_attentions,
                    cross_attentions=cross_attentions,
                    decoder_hidden_states=decoder_hidden_states,
                )
            else:
                return SampleDecoderOnlyOutput(
                    sequences=input_ids,
                    scores=scores,
                    attentions=decoder_attentions,
                    hidden_states=decoder_hidden_states,
                )
        else:
            return input_ids

    def beam_search(
        self,
        input_ids: torch.LongTensor,
        beam_scorer: BeamScorer,
        logits_processor: Optional[LogitsProcessorList] = None,
        stopping_criteria: Optional[StoppingCriteriaList] = None,
        max_length: Optional[int] = None,
        pad_token_id: Optional[int] = None,
        eos_token_id: Optional[Union[int, List[int]]] = None,
        output_attentions: Optional[bool] = None,
        output_hidden_states: Optional[bool] = None,
        output_scores: Optional[bool] = None,
        return_dict_in_generate: Optional[bool] = None,
        synced_gpus: Optional[bool] = False,
        **model_kwargs,
    ) -> Union[BeamSearchOutput, torch.LongTensor]:
        r"""
        Generates sequences of token ids for models with a language modeling head using **beam search decoding** and
        can be used for text-decoder, text-to-text, speech-to-text, and vision-to-text models.

        Parameters:
            input_ids (`torch.LongTensor` of shape `(batch_size, sequence_length)`):
                The sequence used as a prompt for the generation.
            beam_scorer (`BeamScorer`):
                An derived instance of [`BeamScorer`] that defines how beam hypotheses are constructed, stored and
                sorted during generation. For more information, the documentation of [`BeamScorer`] should be read.
            logits_processor (`LogitsProcessorList`, *optional*):
                An instance of [`LogitsProcessorList`]. List of instances of class derived from [`LogitsProcessor`]
                used to modify the prediction scores of the language modeling head applied at each generation step.
            stopping_criteria (`StoppingCriteriaList`, *optional*):
                An instance of [`StoppingCriteriaList`]. List of instances of class derived from [`StoppingCriteria`]
                used to tell if the generation loop should stop.
            max_length (`int`, *optional*, defaults to 20):
                **DEPRECATED**. Use `logits_processor` or `stopping_criteria` directly to cap the number of generated
                tokens. The maximum length of the sequence to be generated.
            pad_token_id (`int`, *optional*):
                The id of the *padding* token.
            eos_token_id (`int`, *optional*):
                The id of the *end-of-sequence* token.
            output_attentions (`bool`, *optional*, defaults to `False`):
                Whether or not to return the attentions tensors of all attention layers. See `attentions` under
                returned tensors for more details.
            output_hidden_states (`bool`, *optional*, defaults to `False`):
                Whether or not to return the hidden states of all layers. See `hidden_states` under returned tensors
                for more details.
            output_scores (`bool`, *optional*, defaults to `False`):
                Whether or not to return the prediction scores. See `scores` under returned tensors for more details.
            return_dict_in_generate (`bool`, *optional*, defaults to `False`):
                Whether or not to return a [`~utils.ModelOutput`] instead of a plain tuple.
            synced_gpus (`bool`, *optional*, defaults to `False`):
                Whether to continue running the while loop until max_length (needed for ZeRO stage 3)
            model_kwargs:
                Additional model specific kwargs will be forwarded to the `forward` function of the model. If model is
                an encoder-decoder model the kwargs should include `encoder_outputs`.

        Return:
            [`generation.BeamSearchDecoderOnlyOutput`], [`~generation.BeamSearchEncoderDecoderOutput`] or
            `torch.LongTensor`: A `torch.LongTensor` containing the generated tokens (default behaviour) or a
            [`~generation.BeamSearchDecoderOnlyOutput`] if `model.config.is_encoder_decoder=False` and
            `return_dict_in_generate=True` or a [`~generation.BeamSearchEncoderDecoderOutput`] if
            `model.config.is_encoder_decoder=True`.


        Examples:

        ```python
        >>> from transformers import (
        ...     AutoTokenizer,
        ...     AutoModelForSeq2SeqLM,
        ...     LogitsProcessorList,
        ...     MinLengthLogitsProcessor,
        ...     BeamSearchScorer,
        ... )
        >>> import torch

        >>> tokenizer = AutoTokenizer.from_pretrained("t5-base")
        >>> model = AutoModelForSeq2SeqLM.from_pretrained("t5-base")

        >>> encoder_input_str = "translate English to German: How old are you?"
        >>> encoder_input_ids = tokenizer(encoder_input_str, return_tensors="pt").input_ids


        >>> # lets run beam search using 3 beams
        >>> num_beams = 3
        >>> # define decoder start token ids
        >>> input_ids = torch.ones((num_beams, 1), device=model.device, dtype=torch.long)
        >>> input_ids = input_ids * model.config.decoder_start_token_id

        >>> # add encoder_outputs to model keyword arguments
        >>> model_kwargs = {
        ...     "encoder_outputs": model.get_encoder()(
        ...         encoder_input_ids.repeat_interleave(num_beams, dim=0), return_dict=True
        ...     )
        ... }

        >>> # instantiate beam scorer
        >>> beam_scorer = BeamSearchScorer(
        ...     batch_size=1,
        ...     num_beams=num_beams,
        ...     device=model.device,
        ... )

        >>> # instantiate logits processors
        >>> logits_processor = LogitsProcessorList(
        ...     [
        ...         MinLengthLogitsProcessor(5, eos_token_id=model.config.eos_token_id),
        ...     ]
        ... )

        >>> outputs = model.beam_search(input_ids, beam_scorer, logits_processor=logits_processor, **model_kwargs)

        >>> tokenizer.batch_decode(outputs, skip_special_tokens=True)
        ['Wie alt bist du?']
        ```"""
        # init values
        logits_processor = logits_processor if logits_processor is not None else LogitsProcessorList()
        stopping_criteria = stopping_criteria if stopping_criteria is not None else StoppingCriteriaList()
        if max_length is not None:
            warnings.warn(
                "`max_length` is deprecated in this function, use"
                " `stopping_criteria=StoppingCriteriaList(MaxLengthCriteria(max_length=max_length))` instead.",
                UserWarning,
            )
            stopping_criteria = validate_stopping_criteria(stopping_criteria, max_length)
        if len(stopping_criteria) == 0:
            warnings.warn("You don't have defined any stopping_criteria, this will likely loop forever", UserWarning)
        pad_token_id = pad_token_id if pad_token_id is not None else self.generation_config.pad_token_id
        eos_token_id = eos_token_id if eos_token_id is not None else self.generation_config.eos_token_id
        if isinstance(eos_token_id, int):
            eos_token_id = [eos_token_id]
        output_scores = output_scores if output_scores is not None else self.generation_config.output_scores
        output_attentions = (
            output_attentions if output_attentions is not None else self.generation_config.output_attentions
        )
        output_hidden_states = (
            output_hidden_states if output_hidden_states is not None else self.generation_config.output_hidden_states
        )
        return_dict_in_generate = (
            return_dict_in_generate
            if return_dict_in_generate is not None
            else self.generation_config.return_dict_in_generate
        )

        batch_size = len(beam_scorer._beam_hyps)
        num_beams = beam_scorer.num_beams

        batch_beam_size, cur_len = input_ids.shape

        if num_beams * batch_size != batch_beam_size:
            raise ValueError(
                f"Batch dimension of `input_ids` should be {num_beams * batch_size}, but is {batch_beam_size}."
            )

        # init attention / hidden states / scores tuples
        scores = () if (return_dict_in_generate and output_scores) else None
        beam_indices = (
            tuple(() for _ in range(batch_beam_size)) if (return_dict_in_generate and output_scores) else None
        )
        decoder_attentions = () if (return_dict_in_generate and output_attentions) else None
        cross_attentions = () if (return_dict_in_generate and output_attentions) else None
        decoder_hidden_states = () if (return_dict_in_generate and output_hidden_states) else None

        # if model is an encoder-decoder, retrieve encoder attention weights and hidden states
        if return_dict_in_generate and self.config.is_encoder_decoder:
            encoder_attentions = model_kwargs["encoder_outputs"].get("attentions") if output_attentions else None
            encoder_hidden_states = (
                model_kwargs["encoder_outputs"].get("hidden_states") if output_hidden_states else None
            )

        # initialise score of first beam with 0 and the rest with -1e9. This makes sure that only tokens
        # of the first beam are considered to avoid sampling the exact same tokens across all beams.
        beam_scores = torch.zeros((batch_size, num_beams), dtype=torch.float, device=input_ids.device)
        beam_scores[:, 1:] = -1e9
        beam_scores = beam_scores.view((batch_size * num_beams,))

        this_peer_finished = False  # used by synced_gpus only
        while True:
            if synced_gpus:
                # Under synced_gpus the `forward` call must continue until all gpus complete their sequence.
                # The following logic allows an early break if all peers finished generating their sequence
                this_peer_finished_flag = torch.tensor(0.0 if this_peer_finished else 1.0).to(input_ids.device)
                # send 0.0 if we finished, 1.0 otherwise
                dist.all_reduce(this_peer_finished_flag, op=dist.ReduceOp.SUM)
                # did all peers finish? the reduced sum will be 0.0 then
                if this_peer_finished_flag.item() == 0.0:
                    break

            model_inputs = self.prepare_inputs_for_generation(input_ids, **model_kwargs)

            outputs = self(
                **model_inputs,
                return_dict=True,
                output_attentions=output_attentions,
                output_hidden_states=output_hidden_states,
            )

            if synced_gpus and this_peer_finished:
                cur_len = cur_len + 1
                continue  # don't waste resources running the code we don't need

            next_token_logits = outputs.logits[:, -1, :]
            # hack: adjust tokens for Marian. For Marian we have to make sure that the `pad_token_id`
            # cannot be generated both before and after the `nn.functional.log_softmax` operation.
            next_token_logits = self.adjust_logits_during_generation(next_token_logits, cur_len=cur_len)
            next_token_scores = nn.functional.log_softmax(
                next_token_logits, dim=-1
            )  # (batch_size * num_beams, vocab_size)

            next_token_scores_processed = logits_processor(input_ids, next_token_scores)
            next_token_scores = next_token_scores_processed + beam_scores[:, None].expand_as(next_token_scores)

            # Store scores, attentions and hidden_states when required
            if return_dict_in_generate:
                if output_scores:
                    scores += (next_token_scores_processed,)
                if output_attentions:
                    decoder_attentions += (
                        (outputs.decoder_attentions,) if self.config.is_encoder_decoder else (outputs.attentions,)
                    )
                    if self.config.is_encoder_decoder:
                        cross_attentions += (outputs.cross_attentions,)

                if output_hidden_states:
                    decoder_hidden_states += (
                        (outputs.decoder_hidden_states,)
                        if self.config.is_encoder_decoder
                        else (outputs.hidden_states,)
                    )

            # reshape for beam search
            vocab_size = next_token_scores.shape[-1]
            next_token_scores = next_token_scores.view(batch_size, num_beams * vocab_size)

            # Sample 2 next tokens for each beam (so we have some spare tokens and match output of beam search)
            next_token_scores, next_tokens = torch.topk(
                next_token_scores, 2 * num_beams, dim=1, largest=True, sorted=True
            )

            next_indices = torch_int_div(next_tokens, vocab_size)
            next_tokens = next_tokens % vocab_size

            # stateless
            beam_outputs = beam_scorer.process(
                input_ids,
                next_token_scores,
                next_tokens,
                next_indices,
                pad_token_id=pad_token_id,
                eos_token_id=eos_token_id,
                beam_indices=beam_indices,
            )

            beam_scores = beam_outputs["next_beam_scores"]
            beam_next_tokens = beam_outputs["next_beam_tokens"]
            beam_idx = beam_outputs["next_beam_indices"]

            input_ids = torch.cat([input_ids[beam_idx, :], beam_next_tokens.unsqueeze(-1)], dim=-1)

            model_kwargs = self._update_model_kwargs_for_generation(
                outputs, model_kwargs, is_encoder_decoder=self.config.is_encoder_decoder
            )
            if model_kwargs["past"] is not None:
                model_kwargs["past"] = self._reorder_cache(model_kwargs["past"], beam_idx)

            if return_dict_in_generate and output_scores:
                beam_indices = tuple((beam_indices[beam_idx[i]] + (beam_idx[i],) for i in range(len(beam_indices))))

            # increase cur_len
            cur_len = cur_len + 1

            if beam_scorer.is_done or stopping_criteria(input_ids, scores):
                if not synced_gpus:
                    break
                else:
                    this_peer_finished = True

        sequence_outputs = beam_scorer.finalize(
            input_ids,
            beam_scores,
            next_tokens,
            next_indices,
            pad_token_id=pad_token_id,
            eos_token_id=eos_token_id,
            max_length=stopping_criteria.max_length,
            beam_indices=beam_indices,
        )

        if return_dict_in_generate:
            if not output_scores:
                sequence_outputs["sequence_scores"] = None

            if self.config.is_encoder_decoder:
                return BeamSearchEncoderDecoderOutput(
                    sequences=sequence_outputs["sequences"],
                    sequences_scores=sequence_outputs["sequence_scores"],
                    scores=scores,
                    beam_indices=sequence_outputs["beam_indices"],
                    encoder_attentions=encoder_attentions,
                    encoder_hidden_states=encoder_hidden_states,
                    decoder_attentions=decoder_attentions,
                    cross_attentions=cross_attentions,
                    decoder_hidden_states=decoder_hidden_states,
                )
            else:
                return BeamSearchDecoderOnlyOutput(
                    sequences=sequence_outputs["sequences"],
                    sequences_scores=sequence_outputs["sequence_scores"],
                    scores=scores,
                    beam_indices=sequence_outputs["beam_indices"],
                    attentions=decoder_attentions,
                    hidden_states=decoder_hidden_states,
                )
        else:
            return sequence_outputs["sequences"]

    def beam_sample(
        self,
        input_ids: torch.LongTensor,
        beam_scorer: BeamScorer,
        logits_processor: Optional[LogitsProcessorList] = None,
        stopping_criteria: Optional[StoppingCriteriaList] = None,
        logits_warper: Optional[LogitsProcessorList] = None,
        max_length: Optional[int] = None,
        pad_token_id: Optional[int] = None,
        eos_token_id: Optional[Union[int, List[int]]] = None,
        output_attentions: Optional[bool] = None,
        output_hidden_states: Optional[bool] = None,
        output_scores: Optional[bool] = None,
        return_dict_in_generate: Optional[bool] = None,
        synced_gpus: Optional[bool] = False,
        **model_kwargs,
    ) -> Union[BeamSampleOutput, torch.LongTensor]:
        r"""
        Generates sequences of token ids for models with a language modeling head using **beam search multinomial
        sampling** and can be used for text-decoder, text-to-text, speech-to-text, and vision-to-text models.

        Parameters:
            input_ids (`torch.LongTensor` of shape `(batch_size, sequence_length)`):
                The sequence used as a prompt for the generation.
            beam_scorer (`BeamScorer`):
                A derived instance of [`BeamScorer`] that defines how beam hypotheses are constructed, stored and
                sorted during generation. For more information, the documentation of [`BeamScorer`] should be read.
            logits_processor (`LogitsProcessorList`, *optional*):
                An instance of [`LogitsProcessorList`]. List of instances of class derived from [`LogitsProcessor`]
                used to modify the prediction scores of the language modeling head applied at each generation step.
            stopping_criteria (`StoppingCriteriaList`, *optional*):
                An instance of [`StoppingCriteriaList`]. List of instances of class derived from [`StoppingCriteria`]
                used to tell if the generation loop should stop.
            logits_warper (`LogitsProcessorList`, *optional*):
                An instance of [`LogitsProcessorList`]. List of instances of class derived from [`LogitsWarper`] used
                to warp the prediction score distribution of the language modeling head applied before multinomial
                sampling at each generation step.
            max_length (`int`, *optional*, defaults to 20):
                **DEPRECATED**. Use `logits_processor` or `stopping_criteria` directly to cap the number of generated
                tokens. The maximum length of the sequence to be generated.
            pad_token_id (`int`, *optional*):
                The id of the *padding* token.
            eos_token_id (`int`, *optional*):
                The id of the *end-of-sequence* token.
            output_attentions (`bool`, *optional*, defaults to `False`):
                Whether or not to return the attentions tensors of all attention layers. See `attentions` under
                returned tensors for more details.
            output_hidden_states (`bool`, *optional*, defaults to `False`):
                Whether or not to return the hidden states of all layers. See `hidden_states` under returned tensors
                for more details.
            output_scores (`bool`, *optional*, defaults to `False`):
                Whether or not to return the prediction scores. See `scores` under returned tensors for more details.
            return_dict_in_generate (`bool`, *optional*, defaults to `False`):
                Whether or not to return a [`~utils.ModelOutput`] instead of a plain tuple.
            synced_gpus (`bool`, *optional*, defaults to `False`):
                Whether to continue running the while loop until max_length (needed for ZeRO stage 3)
            model_kwargs:
                Additional model specific kwargs will be forwarded to the `forward` function of the model. If model is
                an encoder-decoder model the kwargs should include `encoder_outputs`.

        Return:
            [`~generation.BeamSampleDecoderOnlyOutput`], [`~generation.BeamSampleEncoderDecoderOutput`] or
            `torch.LongTensor`: A `torch.LongTensor` containing the generated tokens (default behaviour) or a
            [`~generation.BeamSampleDecoderOnlyOutput`] if `model.config.is_encoder_decoder=False` and
            `return_dict_in_generate=True` or a [`~generation.BeamSampleEncoderDecoderOutput`] if
            `model.config.is_encoder_decoder=True`.

        Examples:

        ```python
        >>> from transformers import (
        ...     AutoTokenizer,
        ...     AutoModelForSeq2SeqLM,
        ...     LogitsProcessorList,
        ...     MinLengthLogitsProcessor,
        ...     TopKLogitsWarper,
        ...     TemperatureLogitsWarper,
        ...     BeamSearchScorer,
        ... )
        >>> import torch

        >>> tokenizer = AutoTokenizer.from_pretrained("t5-base")
        >>> model = AutoModelForSeq2SeqLM.from_pretrained("t5-base")

        >>> encoder_input_str = "translate English to German: How old are you?"
        >>> encoder_input_ids = tokenizer(encoder_input_str, return_tensors="pt").input_ids

        >>> # lets run beam search using 3 beams
        >>> num_beams = 3
        >>> # define decoder start token ids
        >>> input_ids = torch.ones((num_beams, 1), device=model.device, dtype=torch.long)
        >>> input_ids = input_ids * model.config.decoder_start_token_id

        >>> # add encoder_outputs to model keyword arguments
        >>> model_kwargs = {
        ...     "encoder_outputs": model.get_encoder()(
        ...         encoder_input_ids.repeat_interleave(num_beams, dim=0), return_dict=True
        ...     )
        ... }

        >>> # instantiate beam scorer
        >>> beam_scorer = BeamSearchScorer(
        ...     batch_size=1,
        ...     max_length=model.config.max_length,
        ...     num_beams=num_beams,
        ...     device=model.device,
        ... )

        >>> # instantiate logits processors
        >>> logits_processor = LogitsProcessorList(
        ...     [MinLengthLogitsProcessor(5, eos_token_id=model.config.eos_token_id)]
        ... )
        >>> # instantiate logits processors
        >>> logits_warper = LogitsProcessorList(
        ...     [
        ...         TopKLogitsWarper(50),
        ...         TemperatureLogitsWarper(0.7),
        ...     ]
        ... )

        >>> outputs = model.beam_sample(
        ...     input_ids, beam_scorer, logits_processor=logits_processor, logits_warper=logits_warper, **model_kwargs
        ... )

        >>> tokenizer.batch_decode(outputs, skip_special_tokens=True)
        ['Wie alt bist du?']
        ```"""
        # init values
        logits_processor = logits_processor if logits_processor is not None else LogitsProcessorList()
        stopping_criteria = stopping_criteria if stopping_criteria is not None else StoppingCriteriaList()
        if max_length is not None:
            warnings.warn(
                "`max_length` is deprecated in this function, use"
                " `stopping_criteria=StoppingCriteriaList(MaxLengthCriteria(max_length=max_length))` instead.",
                UserWarning,
            )
            stopping_criteria = validate_stopping_criteria(stopping_criteria, max_length)
        pad_token_id = pad_token_id if pad_token_id is not None else self.generation_config.pad_token_id
        eos_token_id = eos_token_id if eos_token_id is not None else self.generation_config.eos_token_id
        if isinstance(eos_token_id, int):
            eos_token_id = [eos_token_id]
        output_scores = output_scores if output_scores is not None else self.generation_config.output_scores
        output_attentions = (
            output_attentions if output_attentions is not None else self.generation_config.output_attentions
        )
        output_hidden_states = (
            output_hidden_states if output_hidden_states is not None else self.generation_config.output_hidden_states
        )
        return_dict_in_generate = (
            return_dict_in_generate
            if return_dict_in_generate is not None
            else self.generation_config.return_dict_in_generate
        )

        batch_size = len(beam_scorer._beam_hyps)
        num_beams = beam_scorer.num_beams

        batch_beam_size, cur_len = input_ids.shape

        # init attention / hidden states / scores tuples
        scores = () if (return_dict_in_generate and output_scores) else None
        beam_indices = (
            tuple(() for _ in range(batch_beam_size)) if (return_dict_in_generate and output_scores) else None
        )
        decoder_attentions = () if (return_dict_in_generate and output_attentions) else None
        cross_attentions = () if (return_dict_in_generate and output_attentions) else None
        decoder_hidden_states = () if (return_dict_in_generate and output_hidden_states) else None

        # if model is an encoder-decoder, retrieve encoder attention weights and hidden states
        if return_dict_in_generate and self.config.is_encoder_decoder:
            encoder_attentions = model_kwargs["encoder_outputs"].get("attentions") if output_attentions else None
            encoder_hidden_states = (
                model_kwargs["encoder_outputs"].get("hidden_states") if output_hidden_states else None
            )

        beam_scores = torch.zeros((batch_size, num_beams), dtype=torch.float, device=input_ids.device)
        beam_scores = beam_scores.view((batch_size * num_beams,))

        this_peer_finished = False  # used by synced_gpus only
        while True:
            if synced_gpus:
                # Under synced_gpus the `forward` call must continue until all gpus complete their sequence.
                # The following logic allows an early break if all peers finished generating their sequence
                this_peer_finished_flag = torch.tensor(0.0 if this_peer_finished else 1.0).to(input_ids.device)
                # send 0.0 if we finished, 1.0 otherwise
                dist.all_reduce(this_peer_finished_flag, op=dist.ReduceOp.SUM)
                # did all peers finish? the reduced sum will be 0.0 then
                if this_peer_finished_flag.item() == 0.0:
                    break

            model_inputs = self.prepare_inputs_for_generation(input_ids, **model_kwargs)

            outputs = self(
                **model_inputs,
                return_dict=True,
                output_attentions=output_attentions,
                output_hidden_states=output_hidden_states,
            )

            if synced_gpus and this_peer_finished:
                cur_len = cur_len + 1
                continue  # don't waste resources running the code we don't need

            next_token_logits = outputs.logits[:, -1, :]

            # hack: adjust tokens for Marian. For Marian we have to make sure that the `pad_token_id`
            # cannot be generated both before and after the `nn.functional.log_softmax` operation.
            next_token_logits = self.adjust_logits_during_generation(next_token_logits, cur_len=cur_len)
            next_token_scores = nn.functional.log_softmax(
                next_token_logits, dim=-1
            )  # (batch_size * num_beams, vocab_size)

            next_token_scores_processed = logits_processor(input_ids, next_token_scores)
            next_token_scores = next_token_scores_processed + beam_scores[:, None].expand_as(next_token_scores)
            next_token_scores = logits_warper(input_ids, next_token_scores)

            # Store scores, attentions and hidden_states when required
            if return_dict_in_generate:
                if output_scores:
                    scores += (logits_warper(input_ids, next_token_scores_processed),)
                if output_attentions:
                    decoder_attentions += (
                        (outputs.decoder_attentions,) if self.config.is_encoder_decoder else (outputs.attentions,)
                    )
                    if self.config.is_encoder_decoder:
                        cross_attentions += (outputs.cross_attentions,)

                if output_hidden_states:
                    decoder_hidden_states += (
                        (outputs.decoder_hidden_states,)
                        if self.config.is_encoder_decoder
                        else (outputs.hidden_states,)
                    )

            # reshape for beam search
            vocab_size = next_token_scores.shape[-1]
            next_token_scores = next_token_scores.view(batch_size, num_beams * vocab_size)

            probs = nn.functional.softmax(next_token_scores, dim=-1)

            next_tokens = torch.multinomial(probs, num_samples=2 * num_beams)
            next_token_scores = torch.gather(next_token_scores, -1, next_tokens)

            next_token_scores, _indices = torch.sort(next_token_scores, descending=True, dim=1)
            next_tokens = torch.gather(next_tokens, -1, _indices)

            next_indices = torch_int_div(next_tokens, vocab_size)
            next_tokens = next_tokens % vocab_size

            # stateless
            beam_outputs = beam_scorer.process(
                input_ids,
                next_token_scores,
                next_tokens,
                next_indices,
                pad_token_id=pad_token_id,
                eos_token_id=eos_token_id,
                beam_indices=beam_indices,
            )
            beam_scores = beam_outputs["next_beam_scores"]
            beam_next_tokens = beam_outputs["next_beam_tokens"]
            beam_idx = beam_outputs["next_beam_indices"]

            input_ids = torch.cat([input_ids[beam_idx, :], beam_next_tokens.unsqueeze(-1)], dim=-1)

            model_kwargs = self._update_model_kwargs_for_generation(
                outputs, model_kwargs, is_encoder_decoder=self.config.is_encoder_decoder
            )
            if model_kwargs["past"] is not None:
                model_kwargs["past"] = self._reorder_cache(model_kwargs["past"], beam_idx)

            if return_dict_in_generate and output_scores:
                beam_indices = tuple((beam_indices[beam_idx[i]] + (beam_idx[i],) for i in range(len(beam_indices))))

            # increase cur_len
            cur_len = cur_len + 1

            if beam_scorer.is_done or stopping_criteria(input_ids, scores):
                if not synced_gpus:
                    break
                else:
                    this_peer_finished = True

        sequence_outputs = beam_scorer.finalize(
            input_ids,
            beam_scores,
            next_tokens,
            next_indices,
            pad_token_id=pad_token_id,
            eos_token_id=eos_token_id,
            max_length=stopping_criteria.max_length,
            beam_indices=beam_indices,
        )

        if return_dict_in_generate:
            if not output_scores:
                sequence_outputs["sequence_scores"] = None

            if self.config.is_encoder_decoder:
                return BeamSampleEncoderDecoderOutput(
                    sequences=sequence_outputs["sequences"],
                    sequences_scores=sequence_outputs["sequence_scores"],
                    scores=scores,
                    beam_indices=sequence_outputs["beam_indices"],
                    encoder_attentions=encoder_attentions,
                    encoder_hidden_states=encoder_hidden_states,
                    decoder_attentions=decoder_attentions,
                    cross_attentions=cross_attentions,
                    decoder_hidden_states=decoder_hidden_states,
                )
            else:
                return BeamSampleDecoderOnlyOutput(
                    sequences=sequence_outputs["sequences"],
                    sequences_scores=sequence_outputs["sequence_scores"],
                    scores=scores,
                    beam_indices=sequence_outputs["beam_indices"],
                    attentions=decoder_attentions,
                    hidden_states=decoder_hidden_states,
                )
        else:
            return sequence_outputs["sequences"]

    def group_beam_search(
        self,
        input_ids: torch.LongTensor,
        beam_scorer: BeamScorer,
        logits_processor: Optional[LogitsProcessorList] = None,
        stopping_criteria: Optional[StoppingCriteriaList] = None,
        max_length: Optional[int] = None,
        pad_token_id: Optional[int] = None,
        eos_token_id: Optional[Union[int, List[int]]] = None,
        output_attentions: Optional[bool] = None,
        output_hidden_states: Optional[bool] = None,
        output_scores: Optional[bool] = None,
        return_dict_in_generate: Optional[bool] = None,
        synced_gpus: Optional[bool] = False,
        **model_kwargs,
    ):
        r"""
        Generates sequences of token ids for models with a language modeling head using **diverse beam search
        decoding** and can be used for text-decoder, text-to-text, speech-to-text, and vision-to-text models.

        Parameters:
            input_ids (`torch.LongTensor` of shape `(batch_size, sequence_length)`):
                The sequence used as a prompt for the generation.
            beam_scorer (`BeamScorer`):
                An derived instance of [`BeamScorer`] that defines how beam hypotheses are constructed, stored and
                sorted during generation. For more information, the documentation of [`BeamScorer`] should be read.
            logits_processor (`LogitsProcessorList`, *optional*):
                An instance of [`LogitsProcessorList`]. List of instances of class derived from [`LogitsProcessor`]
                used to modify the prediction scores of the language modeling head applied at each generation step.
            stopping_criteria (`StoppingCriteriaList`, *optional*):
                An instance of [`StoppingCriteriaList`]. List of instances of class derived from [`StoppingCriteria`]
                used to tell if the generation loop should stop.
            max_length (`int`, *optional*, defaults to 20):
                **DEPRECATED**. Use `logits_processor` or `stopping_criteria` directly to cap the number of generated
                tokens. The maximum length of the sequence to be generated.
            pad_token_id (`int`, *optional*):
                The id of the *padding* token.
            eos_token_id (`int`, *optional*):
                The id of the *end-of-sequence* token.
            output_attentions (`bool`, *optional*, defaults to `False`):
                Whether or not to return the attentions tensors of all attention layers. See `attentions` under
                returned tensors for more details.
            output_hidden_states (`bool`, *optional*, defaults to `False`):
                Whether or not to return the hidden states of all layers. See `hidden_states` under returned tensors
                for more details.
            output_scores (`bool`, *optional*, defaults to `False`):
                Whether or not to return the prediction scores. See `scores` under returned tensors for more details.
            return_dict_in_generate (`bool`, *optional*, defaults to `False`):
                Whether or not to return a [`~utils.ModelOutput`] instead of a plain tuple.
            synced_gpus (`bool`, *optional*, defaults to `False`):
                Whether to continue running the while loop until max_length (needed for ZeRO stage 3)

            model_kwargs:
                Additional model specific kwargs that will be forwarded to the `forward` function of the model. If
                model is an encoder-decoder model the kwargs should include `encoder_outputs`.

        Return:
            [`~generation.BeamSearchDecoderOnlyOutput`], [`~generation.BeamSearchEncoderDecoderOutput`] or
            `torch.LongTensor`: A `torch.LongTensor` containing the generated tokens (default behaviour) or a
            [`~generation.BeamSearchDecoderOnlyOutput`] if [`~generation.BeamSearchDecoderOnlyOutput`] if
            `model.config.is_encoder_decoder=False` and `return_dict_in_generate=True` or a
            [`~generation.BeamSearchEncoderDecoderOutput`] if `model.config.is_encoder_decoder=True`.

        Examples:

        ```python
        >>> from transformers import (
        ...     AutoTokenizer,
        ...     AutoModelForSeq2SeqLM,
        ...     LogitsProcessorList,
        ...     MinLengthLogitsProcessor,
        ...     HammingDiversityLogitsProcessor,
        ...     BeamSearchScorer,
        ... )
        >>> import torch

        >>> tokenizer = AutoTokenizer.from_pretrained("t5-base")
        >>> model = AutoModelForSeq2SeqLM.from_pretrained("t5-base")

        >>> encoder_input_str = "translate English to German: How old are you?"
        >>> encoder_input_ids = tokenizer(encoder_input_str, return_tensors="pt").input_ids


        >>> # lets run diverse beam search using 6 beams
        >>> num_beams = 6
        >>> # define decoder start token ids
        >>> input_ids = torch.ones((num_beams, 1), device=model.device, dtype=torch.long)
        >>> input_ids = input_ids * model.config.decoder_start_token_id

        >>> # add encoder_outputs to model keyword arguments
        >>> model_kwargs = {
        ...     "encoder_outputs": model.get_encoder()(
        ...         encoder_input_ids.repeat_interleave(num_beams, dim=0), return_dict=True
        ...     )
        ... }

        >>> # instantiate beam scorer
        >>> beam_scorer = BeamSearchScorer(
        ...     batch_size=1,
        ...     max_length=model.config.max_length,
        ...     num_beams=num_beams,
        ...     device=model.device,
        ...     num_beam_groups=3,
        ... )

        >>> # instantiate logits processors
        >>> logits_processor = LogitsProcessorList(
        ...     [
        ...         HammingDiversityLogitsProcessor(5.5, num_beams=6, num_beam_groups=3),
        ...         MinLengthLogitsProcessor(5, eos_token_id=model.config.eos_token_id),
        ...     ]
        ... )

        >>> outputs = model.group_beam_search(
        ...     input_ids, beam_scorer, logits_processor=logits_processor, **model_kwargs
        ... )

        >>> tokenizer.batch_decode(outputs, skip_special_tokens=True)
        ['Wie alt bist du?']
        ```"""
        # init values
        logits_processor = logits_processor if logits_processor is not None else LogitsProcessorList()
        stopping_criteria = stopping_criteria if stopping_criteria is not None else StoppingCriteriaList()
        if max_length is not None:
            warnings.warn(
                "`max_length` is deprecated in this function, use"
                " `stopping_criteria=StoppingCriteriaList(MaxLengthCriteria(max_length=max_length))` instead.",
                UserWarning,
            )
            stopping_criteria = validate_stopping_criteria(stopping_criteria, max_length)
        pad_token_id = pad_token_id if pad_token_id is not None else self.generation_config.pad_token_id
        eos_token_id = eos_token_id if eos_token_id is not None else self.generation_config.eos_token_id
        if isinstance(eos_token_id, int):
            eos_token_id = [eos_token_id]
        output_scores = output_scores if output_scores is not None else self.generation_config.output_scores
        output_attentions = (
            output_attentions if output_attentions is not None else self.generation_config.output_attentions
        )
        output_hidden_states = (
            output_hidden_states if output_hidden_states is not None else self.generation_config.output_hidden_states
        )
        return_dict_in_generate = (
            return_dict_in_generate
            if return_dict_in_generate is not None
            else self.generation_config.return_dict_in_generate
        )

        batch_size = len(beam_scorer._beam_hyps)
        num_beams = beam_scorer.num_beams
        num_beam_groups = beam_scorer.num_beam_groups
        num_sub_beams = num_beams // num_beam_groups
        device = input_ids.device

        batch_beam_size, cur_len = input_ids.shape

        if return_dict_in_generate and output_scores:
            beam_indices = [tuple(() for _ in range(num_sub_beams * batch_size)) for _ in range(num_beam_groups)]
        else:
            beam_indices = None

        if num_beams * batch_size != batch_beam_size:
            raise ValueError(
                f"Batch dimension of `input_ids` should be {num_beams * batch_size}, but is {batch_beam_size}."
            )

        # init attention / hidden states / scores tuples
        scores = () if (return_dict_in_generate and output_scores) else None
        decoder_attentions = () if (return_dict_in_generate and output_attentions) else None
        cross_attentions = () if (return_dict_in_generate and output_attentions) else None
        decoder_hidden_states = () if (return_dict_in_generate and output_hidden_states) else None

        # if model is an encoder-decoder, retrieve encoder attention weights and hidden states
        if return_dict_in_generate and self.config.is_encoder_decoder:
            encoder_attentions = model_kwargs["encoder_outputs"].get("attentions") if output_attentions else None
            encoder_hidden_states = (
                model_kwargs["encoder_outputs"].get("hidden_states") if output_hidden_states else None
            )

        # initialise score of first beam of each group with 0 and the rest with -1e9. This ensures that the beams in
        # the same group don't produce same tokens everytime.
        beam_scores = torch.full((batch_size, num_beams), -1e9, dtype=torch.float, device=device)
        beam_scores[:, ::num_sub_beams] = 0
        beam_scores = beam_scores.view((batch_size * num_beams,))

        this_peer_finished = False  # used by synced_gpus only
        while True:
            if synced_gpus:
                # Under synced_gpus the `forward` call must continue until all gpus complete their sequence.
                # The following logic allows an early break if all peers finished generating their sequence
                this_peer_finished_flag = torch.tensor(0.0 if this_peer_finished else 1.0).to(input_ids.device)
                # send 0.0 if we finished, 1.0 otherwise
                dist.all_reduce(this_peer_finished_flag, op=dist.ReduceOp.SUM)
                # did all peers finish? the reduced sum will be 0.0 then
                if this_peer_finished_flag.item() == 0.0:
                    break

            # predicted tokens in cur_len step
            current_tokens = torch.zeros(batch_size * num_beams, dtype=input_ids.dtype, device=device)

            # indices which will form the beams in the next time step
            reordering_indices = torch.zeros(batch_size * num_beams, dtype=torch.long, device=device)

            # do one decoder step on all beams of all sentences in batch
            model_inputs = self.prepare_inputs_for_generation(input_ids, **model_kwargs)
            outputs = self(
                **model_inputs,
                return_dict=True,
                output_attentions=output_attentions,
                output_hidden_states=output_hidden_states,
            )

            if synced_gpus and this_peer_finished:
                cur_len = cur_len + 1
                continue  # don't waste resources running the code we don't need

            if output_scores:
                processed_score = torch.zeros_like(outputs.logits[:, -1, :])

            for beam_group_idx in range(num_beam_groups):
                group_start_idx = beam_group_idx * num_sub_beams
                group_end_idx = min(group_start_idx + num_sub_beams, num_beams)
                group_size = group_end_idx - group_start_idx

                # indices of beams of current group among all sentences in batch
                batch_group_indices = []

                for batch_idx in range(batch_size):
                    batch_group_indices.extend(
                        [batch_idx * num_beams + idx for idx in range(group_start_idx, group_end_idx)]
                    )
                group_input_ids = input_ids[batch_group_indices]

                # select outputs of beams of current group only
                next_token_logits = outputs.logits[batch_group_indices, -1, :]

                # hack: adjust tokens for Marian. For Marian we have to make sure that the `pad_token_id`
                # cannot be generated both before and after the `nn.functional.log_softmax` operation.
                next_token_logits = self.adjust_logits_during_generation(next_token_logits, cur_len=cur_len)
                next_token_scores = nn.functional.log_softmax(
                    next_token_logits, dim=-1
                )  # (batch_size * group_size, vocab_size)
                vocab_size = next_token_scores.shape[-1]

                next_token_scores_processed = logits_processor(
                    group_input_ids, next_token_scores, current_tokens=current_tokens, beam_group_idx=beam_group_idx
                )
                next_token_scores = next_token_scores_processed + beam_scores[batch_group_indices].unsqueeze(-1)
                next_token_scores = next_token_scores.expand_as(next_token_scores_processed)

                if output_scores:
                    processed_score[batch_group_indices] = next_token_scores_processed

                # reshape for beam search
                next_token_scores = next_token_scores.view(batch_size, group_size * vocab_size)

                # Sample 2 next tokens for each beam (so we have some spare tokens and match output of beam search)
                next_token_scores, next_tokens = torch.topk(
                    next_token_scores, 2 * group_size, dim=1, largest=True, sorted=True
                )

                next_indices = torch_int_div(next_tokens, vocab_size)
                next_tokens = next_tokens % vocab_size

                # stateless
                process_beam_indices = sum(beam_indices, ()) if beam_indices is not None else None
                beam_outputs = beam_scorer.process(
                    group_input_ids,
                    next_token_scores,
                    next_tokens,
                    next_indices,
                    pad_token_id=pad_token_id,
                    eos_token_id=eos_token_id,
                    beam_indices=process_beam_indices,
                )
                beam_scores[batch_group_indices] = beam_outputs["next_beam_scores"]
                beam_next_tokens = beam_outputs["next_beam_tokens"]
                beam_idx = beam_outputs["next_beam_indices"]

                if return_dict_in_generate and output_scores:
                    beam_indices[beam_group_idx] = tuple(
                        beam_indices[beam_group_idx][beam_idx[i]] + (beam_idx[i],) for i in range(len(beam_indices[0]))
                    )

                input_ids[batch_group_indices] = group_input_ids[beam_idx]
                group_input_ids = torch.cat([group_input_ids[beam_idx, :], beam_next_tokens.unsqueeze(-1)], dim=-1)
                current_tokens[batch_group_indices] = group_input_ids[:, -1]

                # (beam_idx // group_size) -> batch_idx
                # (beam_idx % group_size) -> offset of idx inside the group
                reordering_indices[batch_group_indices] = (
                    num_beams * torch_int_div(beam_idx, group_size) + group_start_idx + (beam_idx % group_size)
                )

            # Store scores, attentions and hidden_states when required
            if return_dict_in_generate:
                if output_scores:
                    scores += (processed_score,)
                if output_attentions:
                    decoder_attentions += (
                        (outputs.decoder_attentions,) if self.config.is_encoder_decoder else (outputs.attentions,)
                    )
                    if self.config.is_encoder_decoder:
                        cross_attentions += (outputs.cross_attentions,)

                if output_hidden_states:
                    decoder_hidden_states += (
                        (outputs.decoder_hidden_states,)
                        if self.config.is_encoder_decoder
                        else (outputs.hidden_states,)
                    )

            input_ids = torch.cat([input_ids, current_tokens.unsqueeze(-1)], dim=-1)

            model_kwargs = self._update_model_kwargs_for_generation(
                outputs, model_kwargs, is_encoder_decoder=self.config.is_encoder_decoder
            )
            if model_kwargs["past"] is not None:
                model_kwargs["past"] = self._reorder_cache(model_kwargs["past"], reordering_indices)

            # increase cur_len
            cur_len = cur_len + 1

            if beam_scorer.is_done or stopping_criteria(input_ids, scores):
                if not synced_gpus:
                    break
                else:
                    this_peer_finished = True

        final_beam_indices = sum(beam_indices, ()) if beam_indices is not None else None
        sequence_outputs = beam_scorer.finalize(
            input_ids,
            beam_scores,
            next_tokens,
            next_indices,
            pad_token_id=pad_token_id,
            eos_token_id=eos_token_id,
            max_length=stopping_criteria.max_length,
            beam_indices=final_beam_indices,
        )

        if return_dict_in_generate:
            if not output_scores:
                sequence_outputs["sequence_scores"] = None

            if self.config.is_encoder_decoder:
                return BeamSearchEncoderDecoderOutput(
                    sequences=sequence_outputs["sequences"],
                    sequences_scores=sequence_outputs["sequence_scores"],
                    scores=scores,
                    beam_indices=sequence_outputs["beam_indices"],
                    encoder_attentions=encoder_attentions,
                    encoder_hidden_states=encoder_hidden_states,
                    decoder_attentions=decoder_attentions,
                    cross_attentions=cross_attentions,
                    decoder_hidden_states=decoder_hidden_states,
                )
            else:
                return BeamSearchDecoderOnlyOutput(
                    sequences=sequence_outputs["sequences"],
                    sequences_scores=sequence_outputs["sequence_scores"],
                    scores=scores,
                    beam_indices=sequence_outputs["beam_indices"],
                    attentions=decoder_attentions,
                    hidden_states=decoder_hidden_states,
                )
        else:
            return sequence_outputs["sequences"]

    def constrained_beam_search(
        self,
        input_ids: torch.LongTensor,
        constrained_beam_scorer: ConstrainedBeamSearchScorer,
        logits_processor: Optional[LogitsProcessorList] = None,
        stopping_criteria: Optional[StoppingCriteriaList] = None,
        max_length: Optional[int] = None,
        pad_token_id: Optional[int] = None,
        eos_token_id: Optional[Union[int, List[int]]] = None,
        output_attentions: Optional[bool] = None,
        output_hidden_states: Optional[bool] = None,
        output_scores: Optional[bool] = None,
        return_dict_in_generate: Optional[bool] = None,
        synced_gpus: Optional[bool] = None,
        **model_kwargs,
    ) -> Union[BeamSearchOutput, torch.LongTensor]:
        r"""
        Generates sequences of token ids for models with a language modeling head using **constrained beam search
        decoding** and can be used for text-decoder, text-to-text, speech-to-text, and vision-to-text models.

        Parameters:
            input_ids (`torch.LongTensor` of shape `(batch_size, sequence_length)`):
                The sequence used as a prompt for the generation.
            constrained_beam_scorer (`ConstrainedBeamSearchScorer`):
                A derived instance of [`BeamScorer`] that defines how beam hypotheses are constructed, stored and
                sorted during generation, while satisfying a list of positive constraints. For more information, the
                documentation of [`ConstrainedBeamSearchScorer`] should be read.
            logits_processor (`LogitsProcessorList`, *optional*):
                An instance of [`LogitsProcessorList`]. List of instances of class derived from [`LogitsProcessor`]
                used to modify the prediction scores of the language modeling head applied at each generation step.
            stopping_criteria (`StoppingCriteriaList`, *optional*):
                An instance of [`StoppingCriteriaList`]. List of instances of class derived from [`StoppingCriteria`]
                used to tell if the generation loop should stop.
            logits_warper (`LogitsProcessorList`, *optional*):
                An instance of [`LogitsProcessorList`]. List of instances of class derived from [`LogitsWarper`] used
                to warp the prediction score distribution of the language modeling head applied before multinomial
                sampling at each generation step.
            max_length (`int`, *optional*, defaults to 20):
                **DEPRECATED**. Use `logits_processor` or `stopping_criteria` directly to cap the number of generated
                tokens. The maximum length of the sequence to be generated.
            pad_token_id (`int`, *optional*):
                The id of the *padding* token.
            eos_token_id (`int`, *optional*):
                The id of the *end-of-sequence* token.
            output_attentions (`bool`, *optional*, defaults to `False`):
                Whether or not to return the attentions tensors of all attention layers. See `attentions` under
                returned tensors for more details.
            output_hidden_states (`bool`, *optional*, defaults to `False`):
                Whether or not to return the hidden states of all layers. See `hidden_states` under returned tensors
                for more details.
            output_scores (`bool`, *optional*, defaults to `False`):
                Whether or not to return the prediction scores. See `scores` under returned tensors for more details.
            return_dict_in_generate (`bool`, *optional*, defaults to `False`):
                Whether or not to return a [`~utils.ModelOutput`] instead of a plain tuple.
            synced_gpus (`bool`, *optional*, defaults to `False`):
                Whether to continue running the while loop until max_length (needed for ZeRO stage 3)
            model_kwargs:
                Additional model specific kwargs will be forwarded to the `forward` function of the model. If model is
                an encoder-decoder model the kwargs should include `encoder_outputs`.

        Return:
            [`generation.BeamSearchDecoderOnlyOutput`], [`~generation.BeamSearchEncoderDecoderOutput`] or
            `torch.LongTensor`: A `torch.LongTensor` containing the generated tokens (default behaviour) or a
            [`~generation.BeamSearchDecoderOnlyOutput`] if `model.config.is_encoder_decoder=False` and
            `return_dict_in_generate=True` or a [`~generation.BeamSearchEncoderDecoderOutput`] if
            `model.config.is_encoder_decoder=True`.


        Examples:

        ```python
        >>> from transformers import (
        ...     AutoTokenizer,
        ...     AutoModelForSeq2SeqLM,
        ...     LogitsProcessorList,
        ...     MinLengthLogitsProcessor,
        ...     ConstrainedBeamSearchScorer,
        ...     PhrasalConstraint,
        ... )
        >>> import torch

        >>> tokenizer = AutoTokenizer.from_pretrained("t5-base")
        >>> model = AutoModelForSeq2SeqLM.from_pretrained("t5-base")

        >>> encoder_input_str = "translate English to German: How old are you?"
        >>> encoder_input_ids = tokenizer(encoder_input_str, return_tensors="pt").input_ids


        >>> # lets run beam search using 3 beams
        >>> num_beams = 3
        >>> # define decoder start token ids
        >>> input_ids = torch.ones((num_beams, 1), device=model.device, dtype=torch.long)
        >>> input_ids = input_ids * model.config.decoder_start_token_id

        >>> # add encoder_outputs to model keyword arguments
        >>> model_kwargs = {
        ...     "encoder_outputs": model.get_encoder()(
        ...         encoder_input_ids.repeat_interleave(num_beams, dim=0), return_dict=True
        ...     )
        ... }

        >>> constraint_str = "Sie"
        >>> constraint_token_ids = tokenizer.encode(constraint_str)[:-1]  # slice to remove eos token
        >>> constraints = [PhrasalConstraint(token_ids=constraint_token_ids)]


        >>> # instantiate beam scorer
        >>> beam_scorer = ConstrainedBeamSearchScorer(
        ...     batch_size=1, num_beams=num_beams, device=model.device, constraints=constraints
        ... )

        >>> # instantiate logits processors
        >>> logits_processor = LogitsProcessorList(
        ...     [
        ...         MinLengthLogitsProcessor(5, eos_token_id=model.config.eos_token_id),
        ...     ]
        ... )

        >>> outputs = model.constrained_beam_search(
        ...     input_ids, beam_scorer, constraints=constraints, logits_processor=logits_processor, **model_kwargs
        ... )

        >>> tokenizer.batch_decode(outputs, skip_special_tokens=True)
        ['Wie alt sind Sie?']
        ```"""
        # init values
        logits_processor = logits_processor if logits_processor is not None else LogitsProcessorList()
        stopping_criteria = stopping_criteria if stopping_criteria is not None else StoppingCriteriaList()
        if max_length is not None:
            warnings.warn(
                "`max_length` is deprecated in this function, use"
                " `stopping_criteria=StoppingCriteriaList(MaxLengthCriteria(max_length=max_length))` instead.",
                UserWarning,
            )
            stopping_criteria = validate_stopping_criteria(stopping_criteria, max_length)
        if len(stopping_criteria) == 0:
            warnings.warn("You don't have defined any stopping_criteria, this will likely loop forever", UserWarning)
        pad_token_id = pad_token_id if pad_token_id is not None else self.generation_config.pad_token_id
        eos_token_id = eos_token_id if eos_token_id is not None else self.generation_config.eos_token_id
        if isinstance(eos_token_id, int):
            eos_token_id = [eos_token_id]
        output_scores = output_scores if output_scores is not None else self.generation_config.output_scores
        output_attentions = (
            output_attentions if output_attentions is not None else self.generation_config.output_attentions
        )
        output_hidden_states = (
            output_hidden_states if output_hidden_states is not None else self.generation_config.output_hidden_states
        )
        return_dict_in_generate = (
            return_dict_in_generate
            if return_dict_in_generate is not None
            else self.generation_config.return_dict_in_generate
        )

        # init attention / hidden states / scores tuples
        scores = () if (return_dict_in_generate and output_scores) else None
        decoder_attentions = () if (return_dict_in_generate and output_attentions) else None
        cross_attentions = () if (return_dict_in_generate and output_attentions) else None
        decoder_hidden_states = () if (return_dict_in_generate and output_hidden_states) else None

        # if model is an encoder-decoder, retrieve encoder attention weights and hidden states
        if return_dict_in_generate and self.config.is_encoder_decoder:
            encoder_attentions = model_kwargs["encoder_outputs"].get("attentions") if output_attentions else None
            encoder_hidden_states = (
                model_kwargs["encoder_outputs"].get("hidden_states") if output_hidden_states else None
            )

        batch_size = len(constrained_beam_scorer._beam_hyps)
        num_beams = constrained_beam_scorer.num_beams

        batch_beam_size, cur_len = input_ids.shape

        if num_beams * batch_size != batch_beam_size:
            raise ValueError(
                f"Batch dimension of `input_ids` should be {num_beams * batch_size}, but is {batch_beam_size}."
            )

        # initialise score of first beam with 0 and the rest with -1e9. This makes sure that only tokens
        # of the first beam are considered to avoid sampling the exact same tokens across all beams.
        beam_scores = torch.zeros((batch_size, num_beams), dtype=torch.float, device=input_ids.device)
        beam_scores[:, 1:] = -1e9
        beam_scores = beam_scores.view((batch_size * num_beams,))

        this_peer_finished = False  # used by synced_gpus only
        while True:
            if synced_gpus:
                # Under synced_gpus the `forward` call must continue until all gpus complete their sequence.
                # The following logic allows an early break if all peers finished generating their sequence
                this_peer_finished_flag = torch.tensor(0.0 if this_peer_finished else 1.0).to(input_ids.device)
                # send 0.0 if we finished, 1.0 otherwise
                dist.all_reduce(this_peer_finished_flag, op=dist.ReduceOp.SUM)
                # did all peers finish? the reduced sum will be 0.0 then
                if this_peer_finished_flag.item() == 0.0:
                    break

            model_inputs = self.prepare_inputs_for_generation(input_ids, **model_kwargs)

            outputs = self(
                **model_inputs,
                return_dict=True,
                output_attentions=output_attentions,
                output_hidden_states=output_hidden_states,
            )

            if synced_gpus and this_peer_finished:
                cur_len = cur_len + 1
                continue  # don't waste resources running the code we don't need

            next_token_logits = outputs.logits[:, -1, :]
            # hack: adjust tokens for Marian. For Marian we have to make sure that the `pad_token_id`
            # cannot be generated both before and after the `nn.functional.log_softmax` operation.
            next_token_logits = self.adjust_logits_during_generation(next_token_logits, cur_len=cur_len)
            next_token_scores = nn.functional.log_softmax(
                next_token_logits, dim=-1
            )  # (batch_size * num_beams, vocab_size)

            next_token_scores_processed = logits_processor(input_ids, next_token_scores)

            next_token_scores = next_token_scores_processed + beam_scores[:, None].expand_as(next_token_scores)

            scores_for_all_vocab = next_token_scores.clone()

            # Store scores, attentions and hidden_states when required
            if return_dict_in_generate:
                if output_scores:
                    scores += (next_token_scores,)
                if output_attentions:
                    decoder_attentions += (
                        (outputs.decoder_attentions,) if self.config.is_encoder_decoder else (outputs.attentions,)
                    )
                    if self.config.is_encoder_decoder:
                        cross_attentions += (outputs.cross_attentions,)

                if output_hidden_states:
                    decoder_hidden_states += (
                        (outputs.decoder_hidden_states,)
                        if self.config.is_encoder_decoder
                        else (outputs.hidden_states,)
                    )

            # reshape for beam search
            vocab_size = next_token_scores.shape[-1]
            next_token_scores = next_token_scores.view(batch_size, num_beams * vocab_size)

            # Sample 2 next tokens for each beam (so we have some spare tokens and match output of beam search)
            next_token_scores, next_tokens = torch.topk(
                next_token_scores, 2 * num_beams, dim=1, largest=True, sorted=True
            )

            next_indices = (next_tokens / vocab_size).long()
            next_tokens = next_tokens % vocab_size

            # stateless
            beam_outputs = constrained_beam_scorer.process(
                input_ids,
                next_token_scores,
                next_tokens,
                next_indices,
                scores_for_all_vocab,
                pad_token_id=pad_token_id,
                eos_token_id=eos_token_id,
            )
            beam_scores = beam_outputs["next_beam_scores"]
            beam_next_tokens = beam_outputs["next_beam_tokens"]
            beam_idx = beam_outputs["next_beam_indices"]

            input_ids = torch.cat([input_ids[beam_idx, :], beam_next_tokens.unsqueeze(-1)], dim=-1)
            model_kwargs = self._update_model_kwargs_for_generation(
                outputs, model_kwargs, is_encoder_decoder=self.config.is_encoder_decoder
            )
            if model_kwargs["past"] is not None:
                model_kwargs["past"] = self._reorder_cache(model_kwargs["past"], beam_idx)

            # increase cur_len
            cur_len = cur_len + 1

            if constrained_beam_scorer.is_done or stopping_criteria(input_ids, scores):
                if not synced_gpus:
                    break
                else:
                    this_peer_finished = True

        sequence_outputs = constrained_beam_scorer.finalize(
            input_ids,
            beam_scores,
            next_tokens,
            next_indices,
            pad_token_id=pad_token_id,
            eos_token_id=eos_token_id,
            max_length=stopping_criteria.max_length,
        )

        if return_dict_in_generate:
            if not output_scores:
                sequence_outputs["sequence_scores"] = None
            if self.config.is_encoder_decoder:
                return BeamSearchEncoderDecoderOutput(
                    sequences=sequence_outputs["sequences"],
                    sequences_scores=sequence_outputs["sequence_scores"],
                    scores=scores,
                    encoder_attentions=encoder_attentions,
                    encoder_hidden_states=encoder_hidden_states,
                    decoder_attentions=decoder_attentions,
                    cross_attentions=cross_attentions,
                    decoder_hidden_states=decoder_hidden_states,
                )
            else:
                return BeamSearchDecoderOnlyOutput(
                    sequences=sequence_outputs["sequences"],
                    sequences_scores=sequence_outputs["sequence_scores"],
                    scores=scores,
                    attentions=decoder_attentions,
                    hidden_states=decoder_hidden_states,
                )
        else:
            return sequence_outputs["sequences"]


def top_k_top_p_filtering(
    logits: torch.FloatTensor,
    top_k: int = 0,
    top_p: float = 1.0,
    filter_value: float = -float("Inf"),
    min_tokens_to_keep: int = 1,
) -> torch.FloatTensor:
    """
    Filter a distribution of logits using top-k and/or nucleus (top-p) filtering

    Args:
        logits: logits distribution shape (batch size, vocabulary size)
        top_k (`int`, *optional*, defaults to 0):
            If > 0, only keep the top k tokens with highest probability (top-k filtering)
        top_p (`float`, *optional*, defaults to 1.0):
            If < 1.0, only keep the top tokens with cumulative probability >= top_p (nucleus filtering). Nucleus
            filtering is described in Holtzman et al. (http://arxiv.org/abs/1904.09751)
        min_tokens_to_keep (`int`, *optional*, defaults to 1):
            Minimumber of tokens we keep per batch example in the output.

    From: https://gist.github.com/thomwolf/1a5a29f6962089e871b94cbd09daf317
    """
    if top_k > 0:
        logits = TopKLogitsWarper(top_k=top_k, filter_value=filter_value, min_tokens_to_keep=min_tokens_to_keep)(
            None, logits
        )

    if 0 <= top_p <= 1.0:
        logits = TopPLogitsWarper(top_p=top_p, filter_value=filter_value, min_tokens_to_keep=min_tokens_to_keep)(
            None, logits
        )

    return logits


def _ranking_fast(
    context_hidden: torch.FloatTensor,
    next_hidden: torch.FloatTensor,
    next_top_k_probs: torch.FloatTensor,
    alpha: float,
    beam_width: int,
) -> torch.FloatTensor:
    """
    Reranks the top_k candidates based on a degeneration penalty (cosine similarity with previous tokens), as described
    in the paper "A Contrastive Framework for Neural Text Generation". Returns the index of the best candidate for each
    row in the batch.
    """
    norm_context_hidden = context_hidden / context_hidden.norm(dim=2, keepdim=True)
    norm_next_hidden = next_hidden / next_hidden.norm(dim=2, keepdim=True)
    cosine_matrix = torch.matmul(norm_context_hidden, norm_next_hidden.transpose(1, 2)).squeeze(-1)  # [B*K, S]
    degeneration_penalty, _ = torch.max(cosine_matrix, dim=-1)  # [B*K]
    next_top_k_probs = next_top_k_probs.view(-1)  # [B*K]
    contrastive_score = (1.0 - alpha) * next_top_k_probs - alpha * degeneration_penalty
    contrastive_score = torch.stack(torch.split(contrastive_score, beam_width))  # [B, K]
    _, selected_idx = contrastive_score.max(dim=-1)  # [B]
    return selected_idx<|MERGE_RESOLUTION|>--- conflicted
+++ resolved
@@ -772,14 +772,7 @@
 
     def _get_logits_processor(
         self,
-<<<<<<< HEAD
-        repetition_penalty: float,
-        encoder_repetition_penalty: float,
-        no_repeat_ngram_size: int,
-        encoder_no_repeat_ngram_size: int,
-=======
         generation_config: GenerationConfig,
->>>>>>> 8fb4d0e4
         input_ids_seq_length: int,
         encoder_input_ids: torch.LongTensor,
         prefix_allowed_tokens_fn: Callable[[int, torch.Tensor], List[int]],
@@ -789,49 +782,6 @@
         This class returns a [`LogitsProcessorList`] list object that contains all relevant [`LogitsProcessor`]
         instances used to modify the scores of the language model head.
         """
-<<<<<<< HEAD
-        processors = LogitsProcessorList()
-
-        # init warp parameters
-        repetition_penalty = repetition_penalty if repetition_penalty is not None else self.config.repetition_penalty
-        encoder_repetition_penalty = (
-            encoder_repetition_penalty
-            if encoder_repetition_penalty is not None
-            else self.config.encoder_repetition_penalty
-        )
-        no_repeat_ngram_size = (
-            no_repeat_ngram_size if no_repeat_ngram_size is not None else self.config.no_repeat_ngram_size
-        )
-        encoder_no_repeat_ngram_size = (
-            encoder_no_repeat_ngram_size
-            if encoder_no_repeat_ngram_size is not None
-            else self.config.encoder_no_repeat_ngram_size
-        )
-        bad_words_ids = bad_words_ids if bad_words_ids is not None else self.config.bad_words_ids
-        eos_token_id = eos_token_id if eos_token_id is not None else self.config.eos_token_id
-        diversity_penalty = diversity_penalty if diversity_penalty is not None else self.config.diversity_penalty
-        forced_bos_token_id = (
-            forced_bos_token_id if forced_bos_token_id is not None else self.config.forced_bos_token_id
-        )
-        forced_eos_token_id = (
-            forced_eos_token_id if forced_eos_token_id is not None else self.config.forced_eos_token_id
-        )
-        remove_invalid_values = (
-            remove_invalid_values if remove_invalid_values is not None else self.config.remove_invalid_values
-        )
-        exponential_decay_length_penalty = (
-            exponential_decay_length_penalty
-            if exponential_decay_length_penalty is not None
-            else self.config.exponential_decay_length_penalty
-        )
-        suppress_tokens = suppress_tokens if suppress_tokens is not None else self.config.suppress_tokens
-        begin_suppress_tokens = (
-            begin_suppress_tokens if begin_suppress_tokens is not None else self.config.begin_suppress_tokens
-        )
-        if forced_decoder_ids is None and hasattr(self.config, "forced_decoder_ids"):
-            forced_decoder_ids = self.config.forced_decoder_ids
-=======
->>>>>>> 8fb4d0e4
         # instantiate processors list
         processors = LogitsProcessorList()
 
@@ -845,19 +795,6 @@
                     num_beam_groups=generation_config.num_beam_groups,
                 )
             )
-<<<<<<< HEAD
-        if repetition_penalty is not None and repetition_penalty != 1.0:
-            processors.append(RepetitionPenaltyLogitsProcessor(penalty=repetition_penalty))
-        if encoder_repetition_penalty is not None and encoder_repetition_penalty != 1.0:
-            processors.append(
-                EncoderRepetitionPenaltyLogitsProcessor(
-                    penalty=encoder_repetition_penalty, encoder_input_ids=encoder_input_ids
-                )
-            )
-        if no_repeat_ngram_size is not None and no_repeat_ngram_size > 0:
-            processors.append(NoRepeatNGramLogitsProcessor(no_repeat_ngram_size))
-        if encoder_no_repeat_ngram_size is not None and encoder_no_repeat_ngram_size > 0:
-=======
         if generation_config.repetition_penalty is not None and generation_config.repetition_penalty != 1.0:
             processors.append(RepetitionPenaltyLogitsProcessor(penalty=generation_config.repetition_penalty))
         if generation_config.no_repeat_ngram_size is not None and generation_config.no_repeat_ngram_size > 0:
@@ -866,7 +803,6 @@
             generation_config.encoder_no_repeat_ngram_size is not None
             and generation_config.encoder_no_repeat_ngram_size > 0
         ):
->>>>>>> 8fb4d0e4
             if self.config.is_encoder_decoder:
                 processors.append(
                     EncoderNoRepeatNGramLogitsProcessor(
@@ -1057,38 +993,7 @@
     def generate(
         self,
         inputs: Optional[torch.Tensor] = None,
-<<<<<<< HEAD
-        max_length: Optional[int] = None,
-        min_length: Optional[int] = None,
-        do_sample: Optional[bool] = None,
-        early_stopping: Optional[bool] = None,
-        num_beams: Optional[int] = None,
-        temperature: Optional[float] = None,
-        penalty_alpha: Optional[float] = None,
-        top_k: Optional[int] = None,
-        top_p: Optional[float] = None,
-        typical_p: Optional[float] = None,
-        repetition_penalty: Optional[float] = None,
-        encoder_repetition_penalty: Optional[float] = None,
-        bad_words_ids: Optional[Iterable[int]] = None,
-        force_words_ids: Optional[Union[Iterable[int], Iterable[Iterable[int]]]] = None,
-        bos_token_id: Optional[int] = None,
-        pad_token_id: Optional[int] = None,
-        eos_token_id: Optional[int] = None,
-        length_penalty: Optional[float] = None,
-        no_repeat_ngram_size: Optional[int] = None,
-        encoder_no_repeat_ngram_size: Optional[int] = None,
-        num_return_sequences: Optional[int] = None,
-        max_time: Optional[float] = None,
-        max_new_tokens: Optional[int] = None,
-        decoder_start_token_id: Optional[int] = None,
-        use_cache: Optional[bool] = None,
-        num_beam_groups: Optional[int] = None,
-        diversity_penalty: Optional[float] = None,
-        prefix_allowed_tokens_fn: Optional[Callable[[int, torch.Tensor], List[int]]] = None,
-=======
         generation_config: Optional[GenerationConfig] = None,
->>>>>>> 8fb4d0e4
         logits_processor: Optional[LogitsProcessorList] = None,
         stopping_criteria: Optional[StoppingCriteriaList] = None,
         prefix_allowed_tokens_fn: Optional[Callable[[int, torch.Tensor], List[int]]] = None,
@@ -1116,86 +1021,6 @@
                 method initializes it with `bos_token_id` and a batch size of 1. For decoder-only models `inputs`
                 should of in the format of `input_ids`. For encoder-decoder models *inputs* can represent any of
                 `input_ids`, `input_values`, `input_features`, or `pixel_values`.
-<<<<<<< HEAD
-            max_length (`int`, *optional*, defaults to `model.config.max_length`):
-                The maximum length the generated tokens can have. Corresponds to the length of the input prompt +
-                `max_new_tokens`. In general, prefer the use of `max_new_tokens`, which ignores the number of tokens in
-                the prompt.
-            max_new_tokens (`int`, *optional*):
-                The maximum numbers of tokens to generate, ignoring the number of tokens in the prompt.
-            min_length (`int`, *optional*, defaults to `model.config.min_length` or 10 if the config does not set any value):
-                The minimum length of the sequence to be generated.
-            do_sample (`bool`, *optional*, defaults to `model.config.do_sample` or `False` if the config does not set any value):
-                Whether or not to use sampling ; use greedy decoding otherwise.
-            early_stopping (`bool`, *optional*, defaults to `False`):
-                Whether to stop the beam search when at least `num_beams` sentences are finished per batch or not.
-            num_beams (`int`, *optional*, defaults to `model.config.num_beams` or 1 if the config does not set any value):
-                Number of beams for beam search. 1 means no beam search.
-            temperature (`float`, *optional*, defaults to `model.config.temperature` or 1.0 if the config does not set any value):
-                The value used to module the next token probabilities.
-            penalty_alpha (`float`, *optional*, defaults to `model.config.penalty_alpha` or None if the config does not set any value):
-                The values balance the model confidence and the degeneration penalty in contrastive search decoding.
-            top_k (`int`, *optional*, defaults to `model.config.top_k` or 50 if the config does not set any value):
-                The number of highest probability vocabulary tokens to keep for top-k-filtering.
-            top_p (`float`, *optional*, defaults to `model.config.top_p` or 1.0 if the config does not set any value):
-                If set to float < 1, only the smallest set of most probable tokens with probabilities that add up to
-                `top_p` or higher are kept for generation.
-            typical_p (`float`, *optional*, defaults to `model.config.typical_p` or 1.0 if the config does not set any value):
-                The amount of probability mass from the original distribution to be considered in typical decoding. If
-                set to 1.0 it takes no effect. See [this paper](https://arxiv.org/pdf/2202.00666.pdf) for more details.
-            repetition_penalty (`float`, *optional*, defaults to `model.config.repetition_penalty` or 1.0 if the config does not set any value):
-                The parameter for repetition penalty. 1.0 means no penalty. See [this
-                paper](https://arxiv.org/pdf/1909.05858.pdf) for more details.
-            encoder_repetition_penalty (`float`, *optional*, defaults to `model.config.encoder_repetition_penalty` or 1.0 if the config does not set any value):
-                The paramater for encoder_repetition_penalty. An exponential penalty on sequences that are not in the
-                original input. 1.0 means no penalty.
-            pad_token_id (`int`, *optional*, defaults to `model.config.pad_token_id`):
-                The id of the *padding* token.
-            bos_token_id (`int`, *optional*, defaults to `model.config.bos_token_id`):
-                The id of the *beginning-of-sequence* token.
-            eos_token_id (`int`, *optional*, defaults to `model.config.eos_token_id`):
-                The id of the *end-of-sequence* token.
-            length_penalty (`float`, *optional*, defaults to `model.config.length_penalty` or 1.0 if the config does not set any value):
-                Exponential penalty to the length that is used with beam-based generation. It is applied as an exponent
-                to the sequence length, which in turn is used to divide the score of the sequence. Since the score is
-                the log likelihood of the sequence (i.e. negative), `length_penalty` > 0.0 promotes longer sequences,
-                while `length_penalty` < 0.0 encourages shorter sequences.
-            no_repeat_ngram_size (`int`, *optional*, defaults to `model.config.no_repeat_ngram_size` or 0 if the config does not set any value):
-                If set to int > 0, all ngrams of that size can only occur once.
-            encoder_no_repeat_ngram_size (`int`, *optional*, defaults to `model.config.encoder_no_repeat_ngram_size` or 0 if the config does not set any value):
-                If set to int > 0, all ngrams of that size that occur in the `encoder_input_ids` cannot occur in the
-                `decoder_input_ids`.
-            bad_words_ids(`List[List[int]]`, *optional*, defaults to `model.config.bad_words_ids`):
-                List of token ids that are not allowed to be generated. In order to get the token ids of the words that
-                should not appear in the generated text, use `tokenizer(bad_words, add_prefix_space=True,
-                add_special_tokens=False).input_ids`.
-            force_words_ids(`List[List[int]]` or `List[List[List[int]]]`, *optional*):
-                List of token ids that must be generated. If given a `List[List[int]]`, this is treated as a simple
-                list of words that must be included, the opposite to `bad_words_ids`. If given `List[List[List[int]]]`,
-                this triggers a [disjunctive constraint](https://github.com/huggingface/transformers/issues/14081),
-                where one can allow different forms of each word.
-            num_return_sequences(`int`, *optional*, defaults to `model.config.num_return_sequences` or 1 if the config does not set any value):
-                The number of independently computed returned sequences for each element in the batch.
-            max_time(`float`, *optional*):
-                The maximum amount of time you allow the computation to run for in seconds. generation will still
-                finish the current pass after allocated time has been passed.
-            attention_mask (`torch.LongTensor` of shape `(batch_size, sequence_length)`, *optional*):
-                Mask to avoid performing attention on padding token indices. Mask values are in `[0, 1]`, 1 for tokens
-                that are not masked, and 0 for masked tokens. If not provided, will default to a tensor the same shape
-                as `input_ids` that masks the pad token. [What are attention masks?](../glossary#attention-mask)
-            decoder_start_token_id (`int`, *optional*):
-                If an encoder-decoder model starts decoding with a different token than *bos*, the id of that token.
-            use_cache (`bool`, *optional*, defaults to `True`):
-                Whether or not the model should use the past last key/values attentions (if applicable to the model) to
-                speed up decoding.
-            num_beam_groups (`int`, *optional*, defaults to `model.config.num_beam_groups` or 1 if the config does not set any value):
-                Number of groups to divide `num_beams` into in order to ensure diversity among different groups of
-                beams. [this paper](https://arxiv.org/pdf/1610.02424.pdf) for more details.
-            diversity_penalty (`float`, *optional*, defaults to `model.config.diversity_penalty` or 0.0 if the config does not set any value):
-                This value is subtracted from a beam's score if it generates a token same as any beam from other group
-                at a particular time. Note that `diversity_penalty` is only effective if `group beam search` is
-                enabled.
-=======
             generation_config (`~generation.GenerationConfig`, *optional*):
                 The generation configuration to be used as base parametrization for the generation call. `**kwargs`
                 passed to generate matching the attributes of `generation_config` will override them. If
@@ -1211,7 +1036,6 @@
                 Custom stopping criteria that complement the default stopping criteria built from arguments and a
                 generation config. If a stopping criteria is passed that is already created with the arguments or a
                 generation config an error is thrown. This feature is intended for advanced users.
->>>>>>> 8fb4d0e4
             prefix_allowed_tokens_fn (`Callable[[int, torch.Tensor], List[int]]`, *optional*):
                 If provided, this function constraints the beam search to allowed tokens only at each step. If not
                 provided no constraint is applied. This function takes 2 arguments: the batch ID `batch_id` and
@@ -1506,14 +1330,7 @@
 
         # 8. prepare distribution pre_processing samplers
         logits_processor = self._get_logits_processor(
-<<<<<<< HEAD
-            encoder_repetition_penalty=encoder_repetition_penalty,
-            repetition_penalty=repetition_penalty,
-            no_repeat_ngram_size=no_repeat_ngram_size,
-            encoder_no_repeat_ngram_size=encoder_no_repeat_ngram_size,
-=======
             generation_config=generation_config,
->>>>>>> 8fb4d0e4
             input_ids_seq_length=input_ids_seq_length,
             encoder_input_ids=inputs_tensor,
             prefix_allowed_tokens_fn=prefix_allowed_tokens_fn,

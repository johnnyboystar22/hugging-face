--- conflicted
+++ resolved
@@ -4690,16 +4690,9 @@
             candidate_kwargs = _prepare_attention_mask(
                 candidate_kwargs, candidate_input_ids.shape[1], self.config.is_encoder_decoder
             )
-<<<<<<< HEAD
-            model_kwargs = _prepare_token_type_ids(model_kwargs, candidate_input_ids.shape[1])
-            model_kwargs = _prepare_position_ids(model_kwargs, candidate_input_ids.shape[1])
-            if "cache_position" in model_kwargs:
-                model_kwargs["cache_position"] = torch.cat(
-=======
             candidate_kwargs = _prepare_token_type_ids(candidate_kwargs, candidate_input_ids.shape[1])
             if "cache_position" in candidate_kwargs:
                 candidate_kwargs["cache_position"] = torch.cat(
->>>>>>> 7b1170b0
                     (
                         candidate_kwargs["cache_position"],
                         torch.arange(cur_len, cur_len + candidate_length, device=input_ids.device, dtype=torch.long),

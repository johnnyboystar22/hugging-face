# coding=utf-8
# Copyright 2023 The HuggingFace Inc. team and the librosa & torchaudio authors.
#
# Licensed under the Apache License, Version 2.0 (the "License");
# you may not use this file except in compliance with the License.
# You may obtain a copy of the License at
#
#     http://www.apache.org/licenses/LICENSE-2.0
#
# Unless required by applicable law or agreed to in writing, software
# distributed under the License is distributed on an "AS IS" BASIS,
# WITHOUT WARRANTIES OR CONDITIONS OF ANY KIND, either express or implied.
# See the License for the specific language governing permissions and
# limitations under the License.
"""
Audio processing functions to extract features from audio waveforms. This code is pure numpy to support all frameworks
and remove unnecessary dependencies.
"""
import warnings
<<<<<<< HEAD
from typing import List, Optional, Union
=======
from typing import Optional, Tuple, Union
>>>>>>> dafe3702

import numpy as np


def hertz_to_mel(freq: Union[float, np.ndarray], mel_scale: str = "htk") -> Union[float, np.ndarray]:
    """
    Convert frequency from hertz to mels.

    Args:
        freq (`float` or `np.ndarray`):
            The frequency, or multiple frequencies, in hertz (Hz).
        mel_scale (`str`, *optional*, defaults to `"htk"`):
            The mel frequency scale to use, `"htk"`, `"kaldi"` or `"slaney"`.

    Returns:
        `float` or `np.ndarray`: The frequencies on the mel scale.
    """

    if mel_scale not in ["slaney", "htk", "kaldi"]:
        raise ValueError('mel_scale should be one of "htk", "slaney" or "kaldi".')

    if mel_scale == "htk":
        return 2595.0 * np.log10(1.0 + (freq / 700.0))
    elif mel_scale == "kaldi":
        return 1127.0 * np.log(1.0 + (freq / 700.0))

    min_log_hertz = 1000.0
    min_log_mel = 15.0
    logstep = 27.0 / np.log(6.4)
    mels = 3.0 * freq / 200.0

    if isinstance(freq, np.ndarray):
        log_region = freq >= min_log_hertz
        mels[log_region] = min_log_mel + np.log(freq[log_region] / min_log_hertz) * logstep
    elif freq >= min_log_hertz:
        mels = min_log_mel + np.log(freq / min_log_hertz) * logstep

    return mels


def mel_to_hertz(mels: Union[float, np.ndarray], mel_scale: str = "htk") -> Union[float, np.ndarray]:
    """
    Convert frequency from mels to hertz.

    Args:
        mels (`float` or `np.ndarray`):
            The frequency, or multiple frequencies, in mels.
        mel_scale (`str`, *optional*, `"htk"`):
            The mel frequency scale to use, `"htk"`, `"kaldi"` or `"slaney"`.

    Returns:
        `float` or `np.ndarray`: The frequencies in hertz.
    """

    if mel_scale not in ["slaney", "htk", "kaldi"]:
        raise ValueError('mel_scale should be one of "htk", "slaney" or "kaldi".')

    if mel_scale == "htk":
        return 700.0 * (np.power(10, mels / 2595.0) - 1.0)
    elif mel_scale == "kaldi":
        return 700.0 * (np.exp(mels / 1127.0) - 1.0)

    min_log_hertz = 1000.0
    min_log_mel = 15.0
    logstep = np.log(6.4) / 27.0
    freq = 200.0 * mels / 3.0

    if isinstance(mels, np.ndarray):
        log_region = mels >= min_log_mel
        freq[log_region] = min_log_hertz * np.exp(logstep * (mels[log_region] - min_log_mel))
    elif mels >= min_log_mel:
        freq = min_log_hertz * np.exp(logstep * (mels - min_log_mel))

    return freq


def hertz_to_octave(
    freq: Union[float, np.ndarray], tuning: Optional[float] = 0.0, bins_per_octave: Optional[int] = 12
):
    """
    Convert frequency from hertz to fractional octave numbers.
    Adapted from *librosa*.

    Args:
        freq (`float` or `np.ndarray`):
            The frequency, or multiple frequencies, in hertz (Hz).
        tuning (`float`, defaults to `0.`):
            Tuning deviation from the Stuttgart pitch (A440) in (fractional) bins per octave.
        bins_per_octave (`int`, defaults to `12`):
            Number of bins per octave.

    Returns:
        `float` or `np.ndarray`: The frequencies on the octave scale.
    """
    stuttgart_pitch = 440.0 * 2.0 ** (tuning / bins_per_octave)
    octave = np.log2(freq / (float(stuttgart_pitch) / 16))
    return octave


def _create_triangular_filter_bank(fft_freqs: np.ndarray, filter_freqs: np.ndarray) -> np.ndarray:
    """
    Creates a triangular filter bank.

    Adapted from *torchaudio* and *librosa*.

    Args:
        fft_freqs (`np.ndarray` of shape `(num_frequency_bins,)`):
            Discrete frequencies of the FFT bins in Hz.
        filter_freqs (`np.ndarray` of shape `(num_mel_filters,)`):
            Center frequencies of the triangular filters to create, in Hz.

    Returns:
        `np.ndarray` of shape `(num_frequency_bins, num_mel_filters)`
    """
    filter_diff = np.diff(filter_freqs)
    slopes = np.expand_dims(filter_freqs, 0) - np.expand_dims(fft_freqs, 1)
    down_slopes = -slopes[:, :-2] / filter_diff[:-1]
    up_slopes = slopes[:, 2:] / filter_diff[1:]
    return np.maximum(np.zeros(1), np.minimum(down_slopes, up_slopes))


def chroma_filter_bank(
    num_frequency_bins: int,
    num_chroma: int,
    sampling_rate: int,
    tuning: float = 0.0,
    power: Optional[float] = 2.0,
    weighting_parameters: Optional[Tuple[float]] = (5.0, 2),
    start_at_c_chroma: Optional[bool] = True,
):
    """
    Creates a chroma filter bank, i.e a linear transformation to project spectrogram bins onto chroma bins.

    Adapted from *librosa*.

    Args:
        num_frequency_bins (`int`):
            Number of frequencies used to compute the spectrogram (should be the same as in `stft`).
        num_chroma (`int`):
            Number of chroma bins (i.e pitch classes).
        sampling_rate (`float`):
            Sample rate of the audio waveform.
        tuning (`float`):
            Tuning deviation from A440 in fractions of a chroma bin.
        power (`float`, *optional*, defaults to 2.0):
            If 12.0, normalizes each column with their L2 norm. If 1.0, normalizes each column with their L1 norm.
        weighting_parameters (`Tuple[float]`, *optional*, defaults to `(5., 2.)`):
            If specified, apply a Gaussian weighting parameterized by the first element of the tuple being the center and
            the second element being the Gaussian half-width.
        start_at_c_chroma (`float`, *optional*, defaults to `True`):
            If True, the filter bank will start at the 'C' pitch class. Otherwise, it will start at 'A'.
    Returns:
        `np.ndarray` of shape `(num_frequency_bins, num_chroma)`
    """
    # Get the FFT bins, not counting the DC component
    frequencies = np.linspace(0, sampling_rate, num_frequency_bins, endpoint=False)[1:]

    freq_bins = num_chroma * hertz_to_octave(frequencies, tuning=tuning, bins_per_octave=num_chroma)

    # make up a value for the 0 Hz bin = 1.5 octaves below bin 1
    # (so chroma is 50% rotated from bin 1, and bin width is broad)
    freq_bins = np.concatenate(([freq_bins[0] - 1.5 * num_chroma], freq_bins))

    bins_width = np.concatenate((np.maximum(freq_bins[1:] - freq_bins[:-1], 1.0), [1]))

    chroma_filters = np.subtract.outer(freq_bins, np.arange(0, num_chroma, dtype="d")).T

    num_chroma2 = np.round(float(num_chroma) / 2)

    # Project into range -num_chroma/2 .. num_chroma/2
    # add on fixed offset of 10*num_chroma to ensure all values passed to
    # rem are positive
    chroma_filters = np.remainder(chroma_filters + num_chroma2 + 10 * num_chroma, num_chroma) - num_chroma2

    # Gaussian bumps - 2*D to make them narrower
    chroma_filters = np.exp(-0.5 * (2 * chroma_filters / np.tile(bins_width, (num_chroma, 1))) ** 2)

    # normalize each column
    if power is not None:
        chroma_filters = chroma_filters / np.sum(chroma_filters**power, axis=0, keepdims=True) ** (1.0 / power)

    # Maybe apply scaling for fft bins
    if weighting_parameters is not None:
        center, half_width = weighting_parameters
        chroma_filters *= np.tile(
            np.exp(-0.5 * (((freq_bins / num_chroma - center) / half_width) ** 2)),
            (num_chroma, 1),
        )

    if start_at_c_chroma:
        chroma_filters = np.roll(chroma_filters, -3 * (num_chroma // 12), axis=0)

    # remove aliasing columns, copy to ensure row-contiguity
    return np.ascontiguousarray(chroma_filters[:, : int(1 + num_frequency_bins / 2)])


def mel_filter_bank(
    num_frequency_bins: int,
    num_mel_filters: int,
    min_frequency: float,
    max_frequency: float,
    sampling_rate: int,
    norm: Optional[str] = None,
    mel_scale: str = "htk",
    triangularize_in_mel_space: bool = False,
) -> np.ndarray:
    """
    Creates a frequency bin conversion matrix used to obtain a mel spectrogram. This is called a *mel filter bank*, and
    various implementation exist, which differ in the number of filters, the shape of the filters, the way the filters
    are spaced, the bandwidth of the filters, and the manner in which the spectrum is warped. The goal of these
    features is to approximate the non-linear human perception of the variation in pitch with respect to the frequency.

    Different banks of mel filters were introduced in the literature. The following variations are supported:

    - MFCC FB-20: introduced in 1980 by Davis and Mermelstein, it assumes a sampling frequency of 10 kHz and a speech
      bandwidth of `[0, 4600]` Hz.
    - MFCC FB-24 HTK: from the Cambridge HMM Toolkit (HTK) (1995) uses a filter bank of 24 filters for a speech
      bandwidth of `[0, 8000]` Hz. This assumes sampling rate ≥ 16 kHz.
    - MFCC FB-40: from the Auditory Toolbox for MATLAB written by Slaney in 1998, assumes a sampling rate of 16 kHz and
      speech bandwidth of `[133, 6854]` Hz. This version also includes area normalization.
    - HFCC-E FB-29 (Human Factor Cepstral Coefficients) of Skowronski and Harris (2004), assumes a sampling rate of
      12.5 kHz and speech bandwidth of `[0, 6250]` Hz.

    This code is adapted from *torchaudio* and *librosa*. Note that the default parameters of torchaudio's
    `melscale_fbanks` implement the `"htk"` filters while librosa uses the `"slaney"` implementation.

    Args:
        num_frequency_bins (`int`):
            Number of frequencies used to compute the spectrogram (should be the same as in `stft`).
        num_mel_filters (`int`):
            Number of mel filters to generate.
        min_frequency (`float`):
            Lowest frequency of interest in Hz.
        max_frequency (`float`):
            Highest frequency of interest in Hz. This should not exceed `sampling_rate / 2`.
        sampling_rate (`int`):
            Sample rate of the audio waveform.
        norm (`str`, *optional*):
            If `"slaney"`, divide the triangular mel weights by the width of the mel band (area normalization).
        mel_scale (`str`, *optional*, defaults to `"htk"`):
            The mel frequency scale to use, `"htk"`, `"kaldi"` or `"slaney"`.
        triangularize_in_mel_space (`bool`, *optional*, defaults to `False`):
            If this option is enabled, the triangular filter is applied in mel space rather than frequency space. This
            should be set to `true` in order to get the same results as `torchaudio` when computing mel filters.

    Returns:
        `np.ndarray` of shape (`num_frequency_bins`, `num_mel_filters`): Triangular filter bank matrix. This is a
        projection matrix to go from a spectrogram to a mel spectrogram.
    """
    if norm is not None and norm != "slaney":
        raise ValueError('norm must be one of None or "slaney"')

    # center points of the triangular mel filters
    mel_min = hertz_to_mel(min_frequency, mel_scale=mel_scale)
    mel_max = hertz_to_mel(max_frequency, mel_scale=mel_scale)
    mel_freqs = np.linspace(mel_min, mel_max, num_mel_filters + 2)
    filter_freqs = mel_to_hertz(mel_freqs, mel_scale=mel_scale)

    if triangularize_in_mel_space:
        # frequencies of FFT bins in Hz, but filters triangularized in mel space
        fft_bin_width = sampling_rate / (num_frequency_bins * 2)
        fft_freqs = hertz_to_mel(fft_bin_width * np.arange(num_frequency_bins), mel_scale=mel_scale)
        filter_freqs = mel_freqs
    else:
        # frequencies of FFT bins in Hz
        fft_freqs = np.linspace(0, sampling_rate // 2, num_frequency_bins)

    mel_filters = _create_triangular_filter_bank(fft_freqs, filter_freqs)

    if norm is not None and norm == "slaney":
        # Slaney-style mel is scaled to be approx constant energy per channel
        enorm = 2.0 / (filter_freqs[2 : num_mel_filters + 2] - filter_freqs[:num_mel_filters])
        mel_filters *= np.expand_dims(enorm, 0)

    if (mel_filters.max(axis=0) == 0.0).any():
        warnings.warn(
            "At least one mel filter has all zero values. "
            f"The value for `num_mel_filters` ({num_mel_filters}) may be set too high. "
            f"Or, the value for `num_frequency_bins` ({num_frequency_bins}) may be set too low."
        )

    return mel_filters


def optimal_fft_length(window_length: int) -> int:
    """
    Finds the best FFT input size for a given `window_length`. This function takes a given window length and, if not
    already a power of two, rounds it up to the next power or two.

    The FFT algorithm works fastest when the length of the input is a power of two, which may be larger than the size
    of the window or analysis frame. For example, if the window is 400 samples, using an FFT input size of 512 samples
    is more optimal than an FFT size of 400 samples. Using a larger FFT size does not affect the detected frequencies,
    it simply gives a higher frequency resolution (i.e. the frequency bins are smaller).
    """
    return 2 ** int(np.ceil(np.log2(window_length)))


def window_function(
    window_length: int,
    name: str = "hann",
    periodic: bool = True,
    frame_length: Optional[int] = None,
    center: bool = True,
) -> np.ndarray:
    """
    Returns an array containing the specified window. This window is intended to be used with `stft`.

    The following window types are supported:

        - `"boxcar"`: a rectangular window
        - `"hamming"`: the Hamming window
        - `"hann"`: the Hann window
        - `"povey"`: the Povey window

    Args:
        window_length (`int`):
            The length of the window in samples.
        name (`str`, *optional*, defaults to `"hann"`):
            The name of the window function.
        periodic (`bool`, *optional*, defaults to `True`):
            Whether the window is periodic or symmetric.
        frame_length (`int`, *optional*):
            The length of the analysis frames in samples. Provide a value for `frame_length` if the window is smaller
            than the frame length, so that it will be zero-padded.
        center (`bool`, *optional*, defaults to `True`):
            Whether to center the window inside the FFT buffer. Only used when `frame_length` is provided.

    Returns:
        `np.ndarray` of shape `(window_length,)` or `(frame_length,)` containing the window.
    """
    length = window_length + 1 if periodic else window_length

    if name == "boxcar":
        window = np.ones(length)
    elif name in ["hamming", "hamming_window"]:
        window = np.hamming(length)
    elif name in ["hann", "hann_window"]:
        window = np.hanning(length)
    elif name in ["povey"]:
        window = np.power(np.hanning(length), 0.85)
    else:
        raise ValueError(f"Unknown window function '{name}'")

    if periodic:
        window = window[:-1]

    if frame_length is None:
        return window

    if window_length > frame_length:
        raise ValueError(
            f"Length of the window ({window_length}) may not be larger than frame_length ({frame_length})"
        )

    padded_window = np.zeros(frame_length)
    offset = (frame_length - window_length) // 2 if center else 0
    padded_window[offset : offset + window_length] = window
    return padded_window


# TODO This method does not support batching yet as we are mainly focused on inference.
def spectrogram(
    waveform: np.ndarray,
    window: np.ndarray,
    frame_length: int,
    hop_length: int,
    fft_length: Optional[int] = None,
    power: Optional[float] = 1.0,
    center: bool = True,
    pad_mode: str = "reflect",
    onesided: bool = True,
    preemphasis: Optional[float] = None,
    mel_filters: Optional[np.ndarray] = None,
    mel_floor: float = 1e-10,
    log_mel: Optional[str] = None,
    reference: float = 1.0,
    min_value: float = 1e-10,
    db_range: Optional[float] = None,
    remove_dc_offset: Optional[bool] = None,
    dtype: np.dtype = np.float32,
) -> np.ndarray:
    """
    Calculates a spectrogram over one waveform using the Short-Time Fourier Transform.

    This function can create the following kinds of spectrograms:

      - amplitude spectrogram (`power = 1.0`)
      - power spectrogram (`power = 2.0`)
      - complex-valued spectrogram (`power = None`)
      - log spectrogram (use `log_mel` argument)
      - mel spectrogram (provide `mel_filters`)
      - log-mel spectrogram (provide `mel_filters` and `log_mel`)

    How this works:

      1. The input waveform is split into frames of size `frame_length` that are partially overlapping by `frame_length
         - hop_length` samples.
      2. Each frame is multiplied by the window and placed into a buffer of size `fft_length`.
      3. The DFT is taken of each windowed frame.
      4. The results are stacked into a spectrogram.

    We make a distinction between the following "blocks" of sample data, each of which may have a different lengths:

      - The analysis frame. This is the size of the time slices that the input waveform is split into.
      - The window. Each analysis frame is multiplied by the window to avoid spectral leakage.
      - The FFT input buffer. The length of this determines how many frequency bins are in the spectrogram.

    In this implementation, the window is assumed to be zero-padded to have the same size as the analysis frame. A
    padded window can be obtained from `window_function()`. The FFT input buffer may be larger than the analysis frame,
    typically the next power of two.

    Note: This function is not optimized for speed yet. It should be mostly compatible with `librosa.stft` and
    `torchaudio.functional.transforms.Spectrogram`, although it is more flexible due to the different ways spectrograms
    can be constructed.

    Args:
        waveform (`np.ndarray` of shape `(length,)`):
            The input waveform. This must be a single real-valued, mono waveform.
        window (`np.ndarray` of shape `(frame_length,)`):
            The windowing function to apply, including zero-padding if necessary. The actual window length may be
            shorter than `frame_length`, but we're assuming the array has already been zero-padded.
        frame_length (`int`):
            The length of the analysis frames in samples. With librosa this is always equal to `fft_length` but we also
            allow smaller sizes.
        hop_length (`int`):
            The stride between successive analysis frames in samples.
        fft_length (`int`, *optional*):
            The size of the FFT buffer in samples. This determines how many frequency bins the spectrogram will have.
            For optimal speed, this should be a power of two. If `None`, uses `frame_length`.
        power (`float`, *optional*, defaults to 1.0):
            If 1.0, returns the amplitude spectrogram. If 2.0, returns the power spectrogram. If `None`, returns
            complex numbers.
        center (`bool`, *optional*, defaults to `True`):
            Whether to pad the waveform so that frame `t` is centered around time `t * hop_length`. If `False`, frame
            `t` will start at time `t * hop_length`.
        pad_mode (`str`, *optional*, defaults to `"reflect"`):
            Padding mode used when `center` is `True`. Possible values are: `"constant"` (pad with zeros), `"edge"`
            (pad with edge values), `"reflect"` (pads with mirrored values).
        onesided (`bool`, *optional*, defaults to `True`):
            If True, only computes the positive frequencies and returns a spectrogram containing `fft_length // 2 + 1`
            frequency bins. If False, also computes the negative frequencies and returns `fft_length` frequency bins.
        preemphasis (`float`, *optional*)
            Coefficient for a low-pass filter that applies pre-emphasis before the DFT.
        mel_filters (`np.ndarray` of shape `(num_freq_bins, num_mel_filters)`, *optional*):
            The mel filter bank. If supplied, applies a this filter bank to create a mel spectrogram.
        mel_floor (`float`, *optional*, defaults to 1e-10):
            Minimum value of mel frequency banks.
        log_mel (`str`, *optional*):
            How to convert the spectrogram to log scale. Possible options are: `None` (don't convert), `"log"` (take
            the natural logarithm) `"log10"` (take the base-10 logarithm), `"dB"` (convert to decibels). Can only be
            used when `power` is not `None`.
        reference (`float`, *optional*, defaults to 1.0):
            Sets the input spectrogram value that corresponds to 0 dB. For example, use `np.max(spectrogram)` to set
            the loudest part to 0 dB. Must be greater than zero.
        min_value (`float`, *optional*, defaults to `1e-10`):
            The spectrogram will be clipped to this minimum value before conversion to decibels, to avoid taking
            `log(0)`. For a power spectrogram, the default of `1e-10` corresponds to a minimum of -100 dB. For an
            amplitude spectrogram, the value `1e-5` corresponds to -100 dB. Must be greater than zero.
        db_range (`float`, *optional*):
            Sets the maximum dynamic range in decibels. For example, if `db_range = 80`, the difference between the
            peak value and the smallest value will never be more than 80 dB. Must be greater than zero.
        remove_dc_offset (`bool`, *optional*):
            Subtract mean from waveform on each frame, applied before pre-emphasis. This should be set to `true` in
            order to get the same results as `torchaudio.compliance.kaldi.fbank` when computing mel filters.
        dtype (`np.dtype`, *optional*, defaults to `np.float32`):
            Data type of the spectrogram tensor. If `power` is None, this argument is ignored and the dtype will be
            `np.complex64`.

    Returns:
        `nd.array` containing a spectrogram of shape `(num_frequency_bins, length)` for a regular spectrogram or shape
        `(num_mel_filters, length)` for a mel spectrogram.
    """
    window_length = len(window)

    if fft_length is None:
        fft_length = frame_length

    if frame_length > fft_length:
        raise ValueError(f"frame_length ({frame_length}) may not be larger than fft_length ({fft_length})")

    if window_length != frame_length:
        raise ValueError(f"Length of the window ({window_length}) must equal frame_length ({frame_length})")

    if hop_length <= 0:
        raise ValueError("hop_length must be greater than zero")

    if waveform.ndim != 1:
        raise ValueError(f"Input waveform must have only one dimension, shape is {waveform.shape}")

    if np.iscomplexobj(waveform):
        raise ValueError("Complex-valued input waveforms are not currently supported")

    if power is None and mel_filters is not None:
        raise ValueError(
            "You have provided `mel_filters` but `power` is `None`. Mel spectrogram computation is not yet supported for complex-valued spectrogram."
            "Specify `power` to fix this issue."
        )

    # center pad the waveform
    if center:
        padding = [(int(frame_length // 2), int(frame_length // 2))]
        waveform = np.pad(waveform, padding, mode=pad_mode)

    # promote to float64, since np.fft uses float64 internally
    waveform = waveform.astype(np.float64)
    window = window.astype(np.float64)

    # split waveform into frames of frame_length size
    num_frames = int(1 + np.floor((waveform.size - frame_length) / hop_length))

    num_frequency_bins = (fft_length // 2) + 1 if onesided else fft_length
    spectrogram = np.empty((num_frames, num_frequency_bins), dtype=np.complex64)

    # rfft is faster than fft
    fft_func = np.fft.rfft if onesided else np.fft.fft
    buffer = np.zeros(fft_length)

    timestep = 0
    for frame_idx in range(num_frames):
        buffer[:frame_length] = waveform[timestep : timestep + frame_length]

        if remove_dc_offset:
            buffer[:frame_length] = buffer[:frame_length] - buffer[:frame_length].mean()

        if preemphasis is not None:
            buffer[1:frame_length] -= preemphasis * buffer[: frame_length - 1]
            buffer[0] *= 1 - preemphasis

        buffer[:frame_length] *= window

        spectrogram[frame_idx] = fft_func(buffer)
        timestep += hop_length

    # note: ** is much faster than np.power
    if power is not None:
        spectrogram = np.abs(spectrogram, dtype=np.float64) ** power

    spectrogram = spectrogram.T

    if mel_filters is not None:
        spectrogram = np.maximum(mel_floor, np.dot(mel_filters.T, spectrogram))

    if power is not None and log_mel is not None:
        if log_mel == "log":
            spectrogram = np.log(spectrogram)
        elif log_mel == "log10":
            spectrogram = np.log10(spectrogram)
        elif log_mel == "dB":
            if power == 1.0:
                spectrogram = amplitude_to_db(spectrogram, reference, min_value, db_range)
            elif power == 2.0:
                spectrogram = power_to_db(spectrogram, reference, min_value, db_range)
            else:
                raise ValueError(f"Cannot use log_mel option '{log_mel}' with power {power}")
        else:
            raise ValueError(f"Unknown log_mel option: {log_mel}")

        spectrogram = np.asarray(spectrogram, dtype)

    return spectrogram


# This version of the spectrogram function is specifically optimized for batch processing.
# It leverages broadcasting to efficiently handle multiple inputs simultaneously.
def spectrogram_batch(
    waveform_list: List[np.ndarray],
    window: np.ndarray,
    frame_length: int,
    hop_length: int,
    fft_length: Optional[int] = None,
    power: Optional[float] = 1.0,
    center: bool = True,
    pad_mode: str = "reflect",
    onesided: bool = True,
    preemphasis: Optional[float] = None,
    mel_filters: Optional[np.ndarray] = None,
    mel_floor: float = 1e-10,
    log_mel: Optional[str] = None,
    reference: float = 1.0,
    min_value: float = 1e-10,
    db_range: Optional[float] = None,
    remove_dc_offset: Optional[bool] = None,
    dtype: np.dtype = np.float32,
) -> List[np.ndarray]:
    window_length = len(window)

    if fft_length is None:
        fft_length = frame_length

    if frame_length > fft_length:
        raise ValueError(f"frame_length ({frame_length}) may not be larger than fft_length ({fft_length})")

    if window_length != frame_length:
        raise ValueError(f"Length of the window ({window_length}) must equal frame_length ({frame_length})")

    if hop_length <= 0:
        raise ValueError("hop_length must be greater than zero")

    # Check the dimensions of the waveform
    for waveform in waveform_list:
        if waveform.ndim != 1:
            raise ValueError(f"Input waveform must have only one dimension, shape is {waveform.shape}")

    # Check if waveform is complex
    for waveform in waveform_list:
        if np.iscomplexobj(waveform):
            raise ValueError("Complex-valued input waveforms are not currently supported")

    # Center pad the waveform
    if center:
        padding = [(int(frame_length // 2), int(frame_length // 2))]
        waveform_list = [
            np.pad(
                waveform,
                padding,
                mode=pad_mode,
            )
            for waveform in waveform_list
        ]
    original_waveform_lengths = [
        len(waveform) for waveform in waveform_list
    ]  # these lengths will be used to remove padding later

    # Batch pad the waveform
    max_length = max(original_waveform_lengths)
    padded_waveform_batch = np.array(
        [
            np.pad(waveform, (0, max_length - len(waveform)), mode="constant", constant_values=0)
            for waveform in waveform_list
        ],
        dtype=dtype,
    )

    # Promote to float64, since np.fft uses float64 internally
    padded_waveform_batch = padded_waveform_batch.astype(np.float64)
    window = window.astype(np.float64)

    # Split waveform into frames of frame_length size
    num_frames = int(1 + np.floor((padded_waveform_batch.shape[1] - frame_length) / hop_length))
    true_num_frames = [
        int(1 + np.floor((length - frame_length) / hop_length)) for length in original_waveform_lengths
    ]  # these lengths will be used to remove padding later
    num_batches = padded_waveform_batch.shape[0]

    num_frequency_bins = (fft_length // 2) + 1 if onesided else fft_length
    spectrogram = np.empty((num_batches, num_frames, num_frequency_bins), dtype=np.complex64)

    # rfft is faster than fft
    fft_func = np.fft.rfft if onesided else np.fft.fft
    buffer = np.zeros((num_batches, fft_length))

    for frame_idx in range(num_frames):
        timestep = frame_idx * hop_length
        buffer[:, :frame_length] = padded_waveform_batch[:, timestep : timestep + frame_length]

        if remove_dc_offset:
            buffer[:, :frame_length] -= buffer[:, :frame_length].mean(axis=1, keepdims=True)

        if preemphasis is not None:
            buffer[:, 1:frame_length] -= preemphasis * buffer[:, : frame_length - 1]
            buffer[:, 0] *= 1 - preemphasis

        buffer[:, :frame_length] *= window

        spectrogram[:, frame_idx] = fft_func(buffer)

    # Note: ** is much faster than np.power
    if power is not None:
        spectrogram = np.abs(spectrogram, dtype=np.float64) ** power

    # Apply mel filters if provided
    if mel_filters is not None:
        result = np.tensordot(spectrogram, mel_filters.T, axes=([2], [1]))
        spectrogram = np.maximum(mel_floor, result)

    # Convert to log scale if specified
    if power is not None and log_mel is not None:
        if log_mel == "log":
            spectrogram = np.log(spectrogram)
        elif log_mel == "log10":
            spectrogram = np.log10(spectrogram)
        elif log_mel == "dB":
            if power == 1.0:
                spectrogram = amplitude_to_db_batch(spectrogram, reference, min_value, db_range)
            elif power == 2.0:
                spectrogram = power_to_db_batch(spectrogram, reference, min_value, db_range)
            else:
                raise ValueError(f"Cannot use log_mel option '{log_mel}' with power {power}")
        else:
            raise ValueError(f"Unknown log_mel option: {log_mel}")

        spectrogram = np.asarray(spectrogram, dtype)

    spectrogram_list = [spectrogram[i, : true_num_frames[i], :].T for i in range(len(true_num_frames))]

    return spectrogram_list


def power_to_db(
    spectrogram: np.ndarray,
    reference: float = 1.0,
    min_value: float = 1e-10,
    db_range: Optional[float] = None,
) -> np.ndarray:
    """
    Converts a power spectrogram to the decibel scale. This computes `10 * log10(spectrogram / reference)`, using basic
    logarithm properties for numerical stability.

    The motivation behind applying the log function on the (mel) spectrogram is that humans do not hear loudness on a
    linear scale. Generally to double the perceived volume of a sound we need to put 8 times as much energy into it.
    This means that large variations in energy may not sound all that different if the sound is loud to begin with.
    This compression operation makes the (mel) spectrogram features match more closely what humans actually hear.

    Based on the implementation of `librosa.power_to_db`.

    Args:
        spectrogram (`np.ndarray`):
            The input power (mel) spectrogram. Note that a power spectrogram has the amplitudes squared!
        reference (`float`, *optional*, defaults to 1.0):
            Sets the input spectrogram value that corresponds to 0 dB. For example, use `np.max(spectrogram)` to set
            the loudest part to 0 dB. Must be greater than zero.
        min_value (`float`, *optional*, defaults to `1e-10`):
            The spectrogram will be clipped to this minimum value before conversion to decibels, to avoid taking
            `log(0)`. The default of `1e-10` corresponds to a minimum of -100 dB. Must be greater than zero.
        db_range (`float`, *optional*):
            Sets the maximum dynamic range in decibels. For example, if `db_range = 80`, the difference between the
            peak value and the smallest value will never be more than 80 dB. Must be greater than zero.

    Returns:
        `np.ndarray`: the spectrogram in decibels
    """
    if reference <= 0.0:
        raise ValueError("reference must be greater than zero")
    if min_value <= 0.0:
        raise ValueError("min_value must be greater than zero")

    reference = max(min_value, reference)

    spectrogram = np.clip(spectrogram, a_min=min_value, a_max=None)
    spectrogram = 10.0 * (np.log10(spectrogram) - np.log10(reference))

    if db_range is not None:
        if db_range <= 0.0:
            raise ValueError("db_range must be greater than zero")
        spectrogram = np.clip(spectrogram, a_min=spectrogram.max() - db_range, a_max=None)

    return spectrogram


def power_to_db_batch(
    spectrogram: np.ndarray,
    reference: float = 1.0,
    min_value: float = 1e-10,
    db_range: Optional[float] = None,
) -> np.ndarray:
    """
    Converts a batch of power spectrograms to the decibel scale. This computes `10 * log10(spectrogram / reference)`,
    using basic logarithm properties for numerical stability.

    This function supports batch processing, where each item in the batch is an individual power (mel) spectrogram.

    Args:
        spectrogram (`np.ndarray`):
            The input batch of power (mel) spectrograms. Expected shape is (batch_size, *spectrogram_shape).
            Note that a power spectrogram has the amplitudes squared!
        reference (`float`, *optional*, defaults to 1.0):
            Sets the input spectrogram value that corresponds to 0 dB. For example, use `np.max(spectrogram)` to set
            the loudest part to 0 dB. Must be greater than zero.
        min_value (`float`, *optional*, defaults to `1e-10`):
            The spectrogram will be clipped to this minimum value before conversion to decibels, to avoid taking
            `log(0)`. The default of `1e-10` corresponds to a minimum of -100 dB. Must be greater than zero.
        db_range (`float`, *optional*):
            Sets the maximum dynamic range in decibels. For example, if `db_range = 80`, the difference between the
            peak value and the smallest value will never be more than 80 dB. Must be greater than zero.

    Returns:
        `np.ndarray`: the batch of spectrograms in decibels
    """
    if reference <= 0.0:
        raise ValueError("reference must be greater than zero")
    if min_value <= 0.0:
        raise ValueError("min_value must be greater than zero")

    reference = max(min_value, reference)

    spectrogram = np.clip(spectrogram, a_min=min_value, a_max=None)
    spectrogram = 10.0 * (np.log10(spectrogram) - np.log10(reference))

    if db_range is not None:
        if db_range <= 0.0:
            raise ValueError("db_range must be greater than zero")
        # Apply db_range clipping per batch item
        max_values = spectrogram.max(axis=(1, 2), keepdims=True)
        spectrogram = np.clip(spectrogram, a_min=max_values - db_range, a_max=None)

    return spectrogram


def amplitude_to_db(
    spectrogram: np.ndarray,
    reference: float = 1.0,
    min_value: float = 1e-5,
    db_range: Optional[float] = None,
) -> np.ndarray:
    """
    Converts an amplitude spectrogram to the decibel scale. This computes `20 * log10(spectrogram / reference)`, using
    basic logarithm properties for numerical stability.

    The motivation behind applying the log function on the (mel) spectrogram is that humans do not hear loudness on a
    linear scale. Generally to double the perceived volume of a sound we need to put 8 times as much energy into it.
    This means that large variations in energy may not sound all that different if the sound is loud to begin with.
    This compression operation makes the (mel) spectrogram features match more closely what humans actually hear.

    Args:
        spectrogram (`np.ndarray`):
            The input amplitude (mel) spectrogram.
        reference (`float`, *optional*, defaults to 1.0):
            Sets the input spectrogram value that corresponds to 0 dB. For example, use `np.max(spectrogram)` to set
            the loudest part to 0 dB. Must be greater than zero.
        min_value (`float`, *optional*, defaults to `1e-5`):
            The spectrogram will be clipped to this minimum value before conversion to decibels, to avoid taking
            `log(0)`. The default of `1e-5` corresponds to a minimum of -100 dB. Must be greater than zero.
        db_range (`float`, *optional*):
            Sets the maximum dynamic range in decibels. For example, if `db_range = 80`, the difference between the
            peak value and the smallest value will never be more than 80 dB. Must be greater than zero.

    Returns:
        `np.ndarray`: the spectrogram in decibels
    """
    if reference <= 0.0:
        raise ValueError("reference must be greater than zero")
    if min_value <= 0.0:
        raise ValueError("min_value must be greater than zero")

    reference = max(min_value, reference)

    spectrogram = np.clip(spectrogram, a_min=min_value, a_max=None)
    spectrogram = 20.0 * (np.log10(spectrogram) - np.log10(reference))

    if db_range is not None:
        if db_range <= 0.0:
            raise ValueError("db_range must be greater than zero")
        spectrogram = np.clip(spectrogram, a_min=spectrogram.max() - db_range, a_max=None)

    return spectrogram


def amplitude_to_db_batch(
    spectrogram: np.ndarray, reference: float = 1.0, min_value: float = 1e-5, db_range: Optional[float] = None
) -> np.ndarray:
    """
    Converts a batch of amplitude spectrograms to the decibel scale. This computes `20 * log10(spectrogram / reference)`,
    using basic logarithm properties for numerical stability.

    The function supports batch processing, where each item in the batch is an individual amplitude (mel) spectrogram.

    Args:
        spectrogram (`np.ndarray`):
            The input batch of amplitude (mel) spectrograms. Expected shape is (batch_size, *spectrogram_shape).
        reference (`float`, *optional*, defaults to 1.0):
            Sets the input spectrogram value that corresponds to 0 dB. For example, use `np.max(spectrogram)` to set
            the loudest part to 0 dB. Must be greater than zero.
        min_value (`float`, *optional*, defaults to `1e-5`):
            The spectrogram will be clipped to this minimum value before conversion to decibels, to avoid taking
            `log(0)`. The default of `1e-5` corresponds to a minimum of -100 dB. Must be greater than zero.
        db_range (`float`, *optional*):
            Sets the maximum dynamic range in decibels. For example, if `db_range = 80`, the difference between the
            peak value and the smallest value will never be more than 80 dB. Must be greater than zero.

    Returns:
        `np.ndarray`: the batch of spectrograms in decibels
    """
    if reference <= 0.0:
        raise ValueError("reference must be greater than zero")
    if min_value <= 0.0:
        raise ValueError("min_value must be greater than zero")

    reference = max(min_value, reference)

    spectrogram = np.clip(spectrogram, a_min=min_value, a_max=None)
    spectrogram = 20.0 * (np.log10(spectrogram) - np.log10(reference))

    if db_range is not None:
        if db_range <= 0.0:
            raise ValueError("db_range must be greater than zero")
        # Apply db_range clipping per batch item
        max_values = spectrogram.max(axis=(1, 2), keepdims=True)
        spectrogram = np.clip(spectrogram, a_min=max_values - db_range, a_max=None)

    return spectrogram


### deprecated functions below this line ###


def get_mel_filter_banks(
    nb_frequency_bins: int,
    nb_mel_filters: int,
    frequency_min: float,
    frequency_max: float,
    sample_rate: int,
    norm: Optional[str] = None,
    mel_scale: str = "htk",
) -> np.array:
    warnings.warn(
        "The function `get_mel_filter_banks` is deprecated and will be removed in version 4.31.0 of Transformers",
        FutureWarning,
    )
    return mel_filter_bank(
        num_frequency_bins=nb_frequency_bins,
        num_mel_filters=nb_mel_filters,
        min_frequency=frequency_min,
        max_frequency=frequency_max,
        sampling_rate=sample_rate,
        norm=norm,
        mel_scale=mel_scale,
    )


def fram_wave(waveform: np.array, hop_length: int = 160, fft_window_size: int = 400, center: bool = True):
    """
    In order to compute the short time fourier transform, the waveform needs to be split in overlapping windowed
    segments called `frames`.

    The window length (window_length) defines how much of the signal is contained in each frame, while the hop length
    defines the step between the beginning of each new frame.


    Args:
        waveform (`np.array` of shape `(sample_length,)`):
            The raw waveform which will be split into smaller chunks.
        hop_length (`int`, *optional*, defaults to 160):
            Step between each window of the waveform.
        fft_window_size (`int`, *optional*, defaults to 400):
            Defines the size of the window.
        center (`bool`, defaults to `True`):
            Whether or not to center each frame around the middle of the frame. Centering is done by reflecting the
            waveform on the left and on the right.

    Return:
        framed_waveform (`np.array` of shape `(waveform.shape // hop_length , fft_window_size)`):
            The framed waveforms that can be fed to `np.fft`.
    """
    warnings.warn(
        "The function `fram_wave` is deprecated and will be removed in version 4.31.0 of Transformers",
        FutureWarning,
    )
    frames = []
    for i in range(0, waveform.shape[0] + 1, hop_length):
        if center:
            half_window = (fft_window_size - 1) // 2 + 1
            start = i - half_window if i > half_window else 0
            end = i + half_window if i < waveform.shape[0] - half_window else waveform.shape[0]
            frame = waveform[start:end]
            if start == 0:
                padd_width = (-i + half_window, 0)
                frame = np.pad(frame, pad_width=padd_width, mode="reflect")

            elif end == waveform.shape[0]:
                padd_width = (0, (i - waveform.shape[0] + half_window))
                frame = np.pad(frame, pad_width=padd_width, mode="reflect")

        else:
            frame = waveform[i : i + fft_window_size]
            frame_width = frame.shape[0]
            if frame_width < waveform.shape[0]:
                frame = np.lib.pad(
                    frame, pad_width=(0, fft_window_size - frame_width), mode="constant", constant_values=0
                )
        frames.append(frame)

    frames = np.stack(frames, 0)
    return frames


def stft(frames: np.array, windowing_function: np.array, fft_window_size: int = None):
    """
    Calculates the complex Short-Time Fourier Transform (STFT) of the given framed signal. Should give the same results
    as `torch.stft`.

    Args:
        frames (`np.array` of dimension `(num_frames, fft_window_size)`):
            A framed audio signal obtained using `audio_utils.fram_wav`.
        windowing_function (`np.array` of dimension `(nb_frequency_bins, nb_mel_filters)`:
            A array reprensenting the function that will be used to reduces the amplitude of the discontinuities at the
            boundaries of each frame when computing the STFT. Each frame will be multiplied by the windowing_function.
            For more information on the discontinuities, called *Spectral leakage*, refer to [this
            tutorial]https://download.ni.com/evaluation/pxi/Understanding%20FFTs%20and%20Windowing.pdf
        fft_window_size (`int`, *optional*):
            Size of the window om which the Fourier transform is applied. This controls the frequency resolution of the
            spectrogram. 400 means that the fourrier transform is computed on windows of 400 samples. The number of
            frequency bins (`nb_frequency_bins`) used to divide the window into equal strips is equal to
            `(1+fft_window_size)//2`. An increase of the fft_window_size slows the calculus time proportionnally.

    Example:

    ```python
    >>> from transformers.audio_utils import stft, fram_wave
    >>> import numpy as np

    >>> audio = np.random.rand(50)
    >>> fft_window_size = 10
    >>> hop_length = 2
    >>> framed_audio = fram_wave(audio, hop_length, fft_window_size)
    >>> spectrogram = stft(framed_audio, np.hanning(fft_window_size + 1))
    ```

    Returns:
        spectrogram (`np.ndarray`):
            A spectrogram of shape `(num_frames, nb_frequency_bins)` obtained using the STFT algorithm
    """
    warnings.warn(
        "The function `stft` is deprecated and will be removed in version 4.31.0 of Transformers",
        FutureWarning,
    )
    frame_size = frames.shape[1]

    if fft_window_size is None:
        fft_window_size = frame_size

    if fft_window_size < frame_size:
        raise ValueError("FFT size must greater or equal the frame size")
    # number of FFT bins to store
    nb_frequency_bins = (fft_window_size >> 1) + 1

    spectrogram = np.empty((len(frames), nb_frequency_bins), dtype=np.complex64)
    fft_signal = np.zeros(fft_window_size)

    for f, frame in enumerate(frames):
        if windowing_function is not None:
            np.multiply(frame, windowing_function, out=fft_signal[:frame_size])
        else:
            fft_signal[:frame_size] = frame
        spectrogram[f] = np.fft.fft(fft_signal, axis=0)[:nb_frequency_bins]
    return spectrogram.T<|MERGE_RESOLUTION|>--- conflicted
+++ resolved
@@ -17,11 +17,7 @@
 and remove unnecessary dependencies.
 """
 import warnings
-<<<<<<< HEAD
-from typing import List, Optional, Union
-=======
-from typing import Optional, Tuple, Union
->>>>>>> dafe3702
+from typing import List, Optional, Tuple, Union
 
 import numpy as np
 

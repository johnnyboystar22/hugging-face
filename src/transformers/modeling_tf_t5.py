--- conflicted
+++ resolved
@@ -682,11 +682,7 @@
                 # layer_outputs = hidden-states, (self-attention weights), (self-attention position bias), (cross-attention weights), (cross-attention position bias)
                 position_bias = layer_outputs[3 if output_attentions else 2]
                 if self.is_decoder and encoder_hidden_states is not None:
-<<<<<<< HEAD
-                    encoder_decoder_position_bias = layer_outputs[4 if output_attentions else 3]
-=======
-                    encoder_decoder_position_bias = layer_outputs[5 if self.output_attentions else 3]
->>>>>>> 842588c1
+                    encoder_decoder_position_bias = layer_outputs[5 if output_attentions else 3]
             # append next layer key value states
             present_key_value_states = present_key_value_states + (present_key_value_state,)
 

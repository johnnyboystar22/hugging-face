--- conflicted
+++ resolved
@@ -40,10 +40,6 @@
 )
 
 
-<<<<<<< HEAD
-
-=======
->>>>>>> b9f78379
 logger = logging.get_logger(__name__)
 
 

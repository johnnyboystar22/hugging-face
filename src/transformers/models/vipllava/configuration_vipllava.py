# coding=utf-8
# Copyright 2023 Microsoft Research & University of Wisconsin-Madison and the HuggingFace Inc. team. All rights reserved.
# Licensed under the Apache License, Version 2.0 (the "License");
# you may not use this file except in compliance with the License.
# You may obtain a copy of the License at
#
#     http://www.apache.org/licenses/LICENSE-2.0
#
# Unless required by applicable law or agreed to in writing, software
# distributed under the License is distributed on an "AS IS" BASIS,
# WITHOUT WARRANTIES OR CONDITIONS OF ANY KIND, either express or implied.
# See the License for the specific language governing permissions and
# limitations under the License.
"""VipLlava model configuration"""

from ...configuration_utils import PretrainedConfig
from ...utils import logging
from ..auto import CONFIG_MAPPING


logger = logging.get_logger(__name__)


class VipLlavaConfig(PretrainedConfig):
    r"""
    This is the configuration class to store the configuration of a [`VipLlavaForConditionalGeneration`]. It is used to instantiate an
    VipLlava model according to the specified arguments, defining the model architecture. Instantiating a configuration
    with the defaults will yield a similar configuration to that of the VipLlava-9B.

    e.g. [ybelkada/vip-llava-7b-hf](https://huggingface.co/ybelkada/vip-llava-7b-hf)

    Configuration objects inherit from [`PretrainedConfig`] and can be used to control the model outputs. Read the
    documentation from [`PretrainedConfig`] for more information.

    Args:
        vision_config (`VipLlavaVisionConfig`,  *optional*):
            Custom vision config or dict
        text_config (`Union[AutoConfig, dict]`, *optional*):
            The config object of the text backbone. Can be any of `LlamaConfig` or `MistralConfig`.
        ignore_index (`int`, *optional*, defaults to -100):
            The ignore index for the loss function.
        image_token_index (`int`, *optional*, defaults to 32000):
            The image token index to encode the image prompt.
        projector_hidden_act (`str`, *optional*, defaults to `"gelu"`):
            The activation function used by the multimodal projector.
        projector_layernorm_eps (`float`, *optional*, defaults to 1e-05):
            The layer norm epsilon of the projector layernorm
        vision_feature_layers (`List[int]`, *optional*, defaults to `[-2, -5, -8, -11, 6]`):
            The list of layers to select the vision features from.
        image_seq_length (`int`, *optional*, defaults to 576):
            Sequence length of one image embedding.

    Example:

    ```python
    >>> from transformers import VipLlavaForConditionalGeneration, VipLlavaConfig, CLIPVisionConfig, LlamaConfig

    >>> # Initializing a CLIP-vision config
    >>> vision_config = CLIPVisionConfig()

    >>> # Initializing a Llama config
    >>> text_config = LlamaConfig()

    >>> # Initializing a VipLlava vipllava-7b style configuration
    >>> configuration = VipLlavaConfig(vision_config, text_config)

    >>> # Initializing a model from the vipllava-7b style configuration
    >>> model = VipLlavaForConditionalGeneration(configuration)

    >>> # Accessing the model configuration
    >>> configuration = model.config
    ```"""

    model_type = "vipllava"
    is_composition = False

    def __init__(
        self,
        vision_config=None,
        text_config=None,
        ignore_index=-100,
        image_token_index=32000,
        projector_hidden_act="gelu",
        projector_layernorm_eps=1e-5,
        vision_feature_layers=[-2, -5, -8, -11, 6],
        image_seq_length=576,
        **kwargs,
    ):
        self.ignore_index = ignore_index
        self.image_token_index = image_token_index
        self.projector_hidden_act = projector_hidden_act
        self.projector_layernorm_eps = projector_layernorm_eps
        self.vision_feature_layers = vision_feature_layers
<<<<<<< HEAD
        self.image_seq_length = image_seq_length

        if "vocab_size" in kwargs:
            warnings.warn(
                "The `vocab_size` argument is deprecated and will be removed in v4.42, since it can be inferred from the `text_config`. Passing this argument has no effect",
                FutureWarning,
            )

=======
>>>>>>> 1c37e8c1
        self.vision_config = vision_config

        if isinstance(self.vision_config, dict):
            vision_config["model_type"] = (
                vision_config["model_type"] if "model_type" in vision_config else "clip_vision_model"
            )
            self.vision_config = CONFIG_MAPPING[vision_config["model_type"]](**vision_config)
        elif vision_config is None:
            self.vision_config = CONFIG_MAPPING["clip_vision_model"](
                intermediate_size=4096,
                hidden_size=1024,
                patch_size=14,
                image_size=336,
                num_hidden_layers=24,
                num_attention_heads=16,
                vocab_size=32000,
                projection_dim=768,
            )

        if isinstance(text_config, dict):
            text_config["model_type"] = text_config["model_type"] if "model_type" in text_config else "llama"
            text_config = CONFIG_MAPPING[text_config["model_type"]](**text_config)
        elif text_config is None:
            text_config = CONFIG_MAPPING["llama"]()

        self.text_config = text_config

        super().__init__(**kwargs)<|MERGE_RESOLUTION|>--- conflicted
+++ resolved
@@ -91,17 +91,7 @@
         self.projector_hidden_act = projector_hidden_act
         self.projector_layernorm_eps = projector_layernorm_eps
         self.vision_feature_layers = vision_feature_layers
-<<<<<<< HEAD
         self.image_seq_length = image_seq_length
-
-        if "vocab_size" in kwargs:
-            warnings.warn(
-                "The `vocab_size` argument is deprecated and will be removed in v4.42, since it can be inferred from the `text_config`. Passing this argument has no effect",
-                FutureWarning,
-            )
-
-=======
->>>>>>> 1c37e8c1
         self.vision_config = vision_config
 
         if isinstance(self.vision_config, dict):

--- conflicted
+++ resolved
@@ -1014,7 +1014,6 @@
             past_key_value = past_key_values[idx] if past_key_values is not None else None
 
             if self.gradient_checkpointing and self.training:
-<<<<<<< HEAD
                 layer_outputs = self.gradient_checkpointing_func(
                     decoder_layer.forward,
                     hidden_states,
@@ -1023,19 +1022,6 @@
                     past_key_value,
                     output_attentions,
                     use_cache,
-                    padding_mask,
-=======
-
-                def create_custom_forward(module):
-                    def custom_forward(*inputs):
-                        # None for past_key_value
-                        return module(*inputs, past_key_value, output_attentions)
-
-                    return custom_forward
-
-                layer_outputs = torch.utils.checkpoint.checkpoint(
-                    create_custom_forward(decoder_layer), hidden_states, attention_mask, position_ids
->>>>>>> 32f799db
                 )
             else:
                 layer_outputs = decoder_layer(

--- conflicted
+++ resolved
@@ -863,7 +863,6 @@
         if inputs_embeds is None:
             inputs_embeds = self.embed_in(input_ids)
 
-<<<<<<< HEAD
         use_legacy_cache = False
         if use_cache and not isinstance(past_key_values, Cache):  # kept for BC (non `Cache` `past_key_values` inputs)
             use_legacy_cache = True
@@ -884,26 +883,6 @@
         causal_mask = self._update_causal_mask(
             attention_mask, inputs_embeds, cache_position, past_key_values, output_attentions
         )
-=======
-        # Attention mask.
-        attention_mask = attention_mask.view(batch_size, -1) if attention_mask is not None else None
-        if self._attn_implementation == "flash_attention_2":
-            attention_mask = attention_mask if (attention_mask is not None and 0 in attention_mask) else None
-        elif self._attn_implementation == "sdpa" and not output_attentions and head_mask is None:
-            attention_mask = _prepare_4d_causal_attention_mask_for_sdpa(
-                attention_mask=attention_mask,
-                input_shape=(batch_size, seq_length),
-                inputs_embeds=inputs_embeds,
-                past_key_values_length=past_length,
-            )
-        else:
-            attention_mask = _prepare_4d_causal_attention_mask(
-                attention_mask=attention_mask,
-                input_shape=(batch_size, seq_length),
-                inputs_embeds=inputs_embeds,
-                past_key_values_length=past_length,
-            )
->>>>>>> c46edfb8
 
         # Prepare head mask if needed
         # 1.0 in head_mask indicate we keep the head

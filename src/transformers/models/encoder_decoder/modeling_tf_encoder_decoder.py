--- conflicted
+++ resolved
@@ -148,15 +148,9 @@
 @add_start_docstrings(ENCODER_DECODER_START_DOCSTRING)
 class TFEncoderDecoderModel(TFPreTrainedModel):
     r"""
-<<<<<<< HEAD
-    [`TFEncoderDecoderModel`] is a generic model class that will be instantiated as a transformer
-    architecture with one of the base model classes of the library as encoder and another one as decoder when created
-    with the :meth*~transformers.TFAutoModel.from_pretrained* class method for the encoder and
-=======
-    [`TFEncoderDecoder`] is a generic model class that will be instantiated as a transformer architecture with one of
+    [`TFEncoderDecoderModel`] is a generic model class that will be instantiated as a transformer architecture with one of
     the base model classes of the library as encoder and another one as decoder when created with the
     :meth*~transformers.TFAutoModel.from_pretrained* class method for the encoder and
->>>>>>> e68c3756
     :meth*~transformers.TFAutoModelForCausalLM.from_pretrained* class method for the decoder.
     """
     config_class = EncoderDecoderConfig

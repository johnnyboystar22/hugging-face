# coding=utf-8
# Copyright 2018 The OpenAI Team Authors and HuggingFace Inc. team.
# Copyright (c) 2018, NVIDIA CORPORATION.  All rights reserved.
#
# Licensed under the Apache License, Version 2.0 (the "License");
# you may not use this file except in compliance with the License.
# You may obtain a copy of the License at
#
#     http://www.apache.org/licenses/LICENSE-2.0
#
# Unless required by applicable law or agreed to in writing, software
# distributed under the License is distributed on an "AS IS" BASIS,
# WITHOUT WARRANTIES OR CONDITIONS OF ANY KIND, either express or implied.
# See the License for the specific language governing permissions and
# limitations under the License.
"""PyTorch OpenAI GPT-2 model."""

import os
from dataclasses import dataclass
from typing import Optional, Tuple

import torch
import torch.nn as nn
from torch.nn import CrossEntropyLoss, MSELoss

from ...activations import ACT2FN
from ...file_utils import (
    ModelOutput,
    add_code_sample_docstrings,
    add_start_docstrings,
    add_start_docstrings_to_model_forward,
    replace_return_docstrings,
)
from ...modeling_outputs import (
    BaseModelOutputWithPastAndCrossAttentions,
    CausalLMOutputWithCrossAttentions,
    SequenceClassifierOutputWithPast,
)
from ...modeling_utils import (
    Conv1D,
    PreTrainedModel,
    SequenceSummary,
    find_pruneable_heads_and_indices,
    prune_conv1d_layer,
)
from ...utils import logging
from ...utils.model_parallel_utils import assert_device_map, get_device_map
from .configuration_gpt2 import GPT2Config


logger = logging.get_logger(__name__)

_CONFIG_FOR_DOC = "GPT2Config"
_TOKENIZER_FOR_DOC = "GPT2Tokenizer"

GPT2_PRETRAINED_MODEL_ARCHIVE_LIST = [
    "gpt2",
    "gpt2-medium",
    "gpt2-large",
    "gpt2-xl",
    "distilgpt2",
    # See all GPT-2 models at https://huggingface.co/models?filter=gpt2
]


def load_tf_weights_in_gpt2(model, config, gpt2_checkpoint_path):
    """Load tf checkpoints in a pytorch model"""
    try:
        import re

        import tensorflow as tf
    except ImportError:
        logger.error(
            "Loading a TensorFlow model in PyTorch, requires TensorFlow to be installed. Please see "
            "https://www.tensorflow.org/install/ for installation instructions."
        )
        raise
    tf_path = os.path.abspath(gpt2_checkpoint_path)
    logger.info("Converting TensorFlow checkpoint from {}".format(tf_path))
    # Load weights from TF model
    init_vars = tf.train.list_variables(tf_path)
    names = []
    arrays = []
    for name, shape in init_vars:
        logger.info("Loading TF weight {} with shape {}".format(name, shape))
        array = tf.train.load_variable(tf_path, name)
        names.append(name)
        arrays.append(array.squeeze())

    for name, array in zip(names, arrays):
        name = name[6:]  # skip "model/"
        name = name.split("/")
        pointer = model
        for m_name in name:
            if re.fullmatch(r"[A-Za-z]+\d+", m_name):
                scope_names = re.split(r"(\d+)", m_name)
            else:
                scope_names = [m_name]
            if scope_names[0] == "w" or scope_names[0] == "g":
                pointer = getattr(pointer, "weight")
            elif scope_names[0] == "b":
                pointer = getattr(pointer, "bias")
            elif scope_names[0] == "wpe" or scope_names[0] == "wte":
                pointer = getattr(pointer, scope_names[0])
                pointer = getattr(pointer, "weight")
            else:
                pointer = getattr(pointer, scope_names[0])
            if len(scope_names) >= 2:
                num = int(scope_names[1])
                pointer = pointer[num]
        try:
            assert (
                pointer.shape == array.shape
            ), f"Pointer shape {pointer.shape} and array shape {array.shape} mismatched"
        except AssertionError as e:
            e.args += (pointer.shape, array.shape)
            raise
        logger.info("Initialize PyTorch weight {}".format(name))
        pointer.data = torch.from_numpy(array)
    return model


class Attention(nn.Module):
    def __init__(self, nx, n_ctx, config, scale=False, is_cross_attention=False):
        super().__init__()

        n_state = nx  # in Attention: n_state=768 (nx=n_embd)
        # [switch nx => n_state from Block to Attention to keep identical to TF implem]
        assert n_state % config.n_head == 0
        self.register_buffer(
            "bias", torch.tril(torch.ones((n_ctx, n_ctx), dtype=torch.uint8)).view(1, 1, n_ctx, n_ctx)
        )
        self.register_buffer("masked_bias", torch.tensor(-1e4))
        self.n_head = config.n_head
        self.split_size = n_state
        self.scale = scale
        self.is_cross_attention = is_cross_attention
        if self.is_cross_attention:
            self.c_attn = Conv1D(2 * n_state, nx)
            self.q_attn = Conv1D(n_state, nx)
        else:
            self.c_attn = Conv1D(3 * n_state, nx)
        self.c_proj = Conv1D(n_state, nx)
        self.attn_dropout = nn.Dropout(config.attn_pdrop)
        self.resid_dropout = nn.Dropout(config.resid_pdrop)
        self.pruned_heads = set()

    def prune_heads(self, heads):
        if len(heads) == 0:
            return
        heads, index = find_pruneable_heads_and_indices(
            heads, self.n_head, self.split_size // self.n_head, self.pruned_heads
        )
        index_attn = torch.cat([index, index + self.split_size, index + (2 * self.split_size)])

        # Prune conv1d layers
        self.c_attn = prune_conv1d_layer(self.c_attn, index_attn, dim=1)
        self.c_proj = prune_conv1d_layer(self.c_proj, index, dim=0)

        # Update hyper params
        self.split_size = (self.split_size // self.n_head) * (self.n_head - len(heads))
        self.n_head = self.n_head - len(heads)
        self.pruned_heads = self.pruned_heads.union(heads)

    def _attn(self, q, k, v, attention_mask=None, head_mask=None, output_attentions=False):
        w = torch.matmul(q, k)
        if self.scale:
            w = w / (float(v.size(-1)) ** 0.5)
        nd, ns = w.size(-2), w.size(-1)

        if not self.is_cross_attention:
            # if only "normal" attention layer implements causal mask
            mask = self.bias[:, :, ns - nd : ns, :ns]
            w = torch.where(mask.bool(), w, self.masked_bias.to(w.dtype))

        if attention_mask is not None:
            # Apply the attention mask
            w = w + attention_mask

        w = nn.Softmax(dim=-1)(w)
        w = self.attn_dropout(w)

        # Mask heads if we want to
        if head_mask is not None:
            w = w * head_mask

        outputs = (torch.matmul(w, v),)
        if output_attentions:
            outputs += (w,)
        return outputs

    def merge_heads(self, x):
        x = x.permute(0, 2, 1, 3).contiguous()
        new_x_shape = x.size()[:-2] + (x.size(-2) * x.size(-1),)
        return x.view(*new_x_shape)  # in Tensorflow implem: fct merge_states

    def split_heads(self, x, k=False):
        new_x_shape = x.size()[:-1] + (self.n_head, x.size(-1) // self.n_head)
        x = x.view(*new_x_shape)  # in Tensorflow implem: fct split_states
        if k:
            return x.permute(0, 2, 3, 1)  # (batch, head, head_features, seq_length)
        else:
            return x.permute(0, 2, 1, 3)  # (batch, head, seq_length, head_features)

    def forward(
        self,
        hidden_states,
        layer_past=None,
        attention_mask=None,
        head_mask=None,
        encoder_hidden_states=None,
        encoder_attention_mask=None,
        use_cache=False,
        output_attentions=False,
    ):
        if encoder_hidden_states is not None:
            assert hasattr(
                self, "q_attn"
            ), "If class is used as cross attention, the weights `q_attn` have to be defined. Please make sure to instantiate class with `Attention(..., is_cross_attention=True)`."
            query = self.q_attn(hidden_states)
            key, value = self.c_attn(encoder_hidden_states).split(self.split_size, dim=2)
            attention_mask = encoder_attention_mask
        else:
            query, key, value = self.c_attn(hidden_states).split(self.split_size, dim=2)

        query = self.split_heads(query)
        key = self.split_heads(key, k=True)
        value = self.split_heads(value)
        if layer_past is not None:
            past_key, past_value = layer_past[0].transpose(-2, -1), layer_past[1]  # transpose back cf below
            key = torch.cat((past_key, key), dim=-1)
            value = torch.cat((past_value, value), dim=-2)

        if use_cache is True:
            present = (key.transpose(-2, -1), value)  # transpose to have same shapes
        else:
            present = None

        attn_outputs = self._attn(query, key, value, attention_mask, head_mask, output_attentions)
        a = attn_outputs[0]

        a = self.merge_heads(a)
        a = self.c_proj(a)
        a = self.resid_dropout(a)

        return (a, present) + attn_outputs[1:]  # a, present, (attentions)


class MLP(nn.Module):
    def __init__(self, n_state, config):  # in MLP: n_state=3072 (4 * n_embd)
        super().__init__()
        nx = config.n_embd
        self.c_fc = Conv1D(n_state, nx)
        self.c_proj = Conv1D(nx, n_state)
        self.act = ACT2FN[config.activation_function]
        self.dropout = nn.Dropout(config.resid_pdrop)

    def forward(self, x):
        h = self.act(self.c_fc(x))
        h2 = self.c_proj(h)
        return self.dropout(h2)


class Block(nn.Module):
    def __init__(self, n_ctx, config, scale=False):
        super().__init__()
        hidden_size = config.n_embd
        inner_dim = config.n_inner if config.n_inner is not None else 4 * hidden_size
        self.ln_1 = nn.LayerNorm(hidden_size, eps=config.layer_norm_epsilon)
        self.attn = Attention(hidden_size, n_ctx, config, scale)
        self.ln_2 = nn.LayerNorm(hidden_size, eps=config.layer_norm_epsilon)
        if config.add_cross_attention:
            self.crossattention = Attention(hidden_size, n_ctx, config, scale, is_cross_attention=True)
            self.ln_cross_attn = nn.LayerNorm(hidden_size, eps=config.layer_norm_epsilon)
        self.mlp = MLP(inner_dim, config)

    def forward(
        self,
        hidden_states,
        layer_past=None,
        attention_mask=None,
        head_mask=None,
        encoder_hidden_states=None,
        encoder_attention_mask=None,
        use_cache=False,
        output_attentions=False,
    ):
        attn_outputs = self.attn(
            self.ln_1(hidden_states),
            layer_past=layer_past,
            attention_mask=attention_mask,
            head_mask=head_mask,
            use_cache=use_cache,
            output_attentions=output_attentions,
        )
        attn_output = attn_outputs[0]  # output_attn: a, present, (attentions)
        outputs = attn_outputs[1:]
        # residual connection
        hidden_states = attn_output + hidden_states

        if encoder_hidden_states is not None:
            # add one self-attention block for cross-attention
            assert hasattr(
                self, "crossattention"
            ), f"If `encoder_hidden_states` are passed, {self} has to be instantiated with cross-attention layers by setting `config.add_cross_attention=True`"
            cross_attn_outputs = self.crossattention(
                self.ln_cross_attn(hidden_states),
                attention_mask=attention_mask,
                head_mask=head_mask,
                encoder_hidden_states=encoder_hidden_states,
                encoder_attention_mask=encoder_attention_mask,
                output_attentions=output_attentions,
            )
            attn_output = cross_attn_outputs[0]
            # residual connection
            hidden_states = hidden_states + attn_output
            outputs = outputs + cross_attn_outputs[2:]  # add cross attentions if we output attention weights

        feed_forward_hidden_states = self.mlp(self.ln_2(hidden_states))
        # residual connection
        hidden_states = hidden_states + feed_forward_hidden_states

        if use_cache:
            outputs = (hidden_states,) + outputs
        else:
            outputs = (hidden_states,) + outputs[1:]

        return outputs  # hidden_states, present, (attentions, cross_attentions)


class GPT2PreTrainedModel(PreTrainedModel):
    """
    An abstract class to handle weights initialization and a simple interface for downloading and loading pretrained
    models.
    """

    config_class = GPT2Config
    load_tf_weights = load_tf_weights_in_gpt2
    base_model_prefix = "transformer"
    is_parallelizable = True

    def __init__(self, *inputs, **kwargs):
        super().__init__(*inputs, **kwargs)

    def _init_weights(self, module):
        """Initialize the weights."""
        if isinstance(module, (nn.Linear, nn.Embedding, Conv1D)):
            # Slightly different from the TF version which uses truncated_normal for initialization
            # cf https://github.com/pytorch/pytorch/pull/5617
            module.weight.data.normal_(mean=0.0, std=self.config.initializer_range)
            if isinstance(module, (nn.Linear, Conv1D)) and module.bias is not None:
                module.bias.data.zero_()
        elif isinstance(module, nn.LayerNorm):
            module.bias.data.zero_()
            module.weight.data.fill_(1.0)


@dataclass
class GPT2DoubleHeadsModelOutput(ModelOutput):
    """
    Base class for outputs of models predicting if two sentences are consecutive or not.

    Args:
        loss (:obj:`torch.FloatTensor` of shape :obj:`(1,)`, `optional`, returned when ``labels`` is provided):
            Language modeling loss.
        mc_loss (:obj:`torch.FloatTensor` of shape :obj:`(1,)`, `optional`, returned when :obj:`mc_labels` is provided):
            Multiple choice classification loss.
        logits (:obj:`torch.FloatTensor` of shape :obj:`(batch_size, num_choices, sequence_length, config.vocab_size)`):
            Prediction scores of the language modeling head (scores for each vocabulary token before SoftMax).
        mc_logits (:obj:`torch.FloatTensor` of shape :obj:`(batch_size, num_choices)`):
            Prediction scores of the multiple choice classification head (scores for each choice before SoftMax).
        past_key_values (:obj:`Tuple[Tuple[torch.Tensor]]`, `optional`, returned when ``use_cache=True`` is passed or when ``config.use_cache=True``):
<<<<<<< HEAD
           Tuple of length :obj:`config.n_layers`, containing tuples of tensors of shape :obj:`(batch_size, num_heads,
           sequence_length, embed_size_per_head)`).
=======
           Tuple of length :obj:`config.n_layers`, containing tuples of tensors of shape
            :obj:`(batch_size, num_heads, sequence_length, embed_size_per_head)`).
>>>>>>> d035d68e

            Contains pre-computed hidden-states (key and values in the attention blocks) that can be used (see
            :obj:`past_key_values` input) to speed up sequential decoding.
        hidden_states (:obj:`tuple(torch.FloatTensor)`, `optional`, returned when ``output_hidden_states=True`` is passed or when ``config.output_hidden_states=True``):
            Tuple of :obj:`torch.FloatTensor` (one for the output of the embeddings + one for the output of each layer)
            of shape :obj:`(batch_size, sequence_length, hidden_size)`.

            Hidden-states of the model at the output of each layer plus the initial embedding outputs.
        attentions (:obj:`tuple(torch.FloatTensor)`, `optional`, returned when ``output_attentions=True`` is passed or when ``config.output_attentions=True``):
            Tuple of :obj:`torch.FloatTensor` (one for each layer) of shape :obj:`(batch_size, num_heads,
            sequence_length, sequence_length)`.

            Attentions weights after the attention softmax, used to compute the weighted average in the self-attention
            heads.
    """

    loss: Optional[torch.FloatTensor] = None
    mc_loss: Optional[torch.FloatTensor] = None
    logits: torch.FloatTensor = None
    mc_logits: torch.FloatTensor = None
    past_key_values: Optional[Tuple[Tuple[torch.FloatTensor]]] = None
    hidden_states: Optional[Tuple[torch.FloatTensor]] = None
    attentions: Optional[Tuple[torch.FloatTensor]] = None


GPT2_START_DOCSTRING = r"""

    This model inherits from :class:`~transformers.PreTrainedModel`. Check the superclass documentation for the generic
    methods the library implements for all its model (such as downloading or saving, resizing the input embeddings,
    pruning heads etc.)

    This model is also a PyTorch `torch.nn.Module <https://pytorch.org/docs/stable/nn.html#torch.nn.Module>`__
    subclass. Use it as a regular PyTorch Module and refer to the PyTorch documentation for all matter related to
    general usage and behavior.

    Parameters:
        config (:class:`~transformers.GPT2Config`): Model configuration class with all the parameters of the model.
            Initializing with a config file does not load the weights associated with the model, only the
            configuration. Check out the :meth:`~transformers.PreTrainedModel.from_pretrained` method to load the model
            weights.
"""

GPT2_INPUTS_DOCSTRING = r"""
    Args:
        input_ids (:obj:`torch.LongTensor` of shape :obj:`(batch_size, input_ids_length)`):
            :obj:`input_ids_length` = ``sequence_length`` if :obj:`past_key_values` is ``None`` else
            ``past_key_values[0][0].shape[-2]`` (``sequence_length`` of input past key value states). Indices of input
            sequence tokens in the vocabulary.

            If :obj:`past_key_values` is used, only ``input_ids`` that do not have their past calculated should be
            passed as ``input_ids``.

            Indices can be obtained using :class:`~transformers.GPT2Tokenizer`. See
            :meth:`transformers.PreTrainedTokenizer.encode` and :meth:`transformers.PreTrainedTokenizer.__call__` for
            details.

            `What are input IDs? <../glossary.html#input-ids>`__
        past_key_values (:obj:`Tuple[Tuple[torch.Tensor]]` of length :obj:`config.n_layers`):
            Contains precomputed hidden-states (key and values in the attention blocks) as computed by the model (see
            :obj:`past_key_values` output below). Can be used to speed up sequential decoding. The ``input_ids`` which
            have their past given to this model should not be passed as ``input_ids`` as they have already been
            computed.
        attention_mask (:obj:`torch.FloatTensor` of shape :obj:`(batch_size, sequence_length)`, `optional`):
            Mask to avoid performing attention on padding token indices. Mask values selected in ``[0, 1]``:

            - 1 for tokens that are **not masked**,
            - 0 for tokens that are **masked**.

            `What are attention masks? <../glossary.html#attention-mask>`__
        token_type_ids (:obj:`torch.LongTensor` of shape :obj:`(batch_size, input_ids_length)`, `optional`):
            Segment token indices to indicate first and second portions of the inputs. Indices are selected in ``[0,
            1]``:

            - 0 corresponds to a `sentence A` token,
            - 1 corresponds to a `sentence B` token.

            `What are token type IDs? <../glossary.html#token-type-ids>`_
        position_ids (:obj:`torch.LongTensor` of shape :obj:`(batch_size, sequence_length)`, `optional`):
            Indices of positions of each input sequence tokens in the position embeddings. Selected in the range ``[0,
            config.max_position_embeddings - 1]``.

            `What are position IDs? <../glossary.html#position-ids>`_
        head_mask (:obj:`torch.FloatTensor` of shape :obj:`(num_heads,)` or :obj:`(num_layers, num_heads)`, `optional`):
            Mask to nullify selected heads of the self-attention modules. Mask values selected in ``[0, 1]``:

            - 1 indicates the head is **not masked**,
            - 0 indicates the head is **masked**.

        inputs_embeds (:obj:`torch.FloatTensor` of shape :obj:`(batch_size, sequence_length, hidden_size)`, `optional`):
            Optionally, instead of passing :obj:`input_ids` you can choose to directly pass an embedded representation.
            This is useful if you want more control over how to convert :obj:`input_ids` indices into associated
            vectors than the model's internal embedding lookup matrix.

            If :obj:`past_key_values` is used, optionally only the last :obj:`inputs_embeds` have to be input (see
            :obj:`past_key_values`).
        use_cache (:obj:`bool`, `optional`):
            If set to :obj:`True`, :obj:`past_key_values` key value states are returned and can be used to speed up
            decoding (see :obj:`past_key_values`).
        output_attentions (:obj:`bool`, `optional`):
            Whether or not to return the attentions tensors of all attention layers. See ``attentions`` under returned
            tensors for more detail.
        output_hidden_states (:obj:`bool`, `optional`):
            Whether or not to return the hidden states of all layers. See ``hidden_states`` under returned tensors for
            more detail.
        return_dict (:obj:`bool`, `optional`):
            Whether or not to return a :class:`~transformers.file_utils.ModelOutput` instead of a plain tuple.
"""
PARALLELIZE_DOCSTRING = r"""
    This is an experimental feature and is a subject to change at a moment's notice.

    Uses a device map to distribute attention modules of the model across several devices. If no device map is given,
    it will evenly distribute blocks across all devices.

    Args:
        device_map (:obj:`Dict[int, list]`, optional, defaults to None):
            A dictionary that maps attention modules to devices. Note that the embedding module and LMHead are always
            automatically mapped to the first device (for esoteric reasons). That means that the first device should
            have fewer attention modules mapped to it than other devices. For reference, the gpt2 models have the
            following number of attention modules:

                - gpt2: 12
                - gpt2-medium: 24
                - gpt2-large: 36
                - gpt2-xl: 48

    Example::

            # Here is an example of a device map on a machine with 4 GPUs using gpt2-xl, which has a total of 48 attention modules:
            model = GPT2LMHeadModel.from_pretrained('gpt2-xl')
            device_map = {0: [0, 1, 2, 3, 4, 5, 6, 7, 8],

                          1: [9, 10, 11, 12, 13, 14, 15, 16, 17, 18, 19, 20, 21],
                          2: [22, 23, 24, 25, 26, 27, 28, 29, 30, 31, 32, 33, 34],
                          3: [35, 36, 37, 38, 39, 40, 41, 42, 43, 44, 45, 46, 47]}
            model.parallelize(device_map)
"""
DEPARALLELIZE_DOCSTRING = r"""
    Moves the model to cpu from a model parallel state.

    Example::

        # On a 4 GPU machine with gpt2-large:
        model = GPT2LMHeadModel.from_pretrained('gpt2-large')
        device_map = {0: [0, 1, 2, 3, 4, 5, 6, 7],

                    1: [8, 9, 10, 11, 12, 13, 14, 15],
                    2: [16, 17, 18, 19, 20, 21, 22, 23],
                    3: [24, 25, 26, 27, 28, 29, 30, 31, 32, 33, 34, 35]}
        model.parallelize(device_map) # Splits the model across several devices
        model.deparallelize() # Put the model back on cpu and cleans memory by calling torch.cuda.empty_cache()
"""


@add_start_docstrings(
    "The bare GPT2 Model transformer outputting raw hidden-states without any specific head on top.",
    GPT2_START_DOCSTRING,
)
class GPT2Model(GPT2PreTrainedModel):
    def __init__(self, config):
        super().__init__(config)

        self.wte = nn.Embedding(config.vocab_size, config.n_embd)
        self.wpe = nn.Embedding(config.n_positions, config.n_embd)
        self.drop = nn.Dropout(config.embd_pdrop)
        self.h = nn.ModuleList([Block(config.n_ctx, config, scale=True) for _ in range(config.n_layer)])
        self.ln_f = nn.LayerNorm(config.n_embd, eps=config.layer_norm_epsilon)

        self.init_weights()
        # Model parallel
        self.model_parallel = False
        self.device_map = None

    @add_start_docstrings(PARALLELIZE_DOCSTRING)
    def parallelize(self, device_map=None):
        # Check validity of device_map
        self.device_map = (
            get_device_map(len(self.h), range(torch.cuda.device_count())) if device_map is None else device_map
        )
        assert_device_map(self.device_map, len(self.h))
        self.model_parallel = True
        self.first_device = "cpu" if "cpu" in self.device_map.keys() else "cuda:" + str(min(self.device_map.keys()))
        self.last_device = "cuda:" + str(max(self.device_map.keys()))
        self.wte = self.wte.to(self.first_device)
        self.wpe = self.wpe.to(self.first_device)
        # Load onto devices
        for k, v in self.device_map.items():
            for block in v:
                cuda_device = "cuda:" + str(k)
                self.h[block] = self.h[block].to(cuda_device)
        # ln_f to last
        self.ln_f = self.ln_f.to(self.last_device)

    @add_start_docstrings(DEPARALLELIZE_DOCSTRING)
    def deparallelize(self):
        self.model_parallel = False
        self.device_map = None
        self.first_device = "cpu"
        self.last_device = "cpu"
        self.wte = self.wte.to("cpu")
        self.wpe = self.wpe.to("cpu")
        for index in range(len(self.h)):
            self.h[index] = self.h[index].to("cpu")
        self.ln_f = self.ln_f.to("cpu")
        torch.cuda.empty_cache()

    def get_input_embeddings(self):
        return self.wte

    def set_input_embeddings(self, new_embeddings):
        self.wte = new_embeddings

    def _prune_heads(self, heads_to_prune):
        """
        Prunes heads of the model. heads_to_prune: dict of {layer_num: list of heads to prune in this layer}
        """
        for layer, heads in heads_to_prune.items():
            self.h[layer].attn.prune_heads(heads)

    @add_start_docstrings_to_model_forward(GPT2_INPUTS_DOCSTRING)
    @add_code_sample_docstrings(
        tokenizer_class=_TOKENIZER_FOR_DOC,
        checkpoint="gpt2",
        output_type=BaseModelOutputWithPastAndCrossAttentions,
        config_class=_CONFIG_FOR_DOC,
    )
    def forward(
        self,
        input_ids=None,
        past_key_values=None,
        attention_mask=None,
        token_type_ids=None,
        position_ids=None,
        head_mask=None,
        inputs_embeds=None,
        encoder_hidden_states=None,
        encoder_attention_mask=None,
        use_cache=None,
        output_attentions=None,
        output_hidden_states=None,
        return_dict=None,
    ):
        output_attentions = output_attentions if output_attentions is not None else self.config.output_attentions
        output_hidden_states = (
            output_hidden_states if output_hidden_states is not None else self.config.output_hidden_states
        )
        use_cache = use_cache if use_cache is not None else self.config.use_cache
        return_dict = return_dict if return_dict is not None else self.config.use_return_dict

        if input_ids is not None and inputs_embeds is not None:
            raise ValueError("You cannot specify both input_ids and inputs_embeds at the same time")
        elif input_ids is not None:
            input_shape = input_ids.size()
            input_ids = input_ids.view(-1, input_shape[-1])
            batch_size = input_ids.shape[0]
        elif inputs_embeds is not None:
            input_shape = inputs_embeds.size()[:-1]
            batch_size = inputs_embeds.shape[0]
        else:
            raise ValueError("You have to specify either input_ids or inputs_embeds")

        if token_type_ids is not None:
            token_type_ids = token_type_ids.view(-1, input_shape[-1])
        if position_ids is not None:
            position_ids = position_ids.view(-1, input_shape[-1])

        if past_key_values is None:
            past_length = 0
            past_key_values = tuple([None] * len(self.h))
        else:
            past_length = past_key_values[0][0].size(-2)
        if position_ids is None:
            device = input_ids.device if input_ids is not None else inputs_embeds.device
            position_ids = torch.arange(past_length, input_shape[-1] + past_length, dtype=torch.long, device=device)
            position_ids = position_ids.unsqueeze(0).view(-1, input_shape[-1])

        # Attention mask.
        if attention_mask is not None:
            assert batch_size > 0, "batch_size has to be defined and > 0"
            attention_mask = attention_mask.view(batch_size, -1)
            # We create a 3D attention mask from a 2D tensor mask.
            # Sizes are [batch_size, 1, 1, to_seq_length]
            # So we can broadcast to [batch_size, num_heads, from_seq_length, to_seq_length]
            # this attention mask is more simple than the triangular masking of causal attention
            # used in OpenAI GPT, we just need to prepare the broadcast dimension here.
            attention_mask = attention_mask[:, None, None, :]

            # Since attention_mask is 1.0 for positions we want to attend and 0.0 for
            # masked positions, this operation will create a tensor which is 0.0 for
            # positions we want to attend and -10000.0 for masked positions.
            # Since we are adding it to the raw scores before the softmax, this is
            # effectively the same as removing these entirely.
            attention_mask = attention_mask.to(dtype=self.dtype)  # fp16 compatibility
            attention_mask = (1.0 - attention_mask) * -10000.0

        # If a 2D ou 3D attention mask is provided for the cross-attention
        # we need to make broadcastable to [batch_size, num_heads, seq_length, seq_length]
        if self.config.add_cross_attention and encoder_hidden_states is not None:
            encoder_batch_size, encoder_sequence_length, _ = encoder_hidden_states.size()
            encoder_hidden_shape = (encoder_batch_size, encoder_sequence_length)
            if encoder_attention_mask is None:
                encoder_attention_mask = torch.ones(encoder_hidden_shape, device=device)
            encoder_attention_mask = self.invert_attention_mask(encoder_attention_mask)
        else:
            encoder_attention_mask = None

        # Prepare head mask if needed
        # 1.0 in head_mask indicate we keep the head
        # attention_probs has shape bsz x n_heads x N x N
        # head_mask has shape n_layer x batch x n_heads x N x N
        head_mask = self.get_head_mask(head_mask, self.config.n_layer)

        if inputs_embeds is None:
            inputs_embeds = self.wte(input_ids)
        position_embeds = self.wpe(position_ids)
        hidden_states = inputs_embeds + position_embeds

        if token_type_ids is not None:
            token_type_embeds = self.wte(token_type_ids)
            hidden_states = hidden_states + token_type_embeds

        hidden_states = self.drop(hidden_states)

        output_shape = input_shape + (hidden_states.size(-1),)

        presents = () if use_cache else None
        all_self_attentions = () if output_attentions else None
        all_cross_attentions = () if output_attentions and self.config.add_cross_attention else None
        all_hidden_states = () if output_hidden_states else None
        for i, (block, layer_past) in enumerate(zip(self.h, past_key_values)):

            # Model parallel
            if self.model_parallel:
                torch.cuda.set_device(hidden_states.device)
                # Ensure layer_past is on same device as hidden_states (might not be correct)
                if layer_past is not None:
                    layer_past = tuple(past_state.to(hidden_states.device) for past_state in layer_past)
                # Ensure that attention_mask is always on the same device as hidden_states
                if attention_mask is not None:
                    attention_mask = attention_mask.to(hidden_states.device)
                if isinstance(head_mask, torch.Tensor):
                    head_mask = head_mask.to(hidden_states.device)
            if output_hidden_states:
                all_hidden_states = all_hidden_states + (hidden_states,)

            if getattr(self.config, "gradient_checkpointing", False):
                if use_cache:
                    raise ValueError(
                        "When using `gradient_checkpointing, make sure that `use_cache=False` and `config.use_cache=False`."
                    )

                def create_custom_forward(module):
                    def custom_forward(*inputs):
                        # None for past_key_value
                        return module(*inputs, use_cache, output_attentions)

                    return custom_forward

                outputs = torch.utils.checkpoint.checkpoint(
                    create_custom_forward(block),
                    hidden_states,
                    None,
                    attention_mask,
                    head_mask[i],
                    encoder_hidden_states,
                    encoder_attention_mask,
                )
            else:
                outputs = block(
                    hidden_states,
                    layer_past=layer_past,
                    attention_mask=attention_mask,
                    head_mask=head_mask[i],
                    encoder_hidden_states=encoder_hidden_states,
                    encoder_attention_mask=encoder_attention_mask,
                    use_cache=use_cache,
                    output_attentions=output_attentions,
                )

            hidden_states = outputs[0]
            if use_cache is True:
                presents = presents + (outputs[1],)

            if output_attentions:
                all_self_attentions = all_self_attentions + (outputs[2 if use_cache else 1],)
                if self.config.add_cross_attention:
                    all_cross_attentions = all_cross_attentions + (outputs[3 if use_cache else 2],)

            # Model Parallel: If it's the last layer for that device, put things on the next device
            if self.model_parallel:
                for k, v in self.device_map.items():
                    if i == v[-1] and "cuda:" + str(k) != self.last_device:
                        hidden_states = hidden_states.to("cuda:" + str(k + 1))

        hidden_states = self.ln_f(hidden_states)

        hidden_states = hidden_states.view(*output_shape)
        # Add last hidden state
        if output_hidden_states:
            all_hidden_states = all_hidden_states + (hidden_states,)

        if not return_dict:
            return tuple(v for v in [hidden_states, presents, all_hidden_states, all_self_attentions] if v is not None)

        return BaseModelOutputWithPastAndCrossAttentions(
            last_hidden_state=hidden_states,
            past_key_values=presents,
            hidden_states=all_hidden_states,
            attentions=all_self_attentions,
            cross_attentions=all_cross_attentions,
        )


@add_start_docstrings(
    """
    The GPT2 Model transformer with a language modeling head on top (linear layer with weights tied to the input
    embeddings).
    """,
    GPT2_START_DOCSTRING,
)
class GPT2LMHeadModel(GPT2PreTrainedModel):
    _keys_to_ignore_on_load_missing = [r"h\.\d+\.attn\.masked_bias", r"lm_head\.weight"]

    def __init__(self, config):
        super().__init__(config)
        self.transformer = GPT2Model(config)
        self.lm_head = nn.Linear(config.n_embd, config.vocab_size, bias=False)

        self.init_weights()

        self.model_parallel = False

    @add_start_docstrings(PARALLELIZE_DOCSTRING)
    def parallelize(self, device_map=None):
        self.device_map = (
            get_device_map(len(self.transformer.h), range(torch.cuda.device_count()))
            if device_map is None
            else device_map
        )
        assert_device_map(self.device_map, len(self.transformer.h))
        self.transformer.parallelize(self.device_map)
        self.lm_head = self.lm_head.to(self.transformer.first_device)
        self.model_parallel = True

    @add_start_docstrings(DEPARALLELIZE_DOCSTRING)
    def deparallelize(self):
        self.transformer.deparallelize()
        self.transformer = self.transformer.to("cpu")
        self.lm_head = self.lm_head.to("cpu")
        self.model_parallel = False
        torch.cuda.empty_cache()

    def get_output_embeddings(self):
        return self.lm_head

    def set_output_embeddings(self, new_embeddings):
        self.lm_head = new_embeddings

    def prepare_inputs_for_generation(self, input_ids, past=None, **kwargs):
        token_type_ids = kwargs.get("token_type_ids", None)
        # only last token for inputs_ids if past is defined in kwargs
        if past:
            input_ids = input_ids[:, -1].unsqueeze(-1)
            if token_type_ids is not None:
                token_type_ids = token_type_ids[:, -1].unsqueeze(-1)

        attention_mask = kwargs.get("attention_mask", None)
        position_ids = kwargs.get("position_ids", None)

        if attention_mask is not None and position_ids is None:
            # create position_ids on the fly for batch generation
            position_ids = attention_mask.long().cumsum(-1) - 1
            position_ids.masked_fill_(attention_mask == 0, 1)
            if past:
                position_ids = position_ids[:, -1].unsqueeze(-1)
        else:
            position_ids = None
        return {
            "input_ids": input_ids,
            "past_key_values": past,
            "use_cache": kwargs.get("use_cache"),
            "position_ids": position_ids,
            "attention_mask": attention_mask,
            "token_type_ids": token_type_ids,
        }

    @add_start_docstrings_to_model_forward(GPT2_INPUTS_DOCSTRING)
    @add_code_sample_docstrings(
        tokenizer_class=_TOKENIZER_FOR_DOC,
        checkpoint="gpt2",
        output_type=CausalLMOutputWithCrossAttentions,
        config_class=_CONFIG_FOR_DOC,
    )
    def forward(
        self,
        input_ids=None,
        past_key_values=None,
        attention_mask=None,
        token_type_ids=None,
        position_ids=None,
        head_mask=None,
        inputs_embeds=None,
        encoder_hidden_states=None,
        encoder_attention_mask=None,
        labels=None,
        use_cache=None,
        output_attentions=None,
        output_hidden_states=None,
        return_dict=None,
    ):
        r"""
        labels (:obj:`torch.LongTensor` of shape :obj:`(batch_size, sequence_length)`, `optional`):
            Labels for language modeling. Note that the labels **are shifted** inside the model, i.e. you can set
            ``labels = input_ids`` Indices are selected in ``[-100, 0, ..., config.vocab_size]`` All labels set to
            ``-100`` are ignored (masked), the loss is only computed for labels in ``[0, ..., config.vocab_size]``
        """
        return_dict = return_dict if return_dict is not None else self.config.use_return_dict

        transformer_outputs = self.transformer(
            input_ids,
            past_key_values=past_key_values,
            attention_mask=attention_mask,
            token_type_ids=token_type_ids,
            position_ids=position_ids,
            head_mask=head_mask,
            inputs_embeds=inputs_embeds,
            encoder_hidden_states=encoder_hidden_states,
            encoder_attention_mask=encoder_attention_mask,
            use_cache=use_cache,
            output_attentions=output_attentions,
            output_hidden_states=output_hidden_states,
            return_dict=return_dict,
        )
        hidden_states = transformer_outputs[0]

        # Set device for model parallelism
        if self.model_parallel:
            torch.cuda.set_device(self.transformer.first_device)
            hidden_states = hidden_states.to(self.lm_head.weight.device)

        lm_logits = self.lm_head(hidden_states)

        loss = None
        if labels is not None:
            # Shift so that tokens < n predict n
            shift_logits = lm_logits[..., :-1, :].contiguous()
            shift_labels = labels[..., 1:].contiguous()
            # Flatten the tokens
            loss_fct = CrossEntropyLoss()
            loss = loss_fct(shift_logits.view(-1, shift_logits.size(-1)), shift_labels.view(-1))

        if not return_dict:
            output = (lm_logits,) + transformer_outputs[1:]
            return ((loss,) + output) if loss is not None else output

        return CausalLMOutputWithCrossAttentions(
            loss=loss,
            logits=lm_logits,
            past_key_values=transformer_outputs.past_key_values,
            hidden_states=transformer_outputs.hidden_states,
            attentions=transformer_outputs.attentions,
            cross_attentions=transformer_outputs.cross_attentions,
        )

    @staticmethod
    def _reorder_cache(past: Tuple[Tuple[torch.Tensor]], beam_idx: torch.Tensor) -> Tuple[Tuple[torch.Tensor]]:
        """
        This function is used to re-order the :obj:`past_key_values` cache if
        :meth:`~transformers.PretrainedModel.beam_search` or :meth:`~transformers.PretrainedModel.beam_sample` is
        called. This is required to match :obj:`past_key_values` with the correct beam_idx at every generation step.
        """
        return tuple(
            tuple(past_state.index_select(0, beam_idx.to(past_state.device)) for past_state in layer_past)
            for layer_past in past
        )


@add_start_docstrings(
    """
The GPT2 Model transformer with a language modeling and a multiple-choice classification head on top e.g. for
RocStories/SWAG tasks. The two heads are two linear layers. The language modeling head has its weights tied to the
input embeddings, the classification head takes as input the input of a specified classification token index in the
input sequence).
""",
    GPT2_START_DOCSTRING,
)
class GPT2DoubleHeadsModel(GPT2PreTrainedModel):
    def __init__(self, config):
        super().__init__(config)
        config.num_labels = 1
        self.transformer = GPT2Model(config)
        self.lm_head = nn.Linear(config.n_embd, config.vocab_size, bias=False)
        self.multiple_choice_head = SequenceSummary(config)

        self.init_weights()

    def get_output_embeddings(self):
        return self.lm_head

    def set_output_embeddings(self, new_embeddings):
        self.lm_head = new_embeddings

    def prepare_inputs_for_generation(self, input_ids, past=None, **kwargs):
        token_type_ids = kwargs.get("token_type_ids", None)
        # only last token for inputs_ids if past is defined in kwargs
        if past:
            input_ids = input_ids[:, -1].unsqueeze(-1)
            if token_type_ids is not None:
                token_type_ids = token_type_ids[:, -1].unsqueeze(-1)

        attention_mask = kwargs.get("attention_mask", None)
        position_ids = kwargs.get("position_ids", None)

        if attention_mask is not None and position_ids is None:
            # create position_ids on the fly for batch generation
            position_ids = attention_mask.long().cumsum(-1) - 1
            position_ids.masked_fill_(attention_mask == 0, 1)
            if past:
                position_ids = position_ids[:, -1].unsqueeze(-1)
        else:
            position_ids = None

        return {
            "input_ids": input_ids,
            "past_key_values": past,
            "use_cache": kwargs.get("use_cache"),
            "position_ids": position_ids,
            "attention_mask": attention_mask,
            "token_type_ids": token_type_ids,
        }

    @add_start_docstrings_to_model_forward(GPT2_INPUTS_DOCSTRING)
    @replace_return_docstrings(output_type=GPT2DoubleHeadsModelOutput, config_class=_CONFIG_FOR_DOC)
    def forward(
        self,
        input_ids=None,
        past_key_values=None,
        attention_mask=None,
        token_type_ids=None,
        position_ids=None,
        head_mask=None,
        inputs_embeds=None,
        mc_token_ids=None,
        labels=None,
        mc_labels=None,
        use_cache=None,
        output_attentions=None,
        output_hidden_states=None,
        return_dict=None,
        **kwargs,
    ):
        r"""
        mc_token_ids (:obj:`torch.LongTensor` of shape :obj:`(batch_size, num_choices)`, `optional`, default to index of the last token of the input):
            Index of the classification token in each input sequence. Selected in the range ``[0, input_ids.size(-1) -
            1[``.
        labels (:obj:`torch.LongTensor` of shape :obj:`(batch_size, sequence_length)`, `optional`):
            Labels for language modeling. Note that the labels **are shifted** inside the model, i.e. you can set
            ``labels = input_ids`` Indices are selected in ``[-1, 0, ..., config.vocab_size]`` All labels set to
            ``-100`` are ignored (masked), the loss is only computed for labels in ``[0, ..., config.vocab_size]``
        mc_labels (:obj:`torch.LongTensor` of shape :obj:`(batch_size)`, `optional`):
            Labels for computing the multiple choice classification loss. Indices should be in ``[0, ...,
            num_choices]`` where `num_choices` is the size of the second dimension of the input tensors. (see
            `input_ids` above)

        Return:

        Example::

            >>> import torch
            >>> from transformers import GPT2Tokenizer, GPT2DoubleHeadsModel

            >>> tokenizer = GPT2Tokenizer.from_pretrained('gpt2')
            >>> model = GPT2DoubleHeadsModel.from_pretrained('gpt2')

            >>> # Add a [CLS] to the vocabulary (we should train it also!)
            >>> num_added_tokens = tokenizer.add_special_tokens({'cls_token': '[CLS]'})

            >>> embedding_layer = model.resize_token_embeddings(len(tokenizer))  # Update the model embeddings with the new vocabulary size

            >>> choices = ["Hello, my dog is cute [CLS]", "Hello, my cat is cute [CLS]"]
            >>> encoded_choices = [tokenizer.encode(s) for s in choices]
            >>> cls_token_location = [tokens.index(tokenizer.cls_token_id) for tokens in encoded_choices]

            >>> input_ids = torch.tensor(encoded_choices).unsqueeze(0)  # Batch size: 1, number of choices: 2
            >>> mc_token_ids = torch.tensor([cls_token_location])  # Batch size: 1

            >>> outputs = model(input_ids, mc_token_ids=mc_token_ids)
            >>> lm_logits = outputs.logits
            >>> mc_logits = outputs.mc_logits

        """
        return_dict = return_dict if return_dict is not None else self.config.use_return_dict

        transformer_outputs = self.transformer(
            input_ids,
            past_key_values=past_key_values,
            attention_mask=attention_mask,
            token_type_ids=token_type_ids,
            position_ids=position_ids,
            head_mask=head_mask,
            inputs_embeds=inputs_embeds,
            use_cache=use_cache,
            output_attentions=output_attentions,
            output_hidden_states=output_hidden_states,
            return_dict=return_dict,
        )

        hidden_states = transformer_outputs[0]

        lm_logits = self.lm_head(hidden_states)
        mc_logits = self.multiple_choice_head(hidden_states, mc_token_ids).squeeze(-1)

        mc_loss = None
        if mc_labels is not None:
            loss_fct = CrossEntropyLoss()
            mc_loss = loss_fct(mc_logits.view(-1, mc_logits.size(-1)), mc_labels.view(-1))
        lm_loss = None
        if labels is not None:
            shift_logits = lm_logits[..., :-1, :].contiguous()
            shift_labels = labels[..., 1:].contiguous()
            loss_fct = CrossEntropyLoss()
            lm_loss = loss_fct(shift_logits.view(-1, shift_logits.size(-1)), shift_labels.view(-1))

        if not return_dict:
            output = (lm_logits, mc_logits) + transformer_outputs[1:]
            if mc_loss is not None:
                output = (mc_loss,) + output
            return ((lm_loss,) + output) if lm_loss is not None else output

        return GPT2DoubleHeadsModelOutput(
            loss=lm_loss,
            mc_loss=mc_loss,
            logits=lm_logits,
            mc_logits=mc_logits,
            past_key_values=transformer_outputs.past_key_values,
            hidden_states=transformer_outputs.hidden_states,
            attentions=transformer_outputs.attentions,
        )

    @staticmethod
    def _reorder_cache(past: Tuple[Tuple[torch.Tensor]], beam_idx: torch.Tensor) -> Tuple[Tuple[torch.Tensor]]:
        """
        This function is used to re-order the :obj:`past_key_values` cache if
        :meth:`~transformers.PretrainedModel.beam_search` or :meth:`~transformers.PretrainedModel.beam_sample` is
        called. This is required to match :obj:`past_key_values` with the correct beam_idx at every generation step.
        """
        return tuple(
            tuple(past_state.index_select(0, beam_idx.to(past_state.device)) for past_state in layer_past)
            for layer_past in past
        )


@add_start_docstrings(
    """
    The GPT2 Model transformer with a sequence classification head on top (linear layer).

    :class:`~transformers.GPT2ForSequenceClassification` uses the last token in order to do the classification, as
    other causal models (e.g. GPT-1) do.

    Since it does classification on the last token, it requires to know the position of the last token. If a
    :obj:`pad_token_id` is defined in the configuration, it finds the last token that is not a padding token in each
    row. If no :obj:`pad_token_id` is defined, it simply takes the last value in each row of the batch. Since it cannot
    guess the padding tokens when :obj:`inputs_embeds` are passed instead of :obj:`input_ids`, it does the same (take
    the last value in each row of the batch).
    """,
    GPT2_START_DOCSTRING,
)
class GPT2ForSequenceClassification(GPT2PreTrainedModel):
    _keys_to_ignore_on_load_missing = [r"h\.\d+\.attn\.masked_bias", r"lm_head\.weight"]

    def __init__(self, config):
        super().__init__(config)
        self.num_labels = config.num_labels
        self.transformer = GPT2Model(config)
        self.score = nn.Linear(config.n_embd, self.num_labels, bias=False)

        self.init_weights()

    @add_start_docstrings_to_model_forward(GPT2_INPUTS_DOCSTRING)
    @add_code_sample_docstrings(
        tokenizer_class=_TOKENIZER_FOR_DOC,
        checkpoint="microsoft/dialogrpt",
        output_type=SequenceClassifierOutputWithPast,
        config_class=_CONFIG_FOR_DOC,
    )
    def forward(
        self,
        input_ids=None,
        past_key_values=None,
        attention_mask=None,
        token_type_ids=None,
        position_ids=None,
        head_mask=None,
        inputs_embeds=None,
        labels=None,
        use_cache=None,
        output_attentions=None,
        output_hidden_states=None,
        return_dict=None,
    ):
        r"""
        labels (:obj:`torch.LongTensor` of shape :obj:`(batch_size,)`, `optional`):
            Labels for computing the sequence classification/regression loss. Indices should be in :obj:`[0, ...,
            config.num_labels - 1]`. If :obj:`config.num_labels == 1` a regression loss is computed (Mean-Square loss),
            If :obj:`config.num_labels > 1` a classification loss is computed (Cross-Entropy).
        """
        return_dict = return_dict if return_dict is not None else self.config.use_return_dict

        transformer_outputs = self.transformer(
            input_ids,
            past_key_values=past_key_values,
            attention_mask=attention_mask,
            token_type_ids=token_type_ids,
            position_ids=position_ids,
            head_mask=head_mask,
            inputs_embeds=inputs_embeds,
            use_cache=use_cache,
            output_attentions=output_attentions,
            output_hidden_states=output_hidden_states,
            return_dict=return_dict,
        )
        hidden_states = transformer_outputs[0]
        logits = self.score(hidden_states)

        if input_ids is not None:
            batch_size, sequence_length = input_ids.shape[:2]
        else:
            batch_size, sequence_length = inputs_embeds.shape[:2]

        assert (
            self.config.pad_token_id is not None or batch_size == 1
        ), "Cannot handle batch sizes > 1 if no padding token is defined."
        if self.config.pad_token_id is None:
            sequence_lengths = -1
        else:
            if input_ids is not None:
                sequence_lengths = torch.ne(input_ids, self.config.pad_token_id).sum(-1) - 1
            else:
                sequence_lengths = -1
                logger.warning(
                    f"{self.__class__.__name__} will not detect padding tokens in `inputs_embeds`. Results may be "
                    f"unexpected if using padding tokens in conjunction with `inputs_embeds.`"
                )

        pooled_logits = logits[range(batch_size), sequence_lengths]

        loss = None
        if labels is not None:
            if self.num_labels == 1:
                #  We are doing regression
                loss_fct = MSELoss()
                loss = loss_fct(pooled_logits.view(-1), labels.to(self.dtype).view(-1))
            else:
                loss_fct = CrossEntropyLoss()
                loss = loss_fct(pooled_logits.view(-1, self.num_labels), labels.view(-1))

        if not return_dict:
            output = (pooled_logits,) + transformer_outputs[1:]
            return ((loss,) + output) if loss is not None else output

        return SequenceClassifierOutputWithPast(
            loss=loss,
            logits=pooled_logits,
            past_key_values=transformer_outputs.past_key_values,
            hidden_states=transformer_outputs.hidden_states,
            attentions=transformer_outputs.attentions,
        )<|MERGE_RESOLUTION|>--- conflicted
+++ resolved
@@ -370,13 +370,8 @@
         mc_logits (:obj:`torch.FloatTensor` of shape :obj:`(batch_size, num_choices)`):
             Prediction scores of the multiple choice classification head (scores for each choice before SoftMax).
         past_key_values (:obj:`Tuple[Tuple[torch.Tensor]]`, `optional`, returned when ``use_cache=True`` is passed or when ``config.use_cache=True``):
-<<<<<<< HEAD
-           Tuple of length :obj:`config.n_layers`, containing tuples of tensors of shape :obj:`(batch_size, num_heads,
-           sequence_length, embed_size_per_head)`).
-=======
-           Tuple of length :obj:`config.n_layers`, containing tuples of tensors of shape
-            :obj:`(batch_size, num_heads, sequence_length, embed_size_per_head)`).
->>>>>>> d035d68e
+            Tuple of length :obj:`config.n_layers`, containing tuples of tensors of shape :obj:`(batch_size, num_heads,
+            sequence_length, embed_size_per_head)`).
 
             Contains pre-computed hidden-states (key and values in the attention blocks) that can be used (see
             :obj:`past_key_values` input) to speed up sequential decoding.

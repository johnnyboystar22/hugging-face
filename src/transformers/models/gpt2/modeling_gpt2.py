--- conflicted
+++ resolved
@@ -470,7 +470,10 @@
             module.bias.data.zero_()
             module.weight.data.fill_(1.0)
 
-<<<<<<< HEAD
+        def _set_gradient_checkpointing(self, module, value=False):
+            if isinstance(module, GPT2Model):
+                module.gradient_checkpointing = value
+
         # Reinitialize selected weights subject to the OpenAI GPT-2 Paper Scheme:
         #   > A modified initialization which accounts for the accumulation on the residual path with model depth. Scale
         #   > the weights of residual layers at initialization by a factor of 1/√N where N is the # of residual layers.
@@ -481,11 +484,6 @@
             if "c_proj" in name and "weight" in name:
                 # Special Scaled Initialization --> There are 2 Layer Norms per Transformer Block
                 p.data.normal_(mean=0.0, std=(self.config.initializer_range / math.sqrt(2 * self.config.n_layer)))
-=======
-    def _set_gradient_checkpointing(self, module, value=False):
-        if isinstance(module, GPT2Model):
-            module.gradient_checkpointing = value
->>>>>>> 41c186d2
 
 
 @dataclass

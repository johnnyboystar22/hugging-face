--- conflicted
+++ resolved
@@ -689,44 +689,9 @@
                 )
 
                 # Place those indices in the image input ids token stream, with -1 representing non-index tokens.
-<<<<<<< HEAD
-                indices_in_stream_per_batch = torch.full_like(image_input_ids[bi][si], -1)
-                indices_in_stream_per_subsequence = torch.full_like(image_input_ids[bi][si], -1)
-                indices_in_stream_per_batch[
-                    torch.nonzero(image_input_ids[bi][si] == image_placeholder_id, as_tuple=True)[0]
-                ] = indices + index_offset
-                indices_in_stream_per_subsequence[
-                    torch.nonzero(image_input_ids[bi][si] == image_placeholder_id, as_tuple=True)[0]
-                ] = indices
-
-                image_patch_indices_per_batch[bi].append(indices_in_stream_per_batch)
-                image_patch_indices_per_subsequence[bi].append(indices_in_stream_per_subsequence)
-                index_offset += num_patches
-
-        return {
-            "images": images,
-            "image_input_ids": image_input_ids,
-            "image_patches": image_patches,
-            "image_patch_indices_per_batch": image_patch_indices_per_batch,
-            "image_patch_indices_per_subsequence": image_patch_indices_per_subsequence,
-        }
-
-    def _scale_to_target_aspect_ratio(self, image: np.ndarray) -> np.ndarray:
-        image_height, image_width, _ = image.shape
-        if image_width <= self.target_width and image_height <= self.target_height:
-            return image
-
-        height_scale_factor = self.target_height / image_height
-        width_scale_factor = self.target_width / image_width
-        optimal_scale_factor = min(height_scale_factor, width_scale_factor)
-
-        new_height = int(image_height * optimal_scale_factor)
-        new_width = int(image_width * optimal_scale_factor)
-=======
                 indices_in_stream_per_batch = torch.full_like(subseq_image_input_ids, -1)
                 indices_in_stream_per_subsequence = torch.full_like(subseq_image_input_ids, -1)
                 patches_inds = torch.nonzero(patches_mask, as_tuple=True)[0]
->>>>>>> b97cab7e
 
                 indices_in_stream_per_batch[patches_inds] = indices + index_offset
                 indices_in_stream_per_subsequence[patches_inds] = indices

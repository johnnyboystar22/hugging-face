--- conflicted
+++ resolved
@@ -170,7 +170,6 @@
                     "AlbertTokenizerFast" if is_tokenizers_available() else None,
                 ),
             ),
-<<<<<<< HEAD
             ("ibert", ("RobertaTokenizer", "RobertaTokenizerFast" if is_tokenizers_available() else None)),
             ("qdqbert", ("BertTokenizer", "BertTokenizerFast" if is_tokenizers_available() else None)),
             ("wav2vec2", ("Wav2Vec2CTCTokenizer", None)),
@@ -185,10 +184,8 @@
             ("bert-japanese", ("BertJapaneseTokenizer", None)),
             ("splinter", ("SplinterTokenizer", "SplinterTokenizerFast")),
             ("byt5", ("ByT5Tokenizer", None)),
-=======
             ("openai-gpt", ("OpenAIGPTTokenizer", "OpenAIGPTTokenizerFast" if is_tokenizers_available() else None)),
             ("opt", ("GPT2Tokenizer", None)),
->>>>>>> a4386d7e
             (
                 "pegasus",
                 (

--- conflicted
+++ resolved
@@ -43,14 +43,6 @@
         ("data2vec-audio", "Wav2Vec2FeatureExtractor"),
         ("data2vec-vision", "BeitFeatureExtractor"),
         ("deit", "DeiTFeatureExtractor"),
-<<<<<<< HEAD
-        ("hubert", "Wav2Vec2FeatureExtractor"),
-        ("speech_to_text", "Speech2TextFeatureExtractor"),
-        ("vit", "ViTFeatureExtractor"),
-        ("wav2vec2", "Wav2Vec2FeatureExtractor"),
-        ("emformer", "EmformerFeatureExtractor"),
-=======
->>>>>>> 349f1c85
         ("detr", "DetrFeatureExtractor"),
         ("detr", "DetrFeatureExtractor"),
         ("dpt", "DPTFeatureExtractor"),

--- conflicted
+++ resolved
@@ -75,7 +75,6 @@
     CamembertForTokenClassification,
     CamembertModel,
 )
-<<<<<<< HEAD
 
 # Add modeling imports here
 from ..visual_bert.modeling_visual_bert import (
@@ -87,8 +86,6 @@
     VisualBertForTokenClassification,
     VisualBertModel,
 )
-=======
->>>>>>> 2295d783
 from ..convbert.modeling_convbert import (
     ConvBertForMaskedLM,
     ConvBertForMultipleChoice,
@@ -339,11 +336,8 @@
 MODEL_MAPPING = OrderedDict(
     [
         # Base model mapping
-<<<<<<< HEAD
         (VisualBertConfig, VisualBertModel),
-=======
         (Speech2TextConfig, Speech2TextModel),
->>>>>>> 2295d783
         (Wav2Vec2Config, Wav2Vec2Model),
         (M2M100Config, M2M100Model),
         (ConvBertConfig, ConvBertModel),
@@ -428,11 +422,8 @@
 MODEL_WITH_LM_HEAD_MAPPING = OrderedDict(
     [
         # Model with LM heads mapping
-<<<<<<< HEAD
 (VisualBertConfig, VisualBertForMaskedLM),
-=======
         (Speech2TextConfig, Speech2TextForConditionalGeneration),
->>>>>>> 2295d783
         (Wav2Vec2Config, Wav2Vec2ForMaskedLM),
         (M2M100Config, M2M100ForConditionalGeneration),
         (ConvBertConfig, ConvBertForMaskedLM),

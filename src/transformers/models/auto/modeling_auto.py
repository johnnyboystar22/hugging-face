# coding=utf-8
# Copyright 2018 The HuggingFace Inc. team.
#
# Licensed under the Apache License, Version 2.0 (the "License");
# you may not use this file except in compliance with the License.
# You may obtain a copy of the License at
#
#     http://www.apache.org/licenses/LICENSE-2.0
#
# Unless required by applicable law or agreed to in writing, software
# distributed under the License is distributed on an "AS IS" BASIS,
# WITHOUT WARRANTIES OR CONDITIONS OF ANY KIND, either express or implied.
# See the License for the specific language governing permissions and
# limitations under the License.
""" Auto Model class."""

import warnings
from collections import OrderedDict

from ...utils import logging
from .auto_factory import (
    _BaseAutoBackboneClass,
    _BaseAutoModelClass,
    _LazyAutoMapping,
    auto_class_update,
)
from .configuration_auto import CONFIG_MAPPING_NAMES


logger = logging.get_logger(__name__)

MODEL_MAPPING_NAMES = OrderedDict(
    [
        # Base model mapping
        ("albert", "AlbertModel"),
        ("align", "AlignModel"),
        ("altclip", "AltCLIPModel"),
        ("audio-spectrogram-transformer", "ASTModel"),
        ("autoformer", "AutoformerModel"),
        ("bark", "BarkModel"),
        ("bart", "BartModel"),
        ("beit", "BeitModel"),
        ("bert", "BertModel"),
        ("bert-generation", "BertGenerationEncoder"),
        ("big_bird", "BigBirdModel"),
        ("bigbird_pegasus", "BigBirdPegasusModel"),
        ("biogpt", "BioGptModel"),
        ("bit", "BitModel"),
        ("blenderbot", "BlenderbotModel"),
        ("blenderbot-small", "BlenderbotSmallModel"),
        ("blip", "BlipModel"),
        ("blip-2", "Blip2Model"),
        ("bloom", "BloomModel"),
        ("bridgetower", "BridgeTowerModel"),
        ("bros", "BrosModel"),
        ("camembert", "CamembertModel"),
        ("canine", "CanineModel"),
        ("chinese_clip", "ChineseCLIPModel"),
        ("chinese_clip_vision_model", "ChineseCLIPVisionModel"),
        ("clap", "ClapModel"),
        ("clip", "CLIPModel"),
        ("clip_vision_model", "CLIPVisionModel"),
        ("clipseg", "CLIPSegModel"),
        ("clvp", "ClvpModelForConditionalGeneration"),
        ("code_llama", "LlamaModel"),
        ("codegen", "CodeGenModel"),
        ("cohere", "CohereModel"),
        ("conditional_detr", "ConditionalDetrModel"),
        ("convbert", "ConvBertModel"),
        ("convnext", "ConvNextModel"),
        ("convnextv2", "ConvNextV2Model"),
        ("cpmant", "CpmAntModel"),
        ("ctrl", "CTRLModel"),
        ("cvt", "CvtModel"),
        ("data2vec-audio", "Data2VecAudioModel"),
        ("data2vec-text", "Data2VecTextModel"),
        ("data2vec-vision", "Data2VecVisionModel"),
        ("dbrx", "DbrxModel"),
        ("deberta", "DebertaModel"),
        ("deberta-v2", "DebertaV2Model"),
        ("decision_transformer", "DecisionTransformerModel"),
        ("deformable_detr", "DeformableDetrModel"),
        ("deit", "DeiTModel"),
        ("deta", "DetaModel"),
        ("detr", "DetrModel"),
        ("dinat", "DinatModel"),
        ("dinov2", "Dinov2Model"),
        ("distilbert", "DistilBertModel"),
        ("donut-swin", "DonutSwinModel"),
        ("dpr", "DPRQuestionEncoder"),
        ("dpt", "DPTModel"),
        ("efficientformer", "EfficientFormerModel"),
        ("efficientnet", "EfficientNetModel"),
        ("electra", "ElectraModel"),
        ("encodec", "EncodecModel"),
        ("ernie", "ErnieModel"),
        ("ernie_m", "ErnieMModel"),
        ("esm", "EsmModel"),
        ("falcon", "FalconModel"),
        ("fastspeech2_conformer", "FastSpeech2ConformerModel"),
        ("flaubert", "FlaubertModel"),
        ("flava", "FlavaModel"),
        ("fnet", "FNetModel"),
        ("focalnet", "FocalNetModel"),
        ("fsmt", "FSMTModel"),
        ("funnel", ("FunnelModel", "FunnelBaseModel")),
        ("gemma", "GemmaModel"),
        ("git", "GitModel"),
        ("glpn", "GLPNModel"),
        ("gpt-sw3", "GPT2Model"),
        ("gpt2", "GPT2Model"),
        ("gpt_bigcode", "GPTBigCodeModel"),
        ("gpt_neo", "GPTNeoModel"),
        ("gpt_neox", "GPTNeoXModel"),
        ("gpt_neox_japanese", "GPTNeoXJapaneseModel"),
        ("gptj", "GPTJModel"),
        ("gptsan-japanese", "GPTSanJapaneseForConditionalGeneration"),
        ("graphormer", "GraphormerModel"),
        ("grounding-dino", "GroundingDinoModel"),
        ("groupvit", "GroupViTModel"),
        ("hubert", "HubertModel"),
        ("ibert", "IBertModel"),
        ("idefics", "IdeficsModel"),
        ("idefics2", "Idefics2Model"),
        ("imagegpt", "ImageGPTModel"),
        ("informer", "InformerModel"),
<<<<<<< HEAD
        ("jetmoe", "JetMoeModel"),
=======
        ("jamba", "JambaModel"),
>>>>>>> e74d793a
        ("jukebox", "JukeboxModel"),
        ("kosmos-2", "Kosmos2Model"),
        ("layoutlm", "LayoutLMModel"),
        ("layoutlmv2", "LayoutLMv2Model"),
        ("layoutlmv3", "LayoutLMv3Model"),
        ("led", "LEDModel"),
        ("levit", "LevitModel"),
        ("lilt", "LiltModel"),
        ("llama", "LlamaModel"),
        ("longformer", "LongformerModel"),
        ("longt5", "LongT5Model"),
        ("luke", "LukeModel"),
        ("lxmert", "LxmertModel"),
        ("m2m_100", "M2M100Model"),
        ("mamba", "MambaModel"),
        ("marian", "MarianModel"),
        ("markuplm", "MarkupLMModel"),
        ("mask2former", "Mask2FormerModel"),
        ("maskformer", "MaskFormerModel"),
        ("maskformer-swin", "MaskFormerSwinModel"),
        ("mbart", "MBartModel"),
        ("mctct", "MCTCTModel"),
        ("mega", "MegaModel"),
        ("megatron-bert", "MegatronBertModel"),
        ("mgp-str", "MgpstrForSceneTextRecognition"),
        ("mistral", "MistralModel"),
        ("mixtral", "MixtralModel"),
        ("mobilebert", "MobileBertModel"),
        ("mobilenet_v1", "MobileNetV1Model"),
        ("mobilenet_v2", "MobileNetV2Model"),
        ("mobilevit", "MobileViTModel"),
        ("mobilevitv2", "MobileViTV2Model"),
        ("mpnet", "MPNetModel"),
        ("mpt", "MptModel"),
        ("mra", "MraModel"),
        ("mt5", "MT5Model"),
        ("mvp", "MvpModel"),
        ("nat", "NatModel"),
        ("nezha", "NezhaModel"),
        ("nllb-moe", "NllbMoeModel"),
        ("nystromformer", "NystromformerModel"),
        ("olmo", "OlmoModel"),
        ("oneformer", "OneFormerModel"),
        ("open-llama", "OpenLlamaModel"),
        ("openai-gpt", "OpenAIGPTModel"),
        ("opt", "OPTModel"),
        ("owlv2", "Owlv2Model"),
        ("owlvit", "OwlViTModel"),
        ("patchtsmixer", "PatchTSMixerModel"),
        ("patchtst", "PatchTSTModel"),
        ("pegasus", "PegasusModel"),
        ("pegasus_x", "PegasusXModel"),
        ("perceiver", "PerceiverModel"),
        ("persimmon", "PersimmonModel"),
        ("phi", "PhiModel"),
        ("plbart", "PLBartModel"),
        ("poolformer", "PoolFormerModel"),
        ("prophetnet", "ProphetNetModel"),
        ("pvt", "PvtModel"),
        ("pvt_v2", "PvtV2Model"),
        ("qdqbert", "QDQBertModel"),
        ("qwen2", "Qwen2Model"),
        ("qwen2_moe", "Qwen2MoeModel"),
        ("recurrent_gemma", "RecurrentGemmaModel"),
        ("reformer", "ReformerModel"),
        ("regnet", "RegNetModel"),
        ("rembert", "RemBertModel"),
        ("resnet", "ResNetModel"),
        ("retribert", "RetriBertModel"),
        ("roberta", "RobertaModel"),
        ("roberta-prelayernorm", "RobertaPreLayerNormModel"),
        ("roc_bert", "RoCBertModel"),
        ("roformer", "RoFormerModel"),
        ("rwkv", "RwkvModel"),
        ("sam", "SamModel"),
        ("seamless_m4t", "SeamlessM4TModel"),
        ("seamless_m4t_v2", "SeamlessM4Tv2Model"),
        ("segformer", "SegformerModel"),
        ("seggpt", "SegGptModel"),
        ("sew", "SEWModel"),
        ("sew-d", "SEWDModel"),
        ("siglip", "SiglipModel"),
        ("siglip_vision_model", "SiglipVisionModel"),
        ("speech_to_text", "Speech2TextModel"),
        ("speecht5", "SpeechT5Model"),
        ("splinter", "SplinterModel"),
        ("squeezebert", "SqueezeBertModel"),
        ("stablelm", "StableLmModel"),
        ("starcoder2", "Starcoder2Model"),
        ("swiftformer", "SwiftFormerModel"),
        ("swin", "SwinModel"),
        ("swin2sr", "Swin2SRModel"),
        ("swinv2", "Swinv2Model"),
        ("switch_transformers", "SwitchTransformersModel"),
        ("t5", "T5Model"),
        ("table-transformer", "TableTransformerModel"),
        ("tapas", "TapasModel"),
        ("time_series_transformer", "TimeSeriesTransformerModel"),
        ("timesformer", "TimesformerModel"),
        ("timm_backbone", "TimmBackbone"),
        ("trajectory_transformer", "TrajectoryTransformerModel"),
        ("transfo-xl", "TransfoXLModel"),
        ("tvlt", "TvltModel"),
        ("tvp", "TvpModel"),
        ("udop", "UdopModel"),
        ("umt5", "UMT5Model"),
        ("unispeech", "UniSpeechModel"),
        ("unispeech-sat", "UniSpeechSatModel"),
        ("univnet", "UnivNetModel"),
        ("van", "VanModel"),
        ("videomae", "VideoMAEModel"),
        ("vilt", "ViltModel"),
        ("vision-text-dual-encoder", "VisionTextDualEncoderModel"),
        ("visual_bert", "VisualBertModel"),
        ("vit", "ViTModel"),
        ("vit_hybrid", "ViTHybridModel"),
        ("vit_mae", "ViTMAEModel"),
        ("vit_msn", "ViTMSNModel"),
        ("vitdet", "VitDetModel"),
        ("vits", "VitsModel"),
        ("vivit", "VivitModel"),
        ("wav2vec2", "Wav2Vec2Model"),
        ("wav2vec2-bert", "Wav2Vec2BertModel"),
        ("wav2vec2-conformer", "Wav2Vec2ConformerModel"),
        ("wavlm", "WavLMModel"),
        ("whisper", "WhisperModel"),
        ("xclip", "XCLIPModel"),
        ("xglm", "XGLMModel"),
        ("xlm", "XLMModel"),
        ("xlm-prophetnet", "XLMProphetNetModel"),
        ("xlm-roberta", "XLMRobertaModel"),
        ("xlm-roberta-xl", "XLMRobertaXLModel"),
        ("xlnet", "XLNetModel"),
        ("xmod", "XmodModel"),
        ("yolos", "YolosModel"),
        ("yoso", "YosoModel"),
    ]
)

MODEL_FOR_PRETRAINING_MAPPING_NAMES = OrderedDict(
    [
        # Model for pre-training mapping
        ("albert", "AlbertForPreTraining"),
        ("bart", "BartForConditionalGeneration"),
        ("bert", "BertForPreTraining"),
        ("big_bird", "BigBirdForPreTraining"),
        ("bloom", "BloomForCausalLM"),
        ("camembert", "CamembertForMaskedLM"),
        ("ctrl", "CTRLLMHeadModel"),
        ("data2vec-text", "Data2VecTextForMaskedLM"),
        ("deberta", "DebertaForMaskedLM"),
        ("deberta-v2", "DebertaV2ForMaskedLM"),
        ("distilbert", "DistilBertForMaskedLM"),
        ("electra", "ElectraForPreTraining"),
        ("ernie", "ErnieForPreTraining"),
        ("flaubert", "FlaubertWithLMHeadModel"),
        ("flava", "FlavaForPreTraining"),
        ("fnet", "FNetForPreTraining"),
        ("fsmt", "FSMTForConditionalGeneration"),
        ("funnel", "FunnelForPreTraining"),
        ("gpt-sw3", "GPT2LMHeadModel"),
        ("gpt2", "GPT2LMHeadModel"),
        ("gpt_bigcode", "GPTBigCodeForCausalLM"),
        ("gptsan-japanese", "GPTSanJapaneseForConditionalGeneration"),
        ("ibert", "IBertForMaskedLM"),
        ("idefics", "IdeficsForVisionText2Text"),
        ("idefics2", "Idefics2ForConditionalGeneration"),
        ("layoutlm", "LayoutLMForMaskedLM"),
        ("llava", "LlavaForConditionalGeneration"),
        ("llava_next", "LlavaNextForConditionalGeneration"),
        ("longformer", "LongformerForMaskedLM"),
        ("luke", "LukeForMaskedLM"),
        ("lxmert", "LxmertForPreTraining"),
        ("mamba", "MambaForCausalLM"),
        ("mega", "MegaForMaskedLM"),
        ("megatron-bert", "MegatronBertForPreTraining"),
        ("mobilebert", "MobileBertForPreTraining"),
        ("mpnet", "MPNetForMaskedLM"),
        ("mpt", "MptForCausalLM"),
        ("mra", "MraForMaskedLM"),
        ("mvp", "MvpForConditionalGeneration"),
        ("nezha", "NezhaForPreTraining"),
        ("nllb-moe", "NllbMoeForConditionalGeneration"),
        ("openai-gpt", "OpenAIGPTLMHeadModel"),
        ("retribert", "RetriBertModel"),
        ("roberta", "RobertaForMaskedLM"),
        ("roberta-prelayernorm", "RobertaPreLayerNormForMaskedLM"),
        ("roc_bert", "RoCBertForPreTraining"),
        ("rwkv", "RwkvForCausalLM"),
        ("splinter", "SplinterForPreTraining"),
        ("squeezebert", "SqueezeBertForMaskedLM"),
        ("switch_transformers", "SwitchTransformersForConditionalGeneration"),
        ("t5", "T5ForConditionalGeneration"),
        ("tapas", "TapasForMaskedLM"),
        ("transfo-xl", "TransfoXLLMHeadModel"),
        ("tvlt", "TvltForPreTraining"),
        ("unispeech", "UniSpeechForPreTraining"),
        ("unispeech-sat", "UniSpeechSatForPreTraining"),
        ("videomae", "VideoMAEForPreTraining"),
        ("vipllava", "VipLlavaForConditionalGeneration"),
        ("visual_bert", "VisualBertForPreTraining"),
        ("vit_mae", "ViTMAEForPreTraining"),
        ("wav2vec2", "Wav2Vec2ForPreTraining"),
        ("wav2vec2-conformer", "Wav2Vec2ConformerForPreTraining"),
        ("xlm", "XLMWithLMHeadModel"),
        ("xlm-roberta", "XLMRobertaForMaskedLM"),
        ("xlm-roberta-xl", "XLMRobertaXLForMaskedLM"),
        ("xlnet", "XLNetLMHeadModel"),
        ("xmod", "XmodForMaskedLM"),
    ]
)

MODEL_WITH_LM_HEAD_MAPPING_NAMES = OrderedDict(
    [
        # Model with LM heads mapping
        ("albert", "AlbertForMaskedLM"),
        ("bart", "BartForConditionalGeneration"),
        ("bert", "BertForMaskedLM"),
        ("big_bird", "BigBirdForMaskedLM"),
        ("bigbird_pegasus", "BigBirdPegasusForConditionalGeneration"),
        ("blenderbot-small", "BlenderbotSmallForConditionalGeneration"),
        ("bloom", "BloomForCausalLM"),
        ("camembert", "CamembertForMaskedLM"),
        ("codegen", "CodeGenForCausalLM"),
        ("convbert", "ConvBertForMaskedLM"),
        ("cpmant", "CpmAntForCausalLM"),
        ("ctrl", "CTRLLMHeadModel"),
        ("data2vec-text", "Data2VecTextForMaskedLM"),
        ("deberta", "DebertaForMaskedLM"),
        ("deberta-v2", "DebertaV2ForMaskedLM"),
        ("distilbert", "DistilBertForMaskedLM"),
        ("electra", "ElectraForMaskedLM"),
        ("encoder-decoder", "EncoderDecoderModel"),
        ("ernie", "ErnieForMaskedLM"),
        ("esm", "EsmForMaskedLM"),
        ("flaubert", "FlaubertWithLMHeadModel"),
        ("fnet", "FNetForMaskedLM"),
        ("fsmt", "FSMTForConditionalGeneration"),
        ("funnel", "FunnelForMaskedLM"),
        ("git", "GitForCausalLM"),
        ("gpt-sw3", "GPT2LMHeadModel"),
        ("gpt2", "GPT2LMHeadModel"),
        ("gpt_bigcode", "GPTBigCodeForCausalLM"),
        ("gpt_neo", "GPTNeoForCausalLM"),
        ("gpt_neox", "GPTNeoXForCausalLM"),
        ("gpt_neox_japanese", "GPTNeoXJapaneseForCausalLM"),
        ("gptj", "GPTJForCausalLM"),
        ("gptsan-japanese", "GPTSanJapaneseForConditionalGeneration"),
        ("ibert", "IBertForMaskedLM"),
        ("layoutlm", "LayoutLMForMaskedLM"),
        ("led", "LEDForConditionalGeneration"),
        ("longformer", "LongformerForMaskedLM"),
        ("longt5", "LongT5ForConditionalGeneration"),
        ("luke", "LukeForMaskedLM"),
        ("m2m_100", "M2M100ForConditionalGeneration"),
        ("mamba", "MambaForCausalLM"),
        ("marian", "MarianMTModel"),
        ("mega", "MegaForMaskedLM"),
        ("megatron-bert", "MegatronBertForCausalLM"),
        ("mobilebert", "MobileBertForMaskedLM"),
        ("mpnet", "MPNetForMaskedLM"),
        ("mpt", "MptForCausalLM"),
        ("mra", "MraForMaskedLM"),
        ("mvp", "MvpForConditionalGeneration"),
        ("nezha", "NezhaForMaskedLM"),
        ("nllb-moe", "NllbMoeForConditionalGeneration"),
        ("nystromformer", "NystromformerForMaskedLM"),
        ("openai-gpt", "OpenAIGPTLMHeadModel"),
        ("pegasus_x", "PegasusXForConditionalGeneration"),
        ("plbart", "PLBartForConditionalGeneration"),
        ("pop2piano", "Pop2PianoForConditionalGeneration"),
        ("qdqbert", "QDQBertForMaskedLM"),
        ("reformer", "ReformerModelWithLMHead"),
        ("rembert", "RemBertForMaskedLM"),
        ("roberta", "RobertaForMaskedLM"),
        ("roberta-prelayernorm", "RobertaPreLayerNormForMaskedLM"),
        ("roc_bert", "RoCBertForMaskedLM"),
        ("roformer", "RoFormerForMaskedLM"),
        ("rwkv", "RwkvForCausalLM"),
        ("speech_to_text", "Speech2TextForConditionalGeneration"),
        ("squeezebert", "SqueezeBertForMaskedLM"),
        ("switch_transformers", "SwitchTransformersForConditionalGeneration"),
        ("t5", "T5ForConditionalGeneration"),
        ("tapas", "TapasForMaskedLM"),
        ("transfo-xl", "TransfoXLLMHeadModel"),
        ("wav2vec2", "Wav2Vec2ForMaskedLM"),
        ("whisper", "WhisperForConditionalGeneration"),
        ("xlm", "XLMWithLMHeadModel"),
        ("xlm-roberta", "XLMRobertaForMaskedLM"),
        ("xlm-roberta-xl", "XLMRobertaXLForMaskedLM"),
        ("xlnet", "XLNetLMHeadModel"),
        ("xmod", "XmodForMaskedLM"),
        ("yoso", "YosoForMaskedLM"),
    ]
)

MODEL_FOR_CAUSAL_LM_MAPPING_NAMES = OrderedDict(
    [
        # Model for Causal LM mapping
        ("bart", "BartForCausalLM"),
        ("bert", "BertLMHeadModel"),
        ("bert-generation", "BertGenerationDecoder"),
        ("big_bird", "BigBirdForCausalLM"),
        ("bigbird_pegasus", "BigBirdPegasusForCausalLM"),
        ("biogpt", "BioGptForCausalLM"),
        ("blenderbot", "BlenderbotForCausalLM"),
        ("blenderbot-small", "BlenderbotSmallForCausalLM"),
        ("bloom", "BloomForCausalLM"),
        ("camembert", "CamembertForCausalLM"),
        ("code_llama", "LlamaForCausalLM"),
        ("codegen", "CodeGenForCausalLM"),
        ("cohere", "CohereForCausalLM"),
        ("cpmant", "CpmAntForCausalLM"),
        ("ctrl", "CTRLLMHeadModel"),
        ("data2vec-text", "Data2VecTextForCausalLM"),
        ("dbrx", "DbrxForCausalLM"),
        ("electra", "ElectraForCausalLM"),
        ("ernie", "ErnieForCausalLM"),
        ("falcon", "FalconForCausalLM"),
        ("fuyu", "FuyuForCausalLM"),
        ("gemma", "GemmaForCausalLM"),
        ("git", "GitForCausalLM"),
        ("gpt-sw3", "GPT2LMHeadModel"),
        ("gpt2", "GPT2LMHeadModel"),
        ("gpt_bigcode", "GPTBigCodeForCausalLM"),
        ("gpt_neo", "GPTNeoForCausalLM"),
        ("gpt_neox", "GPTNeoXForCausalLM"),
        ("gpt_neox_japanese", "GPTNeoXJapaneseForCausalLM"),
        ("gptj", "GPTJForCausalLM"),
<<<<<<< HEAD
        ("jetmoe", "JetMoeForCausalLM"),
=======
        ("jamba", "JambaForCausalLM"),
>>>>>>> e74d793a
        ("llama", "LlamaForCausalLM"),
        ("mamba", "MambaForCausalLM"),
        ("marian", "MarianForCausalLM"),
        ("mbart", "MBartForCausalLM"),
        ("mega", "MegaForCausalLM"),
        ("megatron-bert", "MegatronBertForCausalLM"),
        ("mistral", "MistralForCausalLM"),
        ("mixtral", "MixtralForCausalLM"),
        ("mpt", "MptForCausalLM"),
        ("musicgen", "MusicgenForCausalLM"),
        ("musicgen_melody", "MusicgenMelodyForCausalLM"),
        ("mvp", "MvpForCausalLM"),
        ("olmo", "OlmoForCausalLM"),
        ("open-llama", "OpenLlamaForCausalLM"),
        ("openai-gpt", "OpenAIGPTLMHeadModel"),
        ("opt", "OPTForCausalLM"),
        ("pegasus", "PegasusForCausalLM"),
        ("persimmon", "PersimmonForCausalLM"),
        ("phi", "PhiForCausalLM"),
        ("plbart", "PLBartForCausalLM"),
        ("prophetnet", "ProphetNetForCausalLM"),
        ("qdqbert", "QDQBertLMHeadModel"),
        ("qwen2", "Qwen2ForCausalLM"),
        ("qwen2_moe", "Qwen2MoeForCausalLM"),
        ("recurrent_gemma", "RecurrentGemmaForCausalLM"),
        ("reformer", "ReformerModelWithLMHead"),
        ("rembert", "RemBertForCausalLM"),
        ("roberta", "RobertaForCausalLM"),
        ("roberta-prelayernorm", "RobertaPreLayerNormForCausalLM"),
        ("roc_bert", "RoCBertForCausalLM"),
        ("roformer", "RoFormerForCausalLM"),
        ("rwkv", "RwkvForCausalLM"),
        ("speech_to_text_2", "Speech2Text2ForCausalLM"),
        ("stablelm", "StableLmForCausalLM"),
        ("starcoder2", "Starcoder2ForCausalLM"),
        ("transfo-xl", "TransfoXLLMHeadModel"),
        ("trocr", "TrOCRForCausalLM"),
        ("whisper", "WhisperForCausalLM"),
        ("xglm", "XGLMForCausalLM"),
        ("xlm", "XLMWithLMHeadModel"),
        ("xlm-prophetnet", "XLMProphetNetForCausalLM"),
        ("xlm-roberta", "XLMRobertaForCausalLM"),
        ("xlm-roberta-xl", "XLMRobertaXLForCausalLM"),
        ("xlnet", "XLNetLMHeadModel"),
        ("xmod", "XmodForCausalLM"),
    ]
)

MODEL_FOR_IMAGE_MAPPING_NAMES = OrderedDict(
    [
        # Model for Image mapping
        ("beit", "BeitModel"),
        ("bit", "BitModel"),
        ("conditional_detr", "ConditionalDetrModel"),
        ("convnext", "ConvNextModel"),
        ("convnextv2", "ConvNextV2Model"),
        ("data2vec-vision", "Data2VecVisionModel"),
        ("deformable_detr", "DeformableDetrModel"),
        ("deit", "DeiTModel"),
        ("deta", "DetaModel"),
        ("detr", "DetrModel"),
        ("dinat", "DinatModel"),
        ("dinov2", "Dinov2Model"),
        ("dpt", "DPTModel"),
        ("efficientformer", "EfficientFormerModel"),
        ("efficientnet", "EfficientNetModel"),
        ("focalnet", "FocalNetModel"),
        ("glpn", "GLPNModel"),
        ("imagegpt", "ImageGPTModel"),
        ("levit", "LevitModel"),
        ("mobilenet_v1", "MobileNetV1Model"),
        ("mobilenet_v2", "MobileNetV2Model"),
        ("mobilevit", "MobileViTModel"),
        ("mobilevitv2", "MobileViTV2Model"),
        ("nat", "NatModel"),
        ("poolformer", "PoolFormerModel"),
        ("pvt", "PvtModel"),
        ("regnet", "RegNetModel"),
        ("resnet", "ResNetModel"),
        ("segformer", "SegformerModel"),
        ("siglip_vision_model", "SiglipVisionModel"),
        ("swiftformer", "SwiftFormerModel"),
        ("swin", "SwinModel"),
        ("swin2sr", "Swin2SRModel"),
        ("swinv2", "Swinv2Model"),
        ("table-transformer", "TableTransformerModel"),
        ("timesformer", "TimesformerModel"),
        ("timm_backbone", "TimmBackbone"),
        ("van", "VanModel"),
        ("videomae", "VideoMAEModel"),
        ("vit", "ViTModel"),
        ("vit_hybrid", "ViTHybridModel"),
        ("vit_mae", "ViTMAEModel"),
        ("vit_msn", "ViTMSNModel"),
        ("vitdet", "VitDetModel"),
        ("vivit", "VivitModel"),
        ("yolos", "YolosModel"),
    ]
)

MODEL_FOR_MASKED_IMAGE_MODELING_MAPPING_NAMES = OrderedDict(
    [
        ("deit", "DeiTForMaskedImageModeling"),
        ("focalnet", "FocalNetForMaskedImageModeling"),
        ("swin", "SwinForMaskedImageModeling"),
        ("swinv2", "Swinv2ForMaskedImageModeling"),
        ("vit", "ViTForMaskedImageModeling"),
    ]
)


MODEL_FOR_CAUSAL_IMAGE_MODELING_MAPPING_NAMES = OrderedDict(
    # Model for Causal Image Modeling mapping
    [
        ("imagegpt", "ImageGPTForCausalImageModeling"),
    ]
)

MODEL_FOR_IMAGE_CLASSIFICATION_MAPPING_NAMES = OrderedDict(
    [
        # Model for Image Classification mapping
        ("beit", "BeitForImageClassification"),
        ("bit", "BitForImageClassification"),
        ("clip", "CLIPForImageClassification"),
        ("convnext", "ConvNextForImageClassification"),
        ("convnextv2", "ConvNextV2ForImageClassification"),
        ("cvt", "CvtForImageClassification"),
        ("data2vec-vision", "Data2VecVisionForImageClassification"),
        (
            "deit",
            ("DeiTForImageClassification", "DeiTForImageClassificationWithTeacher"),
        ),
        ("dinat", "DinatForImageClassification"),
        ("dinov2", "Dinov2ForImageClassification"),
        (
            "efficientformer",
            (
                "EfficientFormerForImageClassification",
                "EfficientFormerForImageClassificationWithTeacher",
            ),
        ),
        ("efficientnet", "EfficientNetForImageClassification"),
        ("focalnet", "FocalNetForImageClassification"),
        ("imagegpt", "ImageGPTForImageClassification"),
        (
            "levit",
            ("LevitForImageClassification", "LevitForImageClassificationWithTeacher"),
        ),
        ("mobilenet_v1", "MobileNetV1ForImageClassification"),
        ("mobilenet_v2", "MobileNetV2ForImageClassification"),
        ("mobilevit", "MobileViTForImageClassification"),
        ("mobilevitv2", "MobileViTV2ForImageClassification"),
        ("nat", "NatForImageClassification"),
        (
            "perceiver",
            (
                "PerceiverForImageClassificationLearned",
                "PerceiverForImageClassificationFourier",
                "PerceiverForImageClassificationConvProcessing",
            ),
        ),
        ("poolformer", "PoolFormerForImageClassification"),
        ("pvt", "PvtForImageClassification"),
        ("pvt_v2", "PvtV2ForImageClassification"),
        ("regnet", "RegNetForImageClassification"),
        ("resnet", "ResNetForImageClassification"),
        ("segformer", "SegformerForImageClassification"),
        ("siglip", "SiglipForImageClassification"),
        ("swiftformer", "SwiftFormerForImageClassification"),
        ("swin", "SwinForImageClassification"),
        ("swinv2", "Swinv2ForImageClassification"),
        ("van", "VanForImageClassification"),
        ("vit", "ViTForImageClassification"),
        ("vit_hybrid", "ViTHybridForImageClassification"),
        ("vit_msn", "ViTMSNForImageClassification"),
    ]
)

MODEL_FOR_IMAGE_SEGMENTATION_MAPPING_NAMES = OrderedDict(
    [
        # Do not add new models here, this class will be deprecated in the future.
        # Model for Image Segmentation mapping
        ("detr", "DetrForSegmentation"),
    ]
)

MODEL_FOR_SEMANTIC_SEGMENTATION_MAPPING_NAMES = OrderedDict(
    [
        # Model for Semantic Segmentation mapping
        ("beit", "BeitForSemanticSegmentation"),
        ("data2vec-vision", "Data2VecVisionForSemanticSegmentation"),
        ("dpt", "DPTForSemanticSegmentation"),
        ("mobilenet_v2", "MobileNetV2ForSemanticSegmentation"),
        ("mobilevit", "MobileViTForSemanticSegmentation"),
        ("mobilevitv2", "MobileViTV2ForSemanticSegmentation"),
        ("segformer", "SegformerForSemanticSegmentation"),
        ("upernet", "UperNetForSemanticSegmentation"),
    ]
)

MODEL_FOR_INSTANCE_SEGMENTATION_MAPPING_NAMES = OrderedDict(
    [
        # Model for Instance Segmentation mapping
        # MaskFormerForInstanceSegmentation can be removed from this mapping in v5
        ("maskformer", "MaskFormerForInstanceSegmentation"),
    ]
)

MODEL_FOR_UNIVERSAL_SEGMENTATION_MAPPING_NAMES = OrderedDict(
    [
        # Model for Universal Segmentation mapping
        ("detr", "DetrForSegmentation"),
        ("mask2former", "Mask2FormerForUniversalSegmentation"),
        ("maskformer", "MaskFormerForInstanceSegmentation"),
        ("oneformer", "OneFormerForUniversalSegmentation"),
    ]
)

MODEL_FOR_VIDEO_CLASSIFICATION_MAPPING_NAMES = OrderedDict(
    [
        ("timesformer", "TimesformerForVideoClassification"),
        ("videomae", "VideoMAEForVideoClassification"),
        ("vivit", "VivitForVideoClassification"),
    ]
)

MODEL_FOR_VISION_2_SEQ_MAPPING_NAMES = OrderedDict(
    [
        ("blip", "BlipForConditionalGeneration"),
        ("blip-2", "Blip2ForConditionalGeneration"),
        ("git", "GitForCausalLM"),
        ("idefics2", "Idefics2ForConditionalGeneration"),
        ("instructblip", "InstructBlipForConditionalGeneration"),
        ("kosmos-2", "Kosmos2ForConditionalGeneration"),
        ("llava", "LlavaForConditionalGeneration"),
        ("llava_next", "LlavaNextForConditionalGeneration"),
        ("pix2struct", "Pix2StructForConditionalGeneration"),
        ("vipllava", "VipLlavaForConditionalGeneration"),
        ("vision-encoder-decoder", "VisionEncoderDecoderModel"),
    ]
)

MODEL_FOR_MASKED_LM_MAPPING_NAMES = OrderedDict(
    [
        # Model for Masked LM mapping
        ("albert", "AlbertForMaskedLM"),
        ("bart", "BartForConditionalGeneration"),
        ("bert", "BertForMaskedLM"),
        ("big_bird", "BigBirdForMaskedLM"),
        ("camembert", "CamembertForMaskedLM"),
        ("convbert", "ConvBertForMaskedLM"),
        ("data2vec-text", "Data2VecTextForMaskedLM"),
        ("deberta", "DebertaForMaskedLM"),
        ("deberta-v2", "DebertaV2ForMaskedLM"),
        ("distilbert", "DistilBertForMaskedLM"),
        ("electra", "ElectraForMaskedLM"),
        ("ernie", "ErnieForMaskedLM"),
        ("esm", "EsmForMaskedLM"),
        ("flaubert", "FlaubertWithLMHeadModel"),
        ("fnet", "FNetForMaskedLM"),
        ("funnel", "FunnelForMaskedLM"),
        ("ibert", "IBertForMaskedLM"),
        ("layoutlm", "LayoutLMForMaskedLM"),
        ("longformer", "LongformerForMaskedLM"),
        ("luke", "LukeForMaskedLM"),
        ("mbart", "MBartForConditionalGeneration"),
        ("mega", "MegaForMaskedLM"),
        ("megatron-bert", "MegatronBertForMaskedLM"),
        ("mobilebert", "MobileBertForMaskedLM"),
        ("mpnet", "MPNetForMaskedLM"),
        ("mra", "MraForMaskedLM"),
        ("mvp", "MvpForConditionalGeneration"),
        ("nezha", "NezhaForMaskedLM"),
        ("nystromformer", "NystromformerForMaskedLM"),
        ("perceiver", "PerceiverForMaskedLM"),
        ("qdqbert", "QDQBertForMaskedLM"),
        ("reformer", "ReformerForMaskedLM"),
        ("rembert", "RemBertForMaskedLM"),
        ("roberta", "RobertaForMaskedLM"),
        ("roberta-prelayernorm", "RobertaPreLayerNormForMaskedLM"),
        ("roc_bert", "RoCBertForMaskedLM"),
        ("roformer", "RoFormerForMaskedLM"),
        ("squeezebert", "SqueezeBertForMaskedLM"),
        ("tapas", "TapasForMaskedLM"),
        ("wav2vec2", "Wav2Vec2ForMaskedLM"),
        ("xlm", "XLMWithLMHeadModel"),
        ("xlm-roberta", "XLMRobertaForMaskedLM"),
        ("xlm-roberta-xl", "XLMRobertaXLForMaskedLM"),
        ("xmod", "XmodForMaskedLM"),
        ("yoso", "YosoForMaskedLM"),
    ]
)

MODEL_FOR_OBJECT_DETECTION_MAPPING_NAMES = OrderedDict(
    [
        # Model for Object Detection mapping
        ("conditional_detr", "ConditionalDetrForObjectDetection"),
        ("deformable_detr", "DeformableDetrForObjectDetection"),
        ("deta", "DetaForObjectDetection"),
        ("detr", "DetrForObjectDetection"),
        ("table-transformer", "TableTransformerForObjectDetection"),
        ("yolos", "YolosForObjectDetection"),
    ]
)

MODEL_FOR_ZERO_SHOT_OBJECT_DETECTION_MAPPING_NAMES = OrderedDict(
    [
        # Model for Zero Shot Object Detection mapping
        ("grounding-dino", "GroundingDinoForObjectDetection"),
        ("owlv2", "Owlv2ForObjectDetection"),
        ("owlvit", "OwlViTForObjectDetection"),
    ]
)

MODEL_FOR_DEPTH_ESTIMATION_MAPPING_NAMES = OrderedDict(
    [
        # Model for depth estimation mapping
        ("depth_anything", "DepthAnythingForDepthEstimation"),
        ("dpt", "DPTForDepthEstimation"),
        ("glpn", "GLPNForDepthEstimation"),
    ]
)
MODEL_FOR_SEQ_TO_SEQ_CAUSAL_LM_MAPPING_NAMES = OrderedDict(
    [
        # Model for Seq2Seq Causal LM mapping
        ("bart", "BartForConditionalGeneration"),
        ("bigbird_pegasus", "BigBirdPegasusForConditionalGeneration"),
        ("blenderbot", "BlenderbotForConditionalGeneration"),
        ("blenderbot-small", "BlenderbotSmallForConditionalGeneration"),
        ("encoder-decoder", "EncoderDecoderModel"),
        ("fsmt", "FSMTForConditionalGeneration"),
        ("gptsan-japanese", "GPTSanJapaneseForConditionalGeneration"),
        ("led", "LEDForConditionalGeneration"),
        ("longt5", "LongT5ForConditionalGeneration"),
        ("m2m_100", "M2M100ForConditionalGeneration"),
        ("marian", "MarianMTModel"),
        ("mbart", "MBartForConditionalGeneration"),
        ("mt5", "MT5ForConditionalGeneration"),
        ("mvp", "MvpForConditionalGeneration"),
        ("nllb-moe", "NllbMoeForConditionalGeneration"),
        ("pegasus", "PegasusForConditionalGeneration"),
        ("pegasus_x", "PegasusXForConditionalGeneration"),
        ("plbart", "PLBartForConditionalGeneration"),
        ("prophetnet", "ProphetNetForConditionalGeneration"),
        ("seamless_m4t", "SeamlessM4TForTextToText"),
        ("seamless_m4t_v2", "SeamlessM4Tv2ForTextToText"),
        ("switch_transformers", "SwitchTransformersForConditionalGeneration"),
        ("t5", "T5ForConditionalGeneration"),
        ("umt5", "UMT5ForConditionalGeneration"),
        ("xlm-prophetnet", "XLMProphetNetForConditionalGeneration"),
    ]
)

MODEL_FOR_SPEECH_SEQ_2_SEQ_MAPPING_NAMES = OrderedDict(
    [
        ("pop2piano", "Pop2PianoForConditionalGeneration"),
        ("seamless_m4t", "SeamlessM4TForSpeechToText"),
        ("seamless_m4t_v2", "SeamlessM4Tv2ForSpeechToText"),
        ("speech-encoder-decoder", "SpeechEncoderDecoderModel"),
        ("speech_to_text", "Speech2TextForConditionalGeneration"),
        ("speecht5", "SpeechT5ForSpeechToText"),
        ("whisper", "WhisperForConditionalGeneration"),
    ]
)

MODEL_FOR_SEQUENCE_CLASSIFICATION_MAPPING_NAMES = OrderedDict(
    [
        # Model for Sequence Classification mapping
        ("albert", "AlbertForSequenceClassification"),
        ("bart", "BartForSequenceClassification"),
        ("bert", "BertForSequenceClassification"),
        ("big_bird", "BigBirdForSequenceClassification"),
        ("bigbird_pegasus", "BigBirdPegasusForSequenceClassification"),
        ("biogpt", "BioGptForSequenceClassification"),
        ("bloom", "BloomForSequenceClassification"),
        ("camembert", "CamembertForSequenceClassification"),
        ("canine", "CanineForSequenceClassification"),
        ("code_llama", "LlamaForSequenceClassification"),
        ("convbert", "ConvBertForSequenceClassification"),
        ("ctrl", "CTRLForSequenceClassification"),
        ("data2vec-text", "Data2VecTextForSequenceClassification"),
        ("deberta", "DebertaForSequenceClassification"),
        ("deberta-v2", "DebertaV2ForSequenceClassification"),
        ("distilbert", "DistilBertForSequenceClassification"),
        ("electra", "ElectraForSequenceClassification"),
        ("ernie", "ErnieForSequenceClassification"),
        ("ernie_m", "ErnieMForSequenceClassification"),
        ("esm", "EsmForSequenceClassification"),
        ("falcon", "FalconForSequenceClassification"),
        ("flaubert", "FlaubertForSequenceClassification"),
        ("fnet", "FNetForSequenceClassification"),
        ("funnel", "FunnelForSequenceClassification"),
        ("gemma", "GemmaForSequenceClassification"),
        ("gpt-sw3", "GPT2ForSequenceClassification"),
        ("gpt2", "GPT2ForSequenceClassification"),
        ("gpt_bigcode", "GPTBigCodeForSequenceClassification"),
        ("gpt_neo", "GPTNeoForSequenceClassification"),
        ("gpt_neox", "GPTNeoXForSequenceClassification"),
        ("gptj", "GPTJForSequenceClassification"),
        ("ibert", "IBertForSequenceClassification"),
<<<<<<< HEAD
        ("jetmoe", "JetMoeForSequenceClassification"),
=======
        ("jamba", "JambaForSequenceClassification"),
>>>>>>> e74d793a
        ("layoutlm", "LayoutLMForSequenceClassification"),
        ("layoutlmv2", "LayoutLMv2ForSequenceClassification"),
        ("layoutlmv3", "LayoutLMv3ForSequenceClassification"),
        ("led", "LEDForSequenceClassification"),
        ("lilt", "LiltForSequenceClassification"),
        ("llama", "LlamaForSequenceClassification"),
        ("longformer", "LongformerForSequenceClassification"),
        ("luke", "LukeForSequenceClassification"),
        ("markuplm", "MarkupLMForSequenceClassification"),
        ("mbart", "MBartForSequenceClassification"),
        ("mega", "MegaForSequenceClassification"),
        ("megatron-bert", "MegatronBertForSequenceClassification"),
        ("mistral", "MistralForSequenceClassification"),
        ("mixtral", "MixtralForSequenceClassification"),
        ("mobilebert", "MobileBertForSequenceClassification"),
        ("mpnet", "MPNetForSequenceClassification"),
        ("mpt", "MptForSequenceClassification"),
        ("mra", "MraForSequenceClassification"),
        ("mt5", "MT5ForSequenceClassification"),
        ("mvp", "MvpForSequenceClassification"),
        ("nezha", "NezhaForSequenceClassification"),
        ("nystromformer", "NystromformerForSequenceClassification"),
        ("open-llama", "OpenLlamaForSequenceClassification"),
        ("openai-gpt", "OpenAIGPTForSequenceClassification"),
        ("opt", "OPTForSequenceClassification"),
        ("perceiver", "PerceiverForSequenceClassification"),
        ("persimmon", "PersimmonForSequenceClassification"),
        ("phi", "PhiForSequenceClassification"),
        ("plbart", "PLBartForSequenceClassification"),
        ("qdqbert", "QDQBertForSequenceClassification"),
        ("qwen2", "Qwen2ForSequenceClassification"),
        ("qwen2_moe", "Qwen2MoeForSequenceClassification"),
        ("reformer", "ReformerForSequenceClassification"),
        ("rembert", "RemBertForSequenceClassification"),
        ("roberta", "RobertaForSequenceClassification"),
        ("roberta-prelayernorm", "RobertaPreLayerNormForSequenceClassification"),
        ("roc_bert", "RoCBertForSequenceClassification"),
        ("roformer", "RoFormerForSequenceClassification"),
        ("squeezebert", "SqueezeBertForSequenceClassification"),
        ("stablelm", "StableLmForSequenceClassification"),
        ("starcoder2", "Starcoder2ForSequenceClassification"),
        ("t5", "T5ForSequenceClassification"),
        ("tapas", "TapasForSequenceClassification"),
        ("transfo-xl", "TransfoXLForSequenceClassification"),
        ("umt5", "UMT5ForSequenceClassification"),
        ("xlm", "XLMForSequenceClassification"),
        ("xlm-roberta", "XLMRobertaForSequenceClassification"),
        ("xlm-roberta-xl", "XLMRobertaXLForSequenceClassification"),
        ("xlnet", "XLNetForSequenceClassification"),
        ("xmod", "XmodForSequenceClassification"),
        ("yoso", "YosoForSequenceClassification"),
    ]
)

MODEL_FOR_QUESTION_ANSWERING_MAPPING_NAMES = OrderedDict(
    [
        # Model for Question Answering mapping
        ("albert", "AlbertForQuestionAnswering"),
        ("bart", "BartForQuestionAnswering"),
        ("bert", "BertForQuestionAnswering"),
        ("big_bird", "BigBirdForQuestionAnswering"),
        ("bigbird_pegasus", "BigBirdPegasusForQuestionAnswering"),
        ("bloom", "BloomForQuestionAnswering"),
        ("camembert", "CamembertForQuestionAnswering"),
        ("canine", "CanineForQuestionAnswering"),
        ("convbert", "ConvBertForQuestionAnswering"),
        ("data2vec-text", "Data2VecTextForQuestionAnswering"),
        ("deberta", "DebertaForQuestionAnswering"),
        ("deberta-v2", "DebertaV2ForQuestionAnswering"),
        ("distilbert", "DistilBertForQuestionAnswering"),
        ("electra", "ElectraForQuestionAnswering"),
        ("ernie", "ErnieForQuestionAnswering"),
        ("ernie_m", "ErnieMForQuestionAnswering"),
        ("falcon", "FalconForQuestionAnswering"),
        ("flaubert", "FlaubertForQuestionAnsweringSimple"),
        ("fnet", "FNetForQuestionAnswering"),
        ("funnel", "FunnelForQuestionAnswering"),
        ("gpt2", "GPT2ForQuestionAnswering"),
        ("gpt_neo", "GPTNeoForQuestionAnswering"),
        ("gpt_neox", "GPTNeoXForQuestionAnswering"),
        ("gptj", "GPTJForQuestionAnswering"),
        ("ibert", "IBertForQuestionAnswering"),
        ("layoutlmv2", "LayoutLMv2ForQuestionAnswering"),
        ("layoutlmv3", "LayoutLMv3ForQuestionAnswering"),
        ("led", "LEDForQuestionAnswering"),
        ("lilt", "LiltForQuestionAnswering"),
        ("llama", "LlamaForQuestionAnswering"),
        ("longformer", "LongformerForQuestionAnswering"),
        ("luke", "LukeForQuestionAnswering"),
        ("lxmert", "LxmertForQuestionAnswering"),
        ("markuplm", "MarkupLMForQuestionAnswering"),
        ("mbart", "MBartForQuestionAnswering"),
        ("mega", "MegaForQuestionAnswering"),
        ("megatron-bert", "MegatronBertForQuestionAnswering"),
        ("mobilebert", "MobileBertForQuestionAnswering"),
        ("mpnet", "MPNetForQuestionAnswering"),
        ("mpt", "MptForQuestionAnswering"),
        ("mra", "MraForQuestionAnswering"),
        ("mt5", "MT5ForQuestionAnswering"),
        ("mvp", "MvpForQuestionAnswering"),
        ("nezha", "NezhaForQuestionAnswering"),
        ("nystromformer", "NystromformerForQuestionAnswering"),
        ("opt", "OPTForQuestionAnswering"),
        ("qdqbert", "QDQBertForQuestionAnswering"),
        ("reformer", "ReformerForQuestionAnswering"),
        ("rembert", "RemBertForQuestionAnswering"),
        ("roberta", "RobertaForQuestionAnswering"),
        ("roberta-prelayernorm", "RobertaPreLayerNormForQuestionAnswering"),
        ("roc_bert", "RoCBertForQuestionAnswering"),
        ("roformer", "RoFormerForQuestionAnswering"),
        ("splinter", "SplinterForQuestionAnswering"),
        ("squeezebert", "SqueezeBertForQuestionAnswering"),
        ("t5", "T5ForQuestionAnswering"),
        ("umt5", "UMT5ForQuestionAnswering"),
        ("xlm", "XLMForQuestionAnsweringSimple"),
        ("xlm-roberta", "XLMRobertaForQuestionAnswering"),
        ("xlm-roberta-xl", "XLMRobertaXLForQuestionAnswering"),
        ("xlnet", "XLNetForQuestionAnsweringSimple"),
        ("xmod", "XmodForQuestionAnswering"),
        ("yoso", "YosoForQuestionAnswering"),
    ]
)

MODEL_FOR_TABLE_QUESTION_ANSWERING_MAPPING_NAMES = OrderedDict(
    [
        # Model for Table Question Answering mapping
        ("tapas", "TapasForQuestionAnswering"),
    ]
)

MODEL_FOR_VISUAL_QUESTION_ANSWERING_MAPPING_NAMES = OrderedDict(
    [
        ("blip", "BlipForQuestionAnswering"),
        ("blip-2", "Blip2ForConditionalGeneration"),
        ("vilt", "ViltForQuestionAnswering"),
    ]
)

MODEL_FOR_DOCUMENT_QUESTION_ANSWERING_MAPPING_NAMES = OrderedDict(
    [
        ("layoutlm", "LayoutLMForQuestionAnswering"),
        ("layoutlmv2", "LayoutLMv2ForQuestionAnswering"),
        ("layoutlmv3", "LayoutLMv3ForQuestionAnswering"),
    ]
)

MODEL_FOR_TOKEN_CLASSIFICATION_MAPPING_NAMES = OrderedDict(
    [
        # Model for Token Classification mapping
        ("albert", "AlbertForTokenClassification"),
        ("bert", "BertForTokenClassification"),
        ("big_bird", "BigBirdForTokenClassification"),
        ("biogpt", "BioGptForTokenClassification"),
        ("bloom", "BloomForTokenClassification"),
        ("bros", "BrosForTokenClassification"),
        ("camembert", "CamembertForTokenClassification"),
        ("canine", "CanineForTokenClassification"),
        ("convbert", "ConvBertForTokenClassification"),
        ("data2vec-text", "Data2VecTextForTokenClassification"),
        ("deberta", "DebertaForTokenClassification"),
        ("deberta-v2", "DebertaV2ForTokenClassification"),
        ("distilbert", "DistilBertForTokenClassification"),
        ("electra", "ElectraForTokenClassification"),
        ("ernie", "ErnieForTokenClassification"),
        ("ernie_m", "ErnieMForTokenClassification"),
        ("esm", "EsmForTokenClassification"),
        ("falcon", "FalconForTokenClassification"),
        ("flaubert", "FlaubertForTokenClassification"),
        ("fnet", "FNetForTokenClassification"),
        ("funnel", "FunnelForTokenClassification"),
        ("gpt-sw3", "GPT2ForTokenClassification"),
        ("gpt2", "GPT2ForTokenClassification"),
        ("gpt_bigcode", "GPTBigCodeForTokenClassification"),
        ("gpt_neo", "GPTNeoForTokenClassification"),
        ("gpt_neox", "GPTNeoXForTokenClassification"),
        ("ibert", "IBertForTokenClassification"),
        ("layoutlm", "LayoutLMForTokenClassification"),
        ("layoutlmv2", "LayoutLMv2ForTokenClassification"),
        ("layoutlmv3", "LayoutLMv3ForTokenClassification"),
        ("lilt", "LiltForTokenClassification"),
        ("longformer", "LongformerForTokenClassification"),
        ("luke", "LukeForTokenClassification"),
        ("markuplm", "MarkupLMForTokenClassification"),
        ("mega", "MegaForTokenClassification"),
        ("megatron-bert", "MegatronBertForTokenClassification"),
        ("mobilebert", "MobileBertForTokenClassification"),
        ("mpnet", "MPNetForTokenClassification"),
        ("mpt", "MptForTokenClassification"),
        ("mra", "MraForTokenClassification"),
        ("mt5", "MT5ForTokenClassification"),
        ("nezha", "NezhaForTokenClassification"),
        ("nystromformer", "NystromformerForTokenClassification"),
        ("phi", "PhiForTokenClassification"),
        ("qdqbert", "QDQBertForTokenClassification"),
        ("rembert", "RemBertForTokenClassification"),
        ("roberta", "RobertaForTokenClassification"),
        ("roberta-prelayernorm", "RobertaPreLayerNormForTokenClassification"),
        ("roc_bert", "RoCBertForTokenClassification"),
        ("roformer", "RoFormerForTokenClassification"),
        ("squeezebert", "SqueezeBertForTokenClassification"),
        ("t5", "T5ForTokenClassification"),
        ("umt5", "UMT5ForTokenClassification"),
        ("xlm", "XLMForTokenClassification"),
        ("xlm-roberta", "XLMRobertaForTokenClassification"),
        ("xlm-roberta-xl", "XLMRobertaXLForTokenClassification"),
        ("xlnet", "XLNetForTokenClassification"),
        ("xmod", "XmodForTokenClassification"),
        ("yoso", "YosoForTokenClassification"),
    ]
)

MODEL_FOR_MULTIPLE_CHOICE_MAPPING_NAMES = OrderedDict(
    [
        # Model for Multiple Choice mapping
        ("albert", "AlbertForMultipleChoice"),
        ("bert", "BertForMultipleChoice"),
        ("big_bird", "BigBirdForMultipleChoice"),
        ("camembert", "CamembertForMultipleChoice"),
        ("canine", "CanineForMultipleChoice"),
        ("convbert", "ConvBertForMultipleChoice"),
        ("data2vec-text", "Data2VecTextForMultipleChoice"),
        ("deberta-v2", "DebertaV2ForMultipleChoice"),
        ("distilbert", "DistilBertForMultipleChoice"),
        ("electra", "ElectraForMultipleChoice"),
        ("ernie", "ErnieForMultipleChoice"),
        ("ernie_m", "ErnieMForMultipleChoice"),
        ("flaubert", "FlaubertForMultipleChoice"),
        ("fnet", "FNetForMultipleChoice"),
        ("funnel", "FunnelForMultipleChoice"),
        ("ibert", "IBertForMultipleChoice"),
        ("longformer", "LongformerForMultipleChoice"),
        ("luke", "LukeForMultipleChoice"),
        ("mega", "MegaForMultipleChoice"),
        ("megatron-bert", "MegatronBertForMultipleChoice"),
        ("mobilebert", "MobileBertForMultipleChoice"),
        ("mpnet", "MPNetForMultipleChoice"),
        ("mra", "MraForMultipleChoice"),
        ("nezha", "NezhaForMultipleChoice"),
        ("nystromformer", "NystromformerForMultipleChoice"),
        ("qdqbert", "QDQBertForMultipleChoice"),
        ("rembert", "RemBertForMultipleChoice"),
        ("roberta", "RobertaForMultipleChoice"),
        ("roberta-prelayernorm", "RobertaPreLayerNormForMultipleChoice"),
        ("roc_bert", "RoCBertForMultipleChoice"),
        ("roformer", "RoFormerForMultipleChoice"),
        ("squeezebert", "SqueezeBertForMultipleChoice"),
        ("xlm", "XLMForMultipleChoice"),
        ("xlm-roberta", "XLMRobertaForMultipleChoice"),
        ("xlm-roberta-xl", "XLMRobertaXLForMultipleChoice"),
        ("xlnet", "XLNetForMultipleChoice"),
        ("xmod", "XmodForMultipleChoice"),
        ("yoso", "YosoForMultipleChoice"),
    ]
)

MODEL_FOR_NEXT_SENTENCE_PREDICTION_MAPPING_NAMES = OrderedDict(
    [
        ("bert", "BertForNextSentencePrediction"),
        ("ernie", "ErnieForNextSentencePrediction"),
        ("fnet", "FNetForNextSentencePrediction"),
        ("megatron-bert", "MegatronBertForNextSentencePrediction"),
        ("mobilebert", "MobileBertForNextSentencePrediction"),
        ("nezha", "NezhaForNextSentencePrediction"),
        ("qdqbert", "QDQBertForNextSentencePrediction"),
    ]
)

MODEL_FOR_AUDIO_CLASSIFICATION_MAPPING_NAMES = OrderedDict(
    [
        # Model for Audio Classification mapping
        ("audio-spectrogram-transformer", "ASTForAudioClassification"),
        ("data2vec-audio", "Data2VecAudioForSequenceClassification"),
        ("hubert", "HubertForSequenceClassification"),
        ("sew", "SEWForSequenceClassification"),
        ("sew-d", "SEWDForSequenceClassification"),
        ("unispeech", "UniSpeechForSequenceClassification"),
        ("unispeech-sat", "UniSpeechSatForSequenceClassification"),
        ("wav2vec2", "Wav2Vec2ForSequenceClassification"),
        ("wav2vec2-bert", "Wav2Vec2BertForSequenceClassification"),
        ("wav2vec2-conformer", "Wav2Vec2ConformerForSequenceClassification"),
        ("wavlm", "WavLMForSequenceClassification"),
        ("whisper", "WhisperForAudioClassification"),
    ]
)

MODEL_FOR_CTC_MAPPING_NAMES = OrderedDict(
    [
        # Model for Connectionist temporal classification (CTC) mapping
        ("data2vec-audio", "Data2VecAudioForCTC"),
        ("hubert", "HubertForCTC"),
        ("mctct", "MCTCTForCTC"),
        ("sew", "SEWForCTC"),
        ("sew-d", "SEWDForCTC"),
        ("unispeech", "UniSpeechForCTC"),
        ("unispeech-sat", "UniSpeechSatForCTC"),
        ("wav2vec2", "Wav2Vec2ForCTC"),
        ("wav2vec2-bert", "Wav2Vec2BertForCTC"),
        ("wav2vec2-conformer", "Wav2Vec2ConformerForCTC"),
        ("wavlm", "WavLMForCTC"),
    ]
)

MODEL_FOR_AUDIO_FRAME_CLASSIFICATION_MAPPING_NAMES = OrderedDict(
    [
        # Model for Audio Classification mapping
        ("data2vec-audio", "Data2VecAudioForAudioFrameClassification"),
        ("unispeech-sat", "UniSpeechSatForAudioFrameClassification"),
        ("wav2vec2", "Wav2Vec2ForAudioFrameClassification"),
        ("wav2vec2-bert", "Wav2Vec2BertForAudioFrameClassification"),
        ("wav2vec2-conformer", "Wav2Vec2ConformerForAudioFrameClassification"),
        ("wavlm", "WavLMForAudioFrameClassification"),
    ]
)

MODEL_FOR_AUDIO_XVECTOR_MAPPING_NAMES = OrderedDict(
    [
        # Model for Audio Classification mapping
        ("data2vec-audio", "Data2VecAudioForXVector"),
        ("unispeech-sat", "UniSpeechSatForXVector"),
        ("wav2vec2", "Wav2Vec2ForXVector"),
        ("wav2vec2-bert", "Wav2Vec2BertForXVector"),
        ("wav2vec2-conformer", "Wav2Vec2ConformerForXVector"),
        ("wavlm", "WavLMForXVector"),
    ]
)

MODEL_FOR_TEXT_TO_SPECTROGRAM_MAPPING_NAMES = OrderedDict(
    [
        # Model for Text-To-Spectrogram mapping
        ("fastspeech2_conformer", "FastSpeech2ConformerModel"),
        ("speecht5", "SpeechT5ForTextToSpeech"),
    ]
)

MODEL_FOR_TEXT_TO_WAVEFORM_MAPPING_NAMES = OrderedDict(
    [
        # Model for Text-To-Waveform mapping
        ("bark", "BarkModel"),
        ("fastspeech2_conformer", "FastSpeech2ConformerWithHifiGan"),
        ("musicgen", "MusicgenForConditionalGeneration"),
        ("musicgen_melody", "MusicgenMelodyForConditionalGeneration"),
        ("seamless_m4t", "SeamlessM4TForTextToSpeech"),
        ("seamless_m4t_v2", "SeamlessM4Tv2ForTextToSpeech"),
        ("vits", "VitsModel"),
    ]
)

MODEL_FOR_ZERO_SHOT_IMAGE_CLASSIFICATION_MAPPING_NAMES = OrderedDict(
    [
        # Model for Zero Shot Image Classification mapping
        ("align", "AlignModel"),
        ("altclip", "AltCLIPModel"),
        ("blip", "BlipModel"),
        ("chinese_clip", "ChineseCLIPModel"),
        ("clip", "CLIPModel"),
        ("clipseg", "CLIPSegModel"),
        ("siglip", "SiglipModel"),
    ]
)

MODEL_FOR_BACKBONE_MAPPING_NAMES = OrderedDict(
    [
        # Backbone mapping
        ("beit", "BeitBackbone"),
        ("bit", "BitBackbone"),
        ("convnext", "ConvNextBackbone"),
        ("convnextv2", "ConvNextV2Backbone"),
        ("dinat", "DinatBackbone"),
        ("dinov2", "Dinov2Backbone"),
        ("focalnet", "FocalNetBackbone"),
        ("maskformer-swin", "MaskFormerSwinBackbone"),
        ("nat", "NatBackbone"),
        ("pvt_v2", "PvtV2Backbone"),
        ("resnet", "ResNetBackbone"),
        ("swin", "SwinBackbone"),
        ("swinv2", "Swinv2Backbone"),
        ("timm_backbone", "TimmBackbone"),
        ("vitdet", "VitDetBackbone"),
    ]
)

MODEL_FOR_MASK_GENERATION_MAPPING_NAMES = OrderedDict(
    [
        ("sam", "SamModel"),
    ]
)


MODEL_FOR_KEYPOINT_DETECTION_MAPPING_NAMES = OrderedDict(
    [
        ("superpoint", "SuperPointForKeypointDetection"),
    ]
)


MODEL_FOR_TEXT_ENCODING_MAPPING_NAMES = OrderedDict(
    [
        ("albert", "AlbertModel"),
        ("bert", "BertModel"),
        ("big_bird", "BigBirdModel"),
        ("data2vec-text", "Data2VecTextModel"),
        ("deberta", "DebertaModel"),
        ("deberta-v2", "DebertaV2Model"),
        ("distilbert", "DistilBertModel"),
        ("electra", "ElectraModel"),
        ("flaubert", "FlaubertModel"),
        ("ibert", "IBertModel"),
        ("longformer", "LongformerModel"),
        ("mobilebert", "MobileBertModel"),
        ("mt5", "MT5EncoderModel"),
        ("nystromformer", "NystromformerModel"),
        ("reformer", "ReformerModel"),
        ("rembert", "RemBertModel"),
        ("roberta", "RobertaModel"),
        ("roberta-prelayernorm", "RobertaPreLayerNormModel"),
        ("roc_bert", "RoCBertModel"),
        ("roformer", "RoFormerModel"),
        ("squeezebert", "SqueezeBertModel"),
        ("t5", "T5EncoderModel"),
        ("umt5", "UMT5EncoderModel"),
        ("xlm", "XLMModel"),
        ("xlm-roberta", "XLMRobertaModel"),
        ("xlm-roberta-xl", "XLMRobertaXLModel"),
    ]
)

MODEL_FOR_TIME_SERIES_CLASSIFICATION_MAPPING_NAMES = OrderedDict(
    [
        ("patchtsmixer", "PatchTSMixerForTimeSeriesClassification"),
        ("patchtst", "PatchTSTForClassification"),
    ]
)

MODEL_FOR_TIME_SERIES_REGRESSION_MAPPING_NAMES = OrderedDict(
    [
        ("patchtsmixer", "PatchTSMixerForRegression"),
        ("patchtst", "PatchTSTForRegression"),
    ]
)

MODEL_FOR_IMAGE_TO_IMAGE_MAPPING_NAMES = OrderedDict(
    [
        ("swin2sr", "Swin2SRForImageSuperResolution"),
    ]
)

MODEL_MAPPING = _LazyAutoMapping(CONFIG_MAPPING_NAMES, MODEL_MAPPING_NAMES)
MODEL_FOR_PRETRAINING_MAPPING = _LazyAutoMapping(CONFIG_MAPPING_NAMES, MODEL_FOR_PRETRAINING_MAPPING_NAMES)
MODEL_WITH_LM_HEAD_MAPPING = _LazyAutoMapping(CONFIG_MAPPING_NAMES, MODEL_WITH_LM_HEAD_MAPPING_NAMES)
MODEL_FOR_CAUSAL_LM_MAPPING = _LazyAutoMapping(CONFIG_MAPPING_NAMES, MODEL_FOR_CAUSAL_LM_MAPPING_NAMES)
MODEL_FOR_CAUSAL_IMAGE_MODELING_MAPPING = _LazyAutoMapping(
    CONFIG_MAPPING_NAMES, MODEL_FOR_CAUSAL_IMAGE_MODELING_MAPPING_NAMES
)
MODEL_FOR_IMAGE_CLASSIFICATION_MAPPING = _LazyAutoMapping(
    CONFIG_MAPPING_NAMES, MODEL_FOR_IMAGE_CLASSIFICATION_MAPPING_NAMES
)
MODEL_FOR_ZERO_SHOT_IMAGE_CLASSIFICATION_MAPPING = _LazyAutoMapping(
    CONFIG_MAPPING_NAMES, MODEL_FOR_ZERO_SHOT_IMAGE_CLASSIFICATION_MAPPING_NAMES
)
MODEL_FOR_IMAGE_SEGMENTATION_MAPPING = _LazyAutoMapping(
    CONFIG_MAPPING_NAMES, MODEL_FOR_IMAGE_SEGMENTATION_MAPPING_NAMES
)
MODEL_FOR_SEMANTIC_SEGMENTATION_MAPPING = _LazyAutoMapping(
    CONFIG_MAPPING_NAMES, MODEL_FOR_SEMANTIC_SEGMENTATION_MAPPING_NAMES
)
MODEL_FOR_INSTANCE_SEGMENTATION_MAPPING = _LazyAutoMapping(
    CONFIG_MAPPING_NAMES, MODEL_FOR_INSTANCE_SEGMENTATION_MAPPING_NAMES
)
MODEL_FOR_UNIVERSAL_SEGMENTATION_MAPPING = _LazyAutoMapping(
    CONFIG_MAPPING_NAMES, MODEL_FOR_UNIVERSAL_SEGMENTATION_MAPPING_NAMES
)
MODEL_FOR_VIDEO_CLASSIFICATION_MAPPING = _LazyAutoMapping(
    CONFIG_MAPPING_NAMES, MODEL_FOR_VIDEO_CLASSIFICATION_MAPPING_NAMES
)
MODEL_FOR_VISION_2_SEQ_MAPPING = _LazyAutoMapping(CONFIG_MAPPING_NAMES, MODEL_FOR_VISION_2_SEQ_MAPPING_NAMES)
MODEL_FOR_VISUAL_QUESTION_ANSWERING_MAPPING = _LazyAutoMapping(
    CONFIG_MAPPING_NAMES, MODEL_FOR_VISUAL_QUESTION_ANSWERING_MAPPING_NAMES
)
MODEL_FOR_DOCUMENT_QUESTION_ANSWERING_MAPPING = _LazyAutoMapping(
    CONFIG_MAPPING_NAMES, MODEL_FOR_DOCUMENT_QUESTION_ANSWERING_MAPPING_NAMES
)
MODEL_FOR_MASKED_LM_MAPPING = _LazyAutoMapping(CONFIG_MAPPING_NAMES, MODEL_FOR_MASKED_LM_MAPPING_NAMES)
MODEL_FOR_IMAGE_MAPPING = _LazyAutoMapping(CONFIG_MAPPING_NAMES, MODEL_FOR_IMAGE_MAPPING_NAMES)
MODEL_FOR_MASKED_IMAGE_MODELING_MAPPING = _LazyAutoMapping(
    CONFIG_MAPPING_NAMES, MODEL_FOR_MASKED_IMAGE_MODELING_MAPPING_NAMES
)
MODEL_FOR_OBJECT_DETECTION_MAPPING = _LazyAutoMapping(CONFIG_MAPPING_NAMES, MODEL_FOR_OBJECT_DETECTION_MAPPING_NAMES)
MODEL_FOR_ZERO_SHOT_OBJECT_DETECTION_MAPPING = _LazyAutoMapping(
    CONFIG_MAPPING_NAMES, MODEL_FOR_ZERO_SHOT_OBJECT_DETECTION_MAPPING_NAMES
)
MODEL_FOR_DEPTH_ESTIMATION_MAPPING = _LazyAutoMapping(CONFIG_MAPPING_NAMES, MODEL_FOR_DEPTH_ESTIMATION_MAPPING_NAMES)
MODEL_FOR_SEQ_TO_SEQ_CAUSAL_LM_MAPPING = _LazyAutoMapping(
    CONFIG_MAPPING_NAMES, MODEL_FOR_SEQ_TO_SEQ_CAUSAL_LM_MAPPING_NAMES
)
MODEL_FOR_SEQUENCE_CLASSIFICATION_MAPPING = _LazyAutoMapping(
    CONFIG_MAPPING_NAMES, MODEL_FOR_SEQUENCE_CLASSIFICATION_MAPPING_NAMES
)
MODEL_FOR_QUESTION_ANSWERING_MAPPING = _LazyAutoMapping(
    CONFIG_MAPPING_NAMES, MODEL_FOR_QUESTION_ANSWERING_MAPPING_NAMES
)
MODEL_FOR_TABLE_QUESTION_ANSWERING_MAPPING = _LazyAutoMapping(
    CONFIG_MAPPING_NAMES, MODEL_FOR_TABLE_QUESTION_ANSWERING_MAPPING_NAMES
)
MODEL_FOR_TOKEN_CLASSIFICATION_MAPPING = _LazyAutoMapping(
    CONFIG_MAPPING_NAMES, MODEL_FOR_TOKEN_CLASSIFICATION_MAPPING_NAMES
)
MODEL_FOR_MULTIPLE_CHOICE_MAPPING = _LazyAutoMapping(CONFIG_MAPPING_NAMES, MODEL_FOR_MULTIPLE_CHOICE_MAPPING_NAMES)
MODEL_FOR_NEXT_SENTENCE_PREDICTION_MAPPING = _LazyAutoMapping(
    CONFIG_MAPPING_NAMES, MODEL_FOR_NEXT_SENTENCE_PREDICTION_MAPPING_NAMES
)
MODEL_FOR_AUDIO_CLASSIFICATION_MAPPING = _LazyAutoMapping(
    CONFIG_MAPPING_NAMES, MODEL_FOR_AUDIO_CLASSIFICATION_MAPPING_NAMES
)
MODEL_FOR_CTC_MAPPING = _LazyAutoMapping(CONFIG_MAPPING_NAMES, MODEL_FOR_CTC_MAPPING_NAMES)
MODEL_FOR_SPEECH_SEQ_2_SEQ_MAPPING = _LazyAutoMapping(CONFIG_MAPPING_NAMES, MODEL_FOR_SPEECH_SEQ_2_SEQ_MAPPING_NAMES)
MODEL_FOR_AUDIO_FRAME_CLASSIFICATION_MAPPING = _LazyAutoMapping(
    CONFIG_MAPPING_NAMES, MODEL_FOR_AUDIO_FRAME_CLASSIFICATION_MAPPING_NAMES
)
MODEL_FOR_AUDIO_XVECTOR_MAPPING = _LazyAutoMapping(CONFIG_MAPPING_NAMES, MODEL_FOR_AUDIO_XVECTOR_MAPPING_NAMES)

MODEL_FOR_TEXT_TO_SPECTROGRAM_MAPPING = _LazyAutoMapping(
    CONFIG_MAPPING_NAMES, MODEL_FOR_TEXT_TO_SPECTROGRAM_MAPPING_NAMES
)

MODEL_FOR_TEXT_TO_WAVEFORM_MAPPING = _LazyAutoMapping(CONFIG_MAPPING_NAMES, MODEL_FOR_TEXT_TO_WAVEFORM_MAPPING_NAMES)

MODEL_FOR_BACKBONE_MAPPING = _LazyAutoMapping(CONFIG_MAPPING_NAMES, MODEL_FOR_BACKBONE_MAPPING_NAMES)

MODEL_FOR_MASK_GENERATION_MAPPING = _LazyAutoMapping(CONFIG_MAPPING_NAMES, MODEL_FOR_MASK_GENERATION_MAPPING_NAMES)

MODEL_FOR_KEYPOINT_DETECTION_MAPPING = _LazyAutoMapping(
    CONFIG_MAPPING_NAMES, MODEL_FOR_KEYPOINT_DETECTION_MAPPING_NAMES
)

MODEL_FOR_TEXT_ENCODING_MAPPING = _LazyAutoMapping(CONFIG_MAPPING_NAMES, MODEL_FOR_TEXT_ENCODING_MAPPING_NAMES)

MODEL_FOR_TIME_SERIES_CLASSIFICATION_MAPPING = _LazyAutoMapping(
    CONFIG_MAPPING_NAMES, MODEL_FOR_TIME_SERIES_CLASSIFICATION_MAPPING_NAMES
)

MODEL_FOR_TIME_SERIES_REGRESSION_MAPPING = _LazyAutoMapping(
    CONFIG_MAPPING_NAMES, MODEL_FOR_TIME_SERIES_REGRESSION_MAPPING_NAMES
)

MODEL_FOR_IMAGE_TO_IMAGE_MAPPING = _LazyAutoMapping(CONFIG_MAPPING_NAMES, MODEL_FOR_IMAGE_TO_IMAGE_MAPPING_NAMES)


class AutoModelForMaskGeneration(_BaseAutoModelClass):
    _model_mapping = MODEL_FOR_MASK_GENERATION_MAPPING


class AutoModelForKeypointDetection(_BaseAutoModelClass):
    _model_mapping = MODEL_FOR_KEYPOINT_DETECTION_MAPPING


class AutoModelForTextEncoding(_BaseAutoModelClass):
    _model_mapping = MODEL_FOR_TEXT_ENCODING_MAPPING


class AutoModelForImageToImage(_BaseAutoModelClass):
    _model_mapping = MODEL_FOR_IMAGE_TO_IMAGE_MAPPING


class AutoModel(_BaseAutoModelClass):
    _model_mapping = MODEL_MAPPING


AutoModel = auto_class_update(AutoModel)


class AutoModelForPreTraining(_BaseAutoModelClass):
    _model_mapping = MODEL_FOR_PRETRAINING_MAPPING


AutoModelForPreTraining = auto_class_update(AutoModelForPreTraining, head_doc="pretraining")


# Private on purpose, the public class will add the deprecation warnings.
class _AutoModelWithLMHead(_BaseAutoModelClass):
    _model_mapping = MODEL_WITH_LM_HEAD_MAPPING


_AutoModelWithLMHead = auto_class_update(_AutoModelWithLMHead, head_doc="language modeling")


class AutoModelForCausalLM(_BaseAutoModelClass):
    _model_mapping = MODEL_FOR_CAUSAL_LM_MAPPING


AutoModelForCausalLM = auto_class_update(AutoModelForCausalLM, head_doc="causal language modeling")


class AutoModelForMaskedLM(_BaseAutoModelClass):
    _model_mapping = MODEL_FOR_MASKED_LM_MAPPING


AutoModelForMaskedLM = auto_class_update(AutoModelForMaskedLM, head_doc="masked language modeling")


class AutoModelForSeq2SeqLM(_BaseAutoModelClass):
    _model_mapping = MODEL_FOR_SEQ_TO_SEQ_CAUSAL_LM_MAPPING


AutoModelForSeq2SeqLM = auto_class_update(
    AutoModelForSeq2SeqLM,
    head_doc="sequence-to-sequence language modeling",
    checkpoint_for_example="google-t5/t5-base",
)


class AutoModelForSequenceClassification(_BaseAutoModelClass):
    _model_mapping = MODEL_FOR_SEQUENCE_CLASSIFICATION_MAPPING


AutoModelForSequenceClassification = auto_class_update(
    AutoModelForSequenceClassification, head_doc="sequence classification"
)


class AutoModelForQuestionAnswering(_BaseAutoModelClass):
    _model_mapping = MODEL_FOR_QUESTION_ANSWERING_MAPPING


AutoModelForQuestionAnswering = auto_class_update(AutoModelForQuestionAnswering, head_doc="question answering")


class AutoModelForTableQuestionAnswering(_BaseAutoModelClass):
    _model_mapping = MODEL_FOR_TABLE_QUESTION_ANSWERING_MAPPING


AutoModelForTableQuestionAnswering = auto_class_update(
    AutoModelForTableQuestionAnswering,
    head_doc="table question answering",
    checkpoint_for_example="google/tapas-base-finetuned-wtq",
)


class AutoModelForVisualQuestionAnswering(_BaseAutoModelClass):
    _model_mapping = MODEL_FOR_VISUAL_QUESTION_ANSWERING_MAPPING


AutoModelForVisualQuestionAnswering = auto_class_update(
    AutoModelForVisualQuestionAnswering,
    head_doc="visual question answering",
    checkpoint_for_example="dandelin/vilt-b32-finetuned-vqa",
)


class AutoModelForDocumentQuestionAnswering(_BaseAutoModelClass):
    _model_mapping = MODEL_FOR_DOCUMENT_QUESTION_ANSWERING_MAPPING


AutoModelForDocumentQuestionAnswering = auto_class_update(
    AutoModelForDocumentQuestionAnswering,
    head_doc="document question answering",
    checkpoint_for_example='impira/layoutlm-document-qa", revision="52e01b3',
)


class AutoModelForTokenClassification(_BaseAutoModelClass):
    _model_mapping = MODEL_FOR_TOKEN_CLASSIFICATION_MAPPING


AutoModelForTokenClassification = auto_class_update(AutoModelForTokenClassification, head_doc="token classification")


class AutoModelForMultipleChoice(_BaseAutoModelClass):
    _model_mapping = MODEL_FOR_MULTIPLE_CHOICE_MAPPING


AutoModelForMultipleChoice = auto_class_update(AutoModelForMultipleChoice, head_doc="multiple choice")


class AutoModelForNextSentencePrediction(_BaseAutoModelClass):
    _model_mapping = MODEL_FOR_NEXT_SENTENCE_PREDICTION_MAPPING


AutoModelForNextSentencePrediction = auto_class_update(
    AutoModelForNextSentencePrediction, head_doc="next sentence prediction"
)


class AutoModelForImageClassification(_BaseAutoModelClass):
    _model_mapping = MODEL_FOR_IMAGE_CLASSIFICATION_MAPPING


AutoModelForImageClassification = auto_class_update(AutoModelForImageClassification, head_doc="image classification")


class AutoModelForZeroShotImageClassification(_BaseAutoModelClass):
    _model_mapping = MODEL_FOR_ZERO_SHOT_IMAGE_CLASSIFICATION_MAPPING


AutoModelForZeroShotImageClassification = auto_class_update(
    AutoModelForZeroShotImageClassification, head_doc="zero-shot image classification"
)


class AutoModelForImageSegmentation(_BaseAutoModelClass):
    _model_mapping = MODEL_FOR_IMAGE_SEGMENTATION_MAPPING


AutoModelForImageSegmentation = auto_class_update(AutoModelForImageSegmentation, head_doc="image segmentation")


class AutoModelForSemanticSegmentation(_BaseAutoModelClass):
    _model_mapping = MODEL_FOR_SEMANTIC_SEGMENTATION_MAPPING


AutoModelForSemanticSegmentation = auto_class_update(
    AutoModelForSemanticSegmentation, head_doc="semantic segmentation"
)


class AutoModelForUniversalSegmentation(_BaseAutoModelClass):
    _model_mapping = MODEL_FOR_UNIVERSAL_SEGMENTATION_MAPPING


AutoModelForUniversalSegmentation = auto_class_update(
    AutoModelForUniversalSegmentation, head_doc="universal image segmentation"
)


class AutoModelForInstanceSegmentation(_BaseAutoModelClass):
    _model_mapping = MODEL_FOR_INSTANCE_SEGMENTATION_MAPPING


AutoModelForInstanceSegmentation = auto_class_update(
    AutoModelForInstanceSegmentation, head_doc="instance segmentation"
)


class AutoModelForObjectDetection(_BaseAutoModelClass):
    _model_mapping = MODEL_FOR_OBJECT_DETECTION_MAPPING


AutoModelForObjectDetection = auto_class_update(AutoModelForObjectDetection, head_doc="object detection")


class AutoModelForZeroShotObjectDetection(_BaseAutoModelClass):
    _model_mapping = MODEL_FOR_ZERO_SHOT_OBJECT_DETECTION_MAPPING


AutoModelForZeroShotObjectDetection = auto_class_update(
    AutoModelForZeroShotObjectDetection, head_doc="zero-shot object detection"
)


class AutoModelForDepthEstimation(_BaseAutoModelClass):
    _model_mapping = MODEL_FOR_DEPTH_ESTIMATION_MAPPING


AutoModelForDepthEstimation = auto_class_update(AutoModelForDepthEstimation, head_doc="depth estimation")


class AutoModelForVideoClassification(_BaseAutoModelClass):
    _model_mapping = MODEL_FOR_VIDEO_CLASSIFICATION_MAPPING


AutoModelForVideoClassification = auto_class_update(AutoModelForVideoClassification, head_doc="video classification")


class AutoModelForVision2Seq(_BaseAutoModelClass):
    _model_mapping = MODEL_FOR_VISION_2_SEQ_MAPPING


AutoModelForVision2Seq = auto_class_update(AutoModelForVision2Seq, head_doc="vision-to-text modeling")


class AutoModelForAudioClassification(_BaseAutoModelClass):
    _model_mapping = MODEL_FOR_AUDIO_CLASSIFICATION_MAPPING


AutoModelForAudioClassification = auto_class_update(AutoModelForAudioClassification, head_doc="audio classification")


class AutoModelForCTC(_BaseAutoModelClass):
    _model_mapping = MODEL_FOR_CTC_MAPPING


AutoModelForCTC = auto_class_update(AutoModelForCTC, head_doc="connectionist temporal classification")


class AutoModelForSpeechSeq2Seq(_BaseAutoModelClass):
    _model_mapping = MODEL_FOR_SPEECH_SEQ_2_SEQ_MAPPING


AutoModelForSpeechSeq2Seq = auto_class_update(
    AutoModelForSpeechSeq2Seq, head_doc="sequence-to-sequence speech-to-text modeling"
)


class AutoModelForAudioFrameClassification(_BaseAutoModelClass):
    _model_mapping = MODEL_FOR_AUDIO_FRAME_CLASSIFICATION_MAPPING


AutoModelForAudioFrameClassification = auto_class_update(
    AutoModelForAudioFrameClassification, head_doc="audio frame (token) classification"
)


class AutoModelForAudioXVector(_BaseAutoModelClass):
    _model_mapping = MODEL_FOR_AUDIO_XVECTOR_MAPPING


class AutoModelForTextToSpectrogram(_BaseAutoModelClass):
    _model_mapping = MODEL_FOR_TEXT_TO_SPECTROGRAM_MAPPING


class AutoModelForTextToWaveform(_BaseAutoModelClass):
    _model_mapping = MODEL_FOR_TEXT_TO_WAVEFORM_MAPPING


class AutoBackbone(_BaseAutoBackboneClass):
    _model_mapping = MODEL_FOR_BACKBONE_MAPPING


AutoModelForAudioXVector = auto_class_update(AutoModelForAudioXVector, head_doc="audio retrieval via x-vector")


class AutoModelForMaskedImageModeling(_BaseAutoModelClass):
    _model_mapping = MODEL_FOR_MASKED_IMAGE_MODELING_MAPPING


AutoModelForMaskedImageModeling = auto_class_update(AutoModelForMaskedImageModeling, head_doc="masked image modeling")


class AutoModelWithLMHead(_AutoModelWithLMHead):
    @classmethod
    def from_config(cls, config):
        warnings.warn(
            "The class `AutoModelWithLMHead` is deprecated and will be removed in a future version. Please use "
            "`AutoModelForCausalLM` for causal language models, `AutoModelForMaskedLM` for masked language models and "
            "`AutoModelForSeq2SeqLM` for encoder-decoder models.",
            FutureWarning,
        )
        return super().from_config(config)

    @classmethod
    def from_pretrained(cls, pretrained_model_name_or_path, *model_args, **kwargs):
        warnings.warn(
            "The class `AutoModelWithLMHead` is deprecated and will be removed in a future version. Please use "
            "`AutoModelForCausalLM` for causal language models, `AutoModelForMaskedLM` for masked language models and "
            "`AutoModelForSeq2SeqLM` for encoder-decoder models.",
            FutureWarning,
        )
        return super().from_pretrained(pretrained_model_name_or_path, *model_args, **kwargs)<|MERGE_RESOLUTION|>--- conflicted
+++ resolved
@@ -124,11 +124,8 @@
         ("idefics2", "Idefics2Model"),
         ("imagegpt", "ImageGPTModel"),
         ("informer", "InformerModel"),
-<<<<<<< HEAD
         ("jetmoe", "JetMoeModel"),
-=======
         ("jamba", "JambaModel"),
->>>>>>> e74d793a
         ("jukebox", "JukeboxModel"),
         ("kosmos-2", "Kosmos2Model"),
         ("layoutlm", "LayoutLMModel"),
@@ -458,11 +455,8 @@
         ("gpt_neox", "GPTNeoXForCausalLM"),
         ("gpt_neox_japanese", "GPTNeoXJapaneseForCausalLM"),
         ("gptj", "GPTJForCausalLM"),
-<<<<<<< HEAD
         ("jetmoe", "JetMoeForCausalLM"),
-=======
         ("jamba", "JambaForCausalLM"),
->>>>>>> e74d793a
         ("llama", "LlamaForCausalLM"),
         ("mamba", "MambaForCausalLM"),
         ("marian", "MarianForCausalLM"),
@@ -863,11 +857,8 @@
         ("gpt_neox", "GPTNeoXForSequenceClassification"),
         ("gptj", "GPTJForSequenceClassification"),
         ("ibert", "IBertForSequenceClassification"),
-<<<<<<< HEAD
         ("jetmoe", "JetMoeForSequenceClassification"),
-=======
         ("jamba", "JambaForSequenceClassification"),
->>>>>>> e74d793a
         ("layoutlm", "LayoutLMForSequenceClassification"),
         ("layoutlmv2", "LayoutLMv2ForSequenceClassification"),
         ("layoutlmv3", "LayoutLMv3ForSequenceClassification"),

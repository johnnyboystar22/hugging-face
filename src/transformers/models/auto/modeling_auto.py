--- conflicted
+++ resolved
@@ -157,11 +157,8 @@
         ("opt", "OPTModel"),
         ("owlv2", "Owlv2Model"),
         ("owlvit", "OwlViTModel"),
-<<<<<<< HEAD
         ("patchtsmixer", "PatchTSMixerModel"),
-=======
         ("patchtst", "PatchTSTModel"),
->>>>>>> af8acc47
         ("pegasus", "PegasusModel"),
         ("pegasus_x", "PegasusXModel"),
         ("perceiver", "PerceiverModel"),
@@ -1140,21 +1137,15 @@
 
 MODEL_FOR_TIME_SERIES_CLASSIFICATION_MAPPING_NAMES = OrderedDict(
     [
-<<<<<<< HEAD
         ("patchtsmixer", "PatchTSMixerForClassification"),
-=======
         ("patchtst", "PatchTSTForClassification"),
->>>>>>> af8acc47
     ]
 )
 
 MODEL_FOR_TIME_SERIES_REGRESSION_MAPPING_NAMES = OrderedDict(
     [
-<<<<<<< HEAD
         ("patchtsmixer", "PatchTSMixerForRegression"),
-=======
         ("patchtst", "PatchTSTForRegression"),
->>>>>>> af8acc47
     ]
 )
 

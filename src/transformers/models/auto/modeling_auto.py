# coding=utf-8
# Copyright 2018 The HuggingFace Inc. team.
#
# Licensed under the Apache License, Version 2.0 (the "License");
# you may not use this file except in compliance with the License.
# You may obtain a copy of the License at
#
#     http://www.apache.org/licenses/LICENSE-2.0
#
# Unless required by applicable law or agreed to in writing, software
# distributed under the License is distributed on an "AS IS" BASIS,
# WITHOUT WARRANTIES OR CONDITIONS OF ANY KIND, either express or implied.
# See the License for the specific language governing permissions and
# limitations under the License.
""" Auto Model class."""

import warnings
from collections import OrderedDict

from ...utils import logging
from .auto_factory import _BaseAutoModelClass, _LazyAutoMapping, auto_class_update
from .configuration_auto import CONFIG_MAPPING_NAMES


logger = logging.get_logger(__name__)


MODEL_MAPPING_NAMES = OrderedDict(
    [
        # Base model mapping
        ("albert", "AlbertModel"),
        ("bart", "BartModel"),
        ("beit", "BeitModel"),
        ("bert", "BertModel"),
        ("bert-generation", "BertGenerationEncoder"),
        ("big_bird", "BigBirdModel"),
        ("bigbird_pegasus", "BigBirdPegasusModel"),
        ("blenderbot", "BlenderbotModel"),
        ("blenderbot-small", "BlenderbotSmallModel"),
        ("bloom", "BloomModel"),
        ("camembert", "CamembertModel"),
        ("canine", "CanineModel"),
        ("clip", "CLIPModel"),
        ("codegen", "CodeGenModel"),
        ("conditional_detr", "ConditionalDetrModel"),
        ("convbert", "ConvBertModel"),
        ("convnext", "ConvNextModel"),
        ("ctrl", "CTRLModel"),
        ("cvt", "CvtModel"),
        ("data2vec-audio", "Data2VecAudioModel"),
        ("data2vec-text", "Data2VecTextModel"),
        ("data2vec-vision", "Data2VecVisionModel"),
        ("deberta", "DebertaModel"),
        ("deberta-v2", "DebertaV2Model"),
        ("decision_transformer", "DecisionTransformerModel"),
        ("decision_transformer_gpt2", "DecisionTransformerGPT2Model"),
        ("deformable_detr", "DeformableDetrModel"),
        ("deit", "DeiTModel"),
        ("detr", "DetrModel"),
        ("distilbert", "DistilBertModel"),
        ("donut-swin", "DonutSwinModel"),
        ("dpr", "DPRQuestionEncoder"),
        ("dpt", "DPTModel"),
        ("electra", "ElectraModel"),
        ("ernie", "ErnieModel"),
        ("flaubert", "FlaubertModel"),
        ("flava", "FlavaModel"),
        ("fnet", "FNetModel"),
        ("fsmt", "FSMTModel"),
        ("funnel", ("FunnelModel", "FunnelBaseModel")),
        ("glpn", "GLPNModel"),
        ("gpt2", "GPT2Model"),
        ("gpt_neo", "GPTNeoModel"),
        ("gpt_neox", "GPTNeoXModel"),
        ("gpt_neox_japanese", "GPTNeoXJapaneseModel"),
        ("gptj", "GPTJModel"),
        ("groupvit", "GroupViTModel"),
        ("hubert", "HubertModel"),
        ("ibert", "IBertModel"),
        ("imagegpt", "ImageGPTModel"),
        ("layoutlm", "LayoutLMModel"),
        ("layoutlmv2", "LayoutLMv2Model"),
        ("layoutlmv3", "LayoutLMv3Model"),
        ("led", "LEDModel"),
        ("levit", "LevitModel"),
        ("longformer", "LongformerModel"),
        ("longt5", "LongT5Model"),
        ("luke", "LukeModel"),
        ("lxmert", "LxmertModel"),
        ("m2m_100", "M2M100Model"),
        ("marian", "MarianModel"),
        ("maskformer", "MaskFormerModel"),
        ("mbart", "MBartModel"),
        ("mctct", "MCTCTModel"),
        ("megatron-bert", "MegatronBertModel"),
        ("mobilebert", "MobileBertModel"),
        ("mobilevit", "MobileViTModel"),
        ("mpnet", "MPNetModel"),
        ("mt5", "MT5Model"),
        ("mvp", "MvpModel"),
        ("nezha", "NezhaModel"),
        ("nllb", "M2M100Model"),
        ("nystromformer", "NystromformerModel"),
        ("openai-gpt", "OpenAIGPTModel"),
        ("opt", "OPTModel"),
        ("owlvit", "OwlViTModel"),
        ("pegasus", "PegasusModel"),
        ("pegasus_x", "PegasusXModel"),
        ("perceiver", "PerceiverModel"),
        ("plbart", "PLBartModel"),
        ("poolformer", "PoolFormerModel"),
        ("prophetnet", "ProphetNetModel"),
        ("qdqbert", "QDQBertModel"),
        ("reformer", "ReformerModel"),
        ("regnet", "RegNetModel"),
        ("rembert", "RemBertModel"),
        ("resnet", "ResNetModel"),
        ("retribert", "RetriBertModel"),
        ("roberta", "RobertaModel"),
        ("roformer", "RoFormerModel"),
        ("segformer", "SegformerModel"),
        ("sew", "SEWModel"),
        ("sew-d", "SEWDModel"),
        ("speech_to_text", "Speech2TextModel"),
        ("splinter", "SplinterModel"),
        ("squeezebert", "SqueezeBertModel"),
        ("swin", "SwinModel"),
        ("swinv2", "Swinv2Model"),
        ("t5", "T5Model"),
        ("tapas", "TapasModel"),
        ("trajectory_transformer", "TrajectoryTransformerModel"),
        ("transfo-xl", "TransfoXLModel"),
        ("unispeech", "UniSpeechModel"),
        ("unispeech-sat", "UniSpeechSatModel"),
        ("van", "VanModel"),
        ("videomae", "VideoMAEModel"),
        ("vilt", "ViltModel"),
        ("vision-text-dual-encoder", "VisionTextDualEncoderModel"),
        ("visual_bert", "VisualBertModel"),
        ("vit", "ViTModel"),
        ("vit_mae", "ViTMAEModel"),
        ("wav2vec2", "Wav2Vec2Model"),
        ("wav2vec2-conformer", "Wav2Vec2ConformerModel"),
        ("wavlm", "WavLMModel"),
        ("xclip", "XCLIPModel"),
        ("xglm", "XGLMModel"),
        ("xlm", "XLMModel"),
        ("xlm-prophetnet", "XLMProphetNetModel"),
        ("xlm-roberta", "XLMRobertaModel"),
        ("xlm-roberta-xl", "XLMRobertaXLModel"),
        ("xlnet", "XLNetModel"),
        ("yolos", "YolosModel"),
        ("yoso", "YosoModel"),
    ]
)

MODEL_FOR_PRETRAINING_MAPPING_NAMES = OrderedDict(
    [
        # Model for pre-training mapping
        ("albert", "AlbertForPreTraining"),
        ("bart", "BartForConditionalGeneration"),
        ("bert", "BertForPreTraining"),
        ("big_bird", "BigBirdForPreTraining"),
        ("bloom", "BloomForCausalLM"),
        ("camembert", "CamembertForMaskedLM"),
        ("ctrl", "CTRLLMHeadModel"),
        ("data2vec-text", "Data2VecTextForMaskedLM"),
        ("deberta", "DebertaForMaskedLM"),
        ("deberta-v2", "DebertaV2ForMaskedLM"),
        ("distilbert", "DistilBertForMaskedLM"),
        ("electra", "ElectraForPreTraining"),
        ("ernie", "ErnieForPreTraining"),
        ("flaubert", "FlaubertWithLMHeadModel"),
        ("flava", "FlavaForPreTraining"),
        ("fnet", "FNetForPreTraining"),
        ("fsmt", "FSMTForConditionalGeneration"),
        ("funnel", "FunnelForPreTraining"),
        ("gpt2", "GPT2LMHeadModel"),
        ("ibert", "IBertForMaskedLM"),
        ("layoutlm", "LayoutLMForMaskedLM"),
        ("longformer", "LongformerForMaskedLM"),
        ("luke", "LukeForMaskedLM"),
        ("lxmert", "LxmertForPreTraining"),
        ("megatron-bert", "MegatronBertForPreTraining"),
        ("mobilebert", "MobileBertForPreTraining"),
        ("mpnet", "MPNetForMaskedLM"),
        ("mvp", "MvpForConditionalGeneration"),
        ("nezha", "NezhaForPreTraining"),
        ("openai-gpt", "OpenAIGPTLMHeadModel"),
        ("retribert", "RetriBertModel"),
        ("roberta", "RobertaForMaskedLM"),
        ("splinter", "SplinterForPreTraining"),
        ("squeezebert", "SqueezeBertForMaskedLM"),
        ("t5", "T5ForConditionalGeneration"),
        ("tapas", "TapasForMaskedLM"),
        ("transfo-xl", "TransfoXLLMHeadModel"),
        ("unispeech", "UniSpeechForPreTraining"),
        ("unispeech-sat", "UniSpeechSatForPreTraining"),
        ("videomae", "VideoMAEForPreTraining"),
        ("visual_bert", "VisualBertForPreTraining"),
        ("vit_mae", "ViTMAEForPreTraining"),
        ("wav2vec2", "Wav2Vec2ForPreTraining"),
        ("wav2vec2-conformer", "Wav2Vec2ConformerForPreTraining"),
        ("xlm", "XLMWithLMHeadModel"),
        ("xlm-roberta", "XLMRobertaForMaskedLM"),
        ("xlm-roberta-xl", "XLMRobertaXLForMaskedLM"),
        ("xlnet", "XLNetLMHeadModel"),
    ]
)

MODEL_WITH_LM_HEAD_MAPPING_NAMES = OrderedDict(
    [
        # Model with LM heads mapping
        ("albert", "AlbertForMaskedLM"),
        ("bart", "BartForConditionalGeneration"),
        ("bert", "BertForMaskedLM"),
        ("big_bird", "BigBirdForMaskedLM"),
        ("bigbird_pegasus", "BigBirdPegasusForConditionalGeneration"),
        ("blenderbot-small", "BlenderbotSmallForConditionalGeneration"),
        ("bloom", "BloomForCausalLM"),
        ("camembert", "CamembertForMaskedLM"),
        ("codegen", "CodeGenForCausalLM"),
        ("convbert", "ConvBertForMaskedLM"),
        ("ctrl", "CTRLLMHeadModel"),
        ("data2vec-text", "Data2VecTextForMaskedLM"),
        ("deberta", "DebertaForMaskedLM"),
        ("deberta-v2", "DebertaV2ForMaskedLM"),
        ("distilbert", "DistilBertForMaskedLM"),
        ("electra", "ElectraForMaskedLM"),
        ("encoder-decoder", "EncoderDecoderModel"),
        ("ernie", "ErnieForMaskedLM"),
        ("flaubert", "FlaubertWithLMHeadModel"),
        ("fnet", "FNetForMaskedLM"),
        ("fsmt", "FSMTForConditionalGeneration"),
        ("funnel", "FunnelForMaskedLM"),
        ("gpt2", "GPT2LMHeadModel"),
        ("gpt_neo", "GPTNeoForCausalLM"),
        ("gpt_neox", "GPTNeoXForCausalLM"),
        ("gpt_neox_japanese", "GPTNeoXJapaneseForCausalLM"),
        ("gptj", "GPTJForCausalLM"),
        ("ibert", "IBertForMaskedLM"),
        ("layoutlm", "LayoutLMForMaskedLM"),
        ("led", "LEDForConditionalGeneration"),
        ("longformer", "LongformerForMaskedLM"),
        ("longt5", "LongT5ForConditionalGeneration"),
        ("luke", "LukeForMaskedLM"),
        ("m2m_100", "M2M100ForConditionalGeneration"),
        ("marian", "MarianMTModel"),
        ("megatron-bert", "MegatronBertForCausalLM"),
        ("mobilebert", "MobileBertForMaskedLM"),
        ("mpnet", "MPNetForMaskedLM"),
        ("mvp", "MvpForConditionalGeneration"),
        ("nezha", "NezhaForMaskedLM"),
        ("nllb", "M2M100ForConditionalGeneration"),
        ("nystromformer", "NystromformerForMaskedLM"),
        ("openai-gpt", "OpenAIGPTLMHeadModel"),
        ("pegasus_x", "PegasusXForConditionalGeneration"),
        ("plbart", "PLBartForConditionalGeneration"),
        ("qdqbert", "QDQBertForMaskedLM"),
        ("reformer", "ReformerModelWithLMHead"),
        ("rembert", "RemBertForMaskedLM"),
        ("roberta", "RobertaForMaskedLM"),
        ("roformer", "RoFormerForMaskedLM"),
        ("speech_to_text", "Speech2TextForConditionalGeneration"),
        ("squeezebert", "SqueezeBertForMaskedLM"),
        ("t5", "T5ForConditionalGeneration"),
        ("tapas", "TapasForMaskedLM"),
        ("transfo-xl", "TransfoXLLMHeadModel"),
        ("wav2vec2", "Wav2Vec2ForMaskedLM"),
        ("xlm", "XLMWithLMHeadModel"),
        ("xlm-roberta", "XLMRobertaForMaskedLM"),
        ("xlm-roberta-xl", "XLMRobertaXLForMaskedLM"),
        ("xlnet", "XLNetLMHeadModel"),
        ("yoso", "YosoForMaskedLM"),
    ]
)

MODEL_FOR_CAUSAL_LM_MAPPING_NAMES = OrderedDict(
    [
        # Model for Causal LM mapping
        ("bart", "BartForCausalLM"),
        ("bert", "BertLMHeadModel"),
        ("bert-generation", "BertGenerationDecoder"),
        ("big_bird", "BigBirdForCausalLM"),
        ("bigbird_pegasus", "BigBirdPegasusForCausalLM"),
        ("blenderbot", "BlenderbotForCausalLM"),
        ("blenderbot-small", "BlenderbotSmallForCausalLM"),
        ("bloom", "BloomForCausalLM"),
        ("camembert", "CamembertForCausalLM"),
        ("codegen", "CodeGenForCausalLM"),
        ("ctrl", "CTRLLMHeadModel"),
        ("data2vec-text", "Data2VecTextForCausalLM"),
        ("electra", "ElectraForCausalLM"),
        ("ernie", "ErnieForCausalLM"),
        ("gpt2", "GPT2LMHeadModel"),
        ("gpt_neo", "GPTNeoForCausalLM"),
        ("gpt_neox", "GPTNeoXForCausalLM"),
        ("gpt_neox_japanese", "GPTNeoXJapaneseForCausalLM"),
        ("gptj", "GPTJForCausalLM"),
        ("marian", "MarianForCausalLM"),
        ("mbart", "MBartForCausalLM"),
        ("megatron-bert", "MegatronBertForCausalLM"),
        ("mvp", "MvpForCausalLM"),
        ("openai-gpt", "OpenAIGPTLMHeadModel"),
        ("opt", "OPTForCausalLM"),
        ("pegasus", "PegasusForCausalLM"),
        ("plbart", "PLBartForCausalLM"),
        ("prophetnet", "ProphetNetForCausalLM"),
        ("qdqbert", "QDQBertLMHeadModel"),
        ("reformer", "ReformerModelWithLMHead"),
        ("rembert", "RemBertForCausalLM"),
        ("roberta", "RobertaForCausalLM"),
        ("roformer", "RoFormerForCausalLM"),
        ("speech_to_text_2", "Speech2Text2ForCausalLM"),
        ("transfo-xl", "TransfoXLLMHeadModel"),
        ("trocr", "TrOCRForCausalLM"),
        ("xglm", "XGLMForCausalLM"),
        ("xlm", "XLMWithLMHeadModel"),
        ("xlm-prophetnet", "XLMProphetNetForCausalLM"),
        ("xlm-roberta", "XLMRobertaForCausalLM"),
        ("xlm-roberta-xl", "XLMRobertaXLForCausalLM"),
        ("xlnet", "XLNetLMHeadModel"),
    ]
)

MODEL_FOR_MASKED_IMAGE_MODELING_MAPPING_NAMES = OrderedDict(
    [
        ("deit", "DeiTForMaskedImageModeling"),
        ("swin", "SwinForMaskedImageModeling"),
        ("swinv2", "Swinv2ForMaskedImageModeling"),
        ("vit", "ViTForMaskedImageModeling"),
    ]
)


MODEL_FOR_CAUSAL_IMAGE_MODELING_MAPPING_NAMES = OrderedDict(
    # Model for Causal Image Modeling mapping
    [
        ("imagegpt", "ImageGPTForCausalImageModeling"),
    ]
)

MODEL_FOR_IMAGE_CLASSIFICATION_MAPPING_NAMES = OrderedDict(
    [
        # Model for Image Classification mapping
        ("beit", "BeitForImageClassification"),
        ("convnext", "ConvNextForImageClassification"),
        ("cvt", "CvtForImageClassification"),
        ("data2vec-vision", "Data2VecVisionForImageClassification"),
        ("deit", ("DeiTForImageClassification", "DeiTForImageClassificationWithTeacher")),
        ("imagegpt", "ImageGPTForImageClassification"),
        ("levit", ("LevitForImageClassification", "LevitForImageClassificationWithTeacher")),
        ("mobilevit", "MobileViTForImageClassification"),
        (
            "perceiver",
            (
                "PerceiverForImageClassificationLearned",
                "PerceiverForImageClassificationFourier",
                "PerceiverForImageClassificationConvProcessing",
            ),
        ),
        ("poolformer", "PoolFormerForImageClassification"),
        ("regnet", "RegNetForImageClassification"),
        ("resnet", "ResNetForImageClassification"),
        ("segformer", "SegformerForImageClassification"),
        ("swin", "SwinForImageClassification"),
        ("swinv2", "Swinv2ForImageClassification"),
        ("van", "VanForImageClassification"),
        ("vit", "ViTForImageClassification"),
    ]
)

MODEL_FOR_IMAGE_SEGMENTATION_MAPPING_NAMES = OrderedDict(
    [
        # Do not add new models here, this class will be deprecated in the future.
        # Model for Image Segmentation mapping
        ("conditional_detr", "ConditionalDetrForSegmentation"),
        ("detr", "DetrForSegmentation"),
    ]
)

MODEL_FOR_SEMANTIC_SEGMENTATION_MAPPING_NAMES = OrderedDict(
    [
        # Model for Semantic Segmentation mapping
        ("beit", "BeitForSemanticSegmentation"),
        ("data2vec-vision", "Data2VecVisionForSemanticSegmentation"),
        ("dpt", "DPTForSemanticSegmentation"),
        ("mobilevit", "MobileViTForSemanticSegmentation"),
        ("segformer", "SegformerForSemanticSegmentation"),
    ]
)

MODEL_FOR_INSTANCE_SEGMENTATION_MAPPING_NAMES = OrderedDict(
    [
        # Model for Instance Segmentation mapping
        ("maskformer", "MaskFormerForInstanceSegmentation"),
    ]
)

MODEL_FOR_VIDEO_CLASSIFICATION_MAPPING_NAMES = OrderedDict(
    [
        ("videomae", "VideoMAEForVideoClassification"),
    ]
)

MODEL_FOR_VISION_2_SEQ_MAPPING_NAMES = OrderedDict(
    [
        ("vision-encoder-decoder", "VisionEncoderDecoderModel"),
    ]
)

MODEL_FOR_MASKED_LM_MAPPING_NAMES = OrderedDict(
    [
        # Model for Masked LM mapping
        ("albert", "AlbertForMaskedLM"),
        ("bart", "BartForConditionalGeneration"),
        ("bert", "BertForMaskedLM"),
        ("big_bird", "BigBirdForMaskedLM"),
        ("camembert", "CamembertForMaskedLM"),
        ("convbert", "ConvBertForMaskedLM"),
        ("data2vec-text", "Data2VecTextForMaskedLM"),
        ("deberta", "DebertaForMaskedLM"),
        ("deberta-v2", "DebertaV2ForMaskedLM"),
        ("distilbert", "DistilBertForMaskedLM"),
        ("electra", "ElectraForMaskedLM"),
        ("ernie", "ErnieForMaskedLM"),
        ("flaubert", "FlaubertWithLMHeadModel"),
        ("fnet", "FNetForMaskedLM"),
        ("funnel", "FunnelForMaskedLM"),
        ("ibert", "IBertForMaskedLM"),
        ("layoutlm", "LayoutLMForMaskedLM"),
        ("longformer", "LongformerForMaskedLM"),
        ("luke", "LukeForMaskedLM"),
        ("mbart", "MBartForConditionalGeneration"),
        ("megatron-bert", "MegatronBertForMaskedLM"),
        ("mobilebert", "MobileBertForMaskedLM"),
        ("mpnet", "MPNetForMaskedLM"),
        ("mvp", "MvpForConditionalGeneration"),
        ("nezha", "NezhaForMaskedLM"),
        ("nystromformer", "NystromformerForMaskedLM"),
        ("perceiver", "PerceiverForMaskedLM"),
        ("qdqbert", "QDQBertForMaskedLM"),
        ("reformer", "ReformerForMaskedLM"),
        ("rembert", "RemBertForMaskedLM"),
        ("roberta", "RobertaForMaskedLM"),
        ("roformer", "RoFormerForMaskedLM"),
        ("squeezebert", "SqueezeBertForMaskedLM"),
        ("tapas", "TapasForMaskedLM"),
        ("wav2vec2", "Wav2Vec2ForMaskedLM"),
        ("xlm", "XLMWithLMHeadModel"),
        ("xlm-roberta", "XLMRobertaForMaskedLM"),
        ("xlm-roberta-xl", "XLMRobertaXLForMaskedLM"),
        ("yoso", "YosoForMaskedLM"),
    ]
)

MODEL_FOR_OBJECT_DETECTION_MAPPING_NAMES = OrderedDict(
    [
        # Model for Object Detection mapping
<<<<<<< HEAD
        ("conditional_detr", "ConditionalDetrForObjectDetection"),
=======
        ("deformable_detr", "DeformableDetrForObjectDetection"),
        ("conditional_detr", "ConditionalDETRForObjectDetection"),
>>>>>>> 3f2cd47c
        ("detr", "DetrForObjectDetection"),
        ("yolos", "YolosForObjectDetection"),
    ]
)

MODEL_FOR_SEQ_TO_SEQ_CAUSAL_LM_MAPPING_NAMES = OrderedDict(
    [
        # Model for Seq2Seq Causal LM mapping
        ("bart", "BartForConditionalGeneration"),
        ("bigbird_pegasus", "BigBirdPegasusForConditionalGeneration"),
        ("blenderbot", "BlenderbotForConditionalGeneration"),
        ("blenderbot-small", "BlenderbotSmallForConditionalGeneration"),
        ("encoder-decoder", "EncoderDecoderModel"),
        ("fsmt", "FSMTForConditionalGeneration"),
        ("led", "LEDForConditionalGeneration"),
        ("longt5", "LongT5ForConditionalGeneration"),
        ("m2m_100", "M2M100ForConditionalGeneration"),
        ("marian", "MarianMTModel"),
        ("mbart", "MBartForConditionalGeneration"),
        ("mt5", "MT5ForConditionalGeneration"),
        ("mvp", "MvpForConditionalGeneration"),
        ("nllb", "M2M100ForConditionalGeneration"),
        ("pegasus", "PegasusForConditionalGeneration"),
        ("pegasus_x", "PegasusXForConditionalGeneration"),
        ("plbart", "PLBartForConditionalGeneration"),
        ("prophetnet", "ProphetNetForConditionalGeneration"),
        ("t5", "T5ForConditionalGeneration"),
        ("xlm-prophetnet", "XLMProphetNetForConditionalGeneration"),
    ]
)

MODEL_FOR_SPEECH_SEQ_2_SEQ_MAPPING_NAMES = OrderedDict(
    [
        ("speech-encoder-decoder", "SpeechEncoderDecoderModel"),
        ("speech_to_text", "Speech2TextForConditionalGeneration"),
    ]
)

MODEL_FOR_SEQUENCE_CLASSIFICATION_MAPPING_NAMES = OrderedDict(
    [
        # Model for Sequence Classification mapping
        ("albert", "AlbertForSequenceClassification"),
        ("bart", "BartForSequenceClassification"),
        ("bert", "BertForSequenceClassification"),
        ("big_bird", "BigBirdForSequenceClassification"),
        ("bigbird_pegasus", "BigBirdPegasusForSequenceClassification"),
        ("bloom", "BloomForSequenceClassification"),
        ("camembert", "CamembertForSequenceClassification"),
        ("canine", "CanineForSequenceClassification"),
        ("convbert", "ConvBertForSequenceClassification"),
        ("ctrl", "CTRLForSequenceClassification"),
        ("data2vec-text", "Data2VecTextForSequenceClassification"),
        ("deberta", "DebertaForSequenceClassification"),
        ("deberta-v2", "DebertaV2ForSequenceClassification"),
        ("distilbert", "DistilBertForSequenceClassification"),
        ("electra", "ElectraForSequenceClassification"),
        ("ernie", "ErnieForSequenceClassification"),
        ("flaubert", "FlaubertForSequenceClassification"),
        ("fnet", "FNetForSequenceClassification"),
        ("funnel", "FunnelForSequenceClassification"),
        ("gpt2", "GPT2ForSequenceClassification"),
        ("gpt_neo", "GPTNeoForSequenceClassification"),
        ("gptj", "GPTJForSequenceClassification"),
        ("ibert", "IBertForSequenceClassification"),
        ("layoutlm", "LayoutLMForSequenceClassification"),
        ("layoutlmv2", "LayoutLMv2ForSequenceClassification"),
        ("layoutlmv3", "LayoutLMv3ForSequenceClassification"),
        ("led", "LEDForSequenceClassification"),
        ("longformer", "LongformerForSequenceClassification"),
        ("luke", "LukeForSequenceClassification"),
        ("mbart", "MBartForSequenceClassification"),
        ("megatron-bert", "MegatronBertForSequenceClassification"),
        ("mobilebert", "MobileBertForSequenceClassification"),
        ("mpnet", "MPNetForSequenceClassification"),
        ("mvp", "MvpForSequenceClassification"),
        ("nezha", "NezhaForSequenceClassification"),
        ("nystromformer", "NystromformerForSequenceClassification"),
        ("openai-gpt", "OpenAIGPTForSequenceClassification"),
        ("opt", "OPTForSequenceClassification"),
        ("perceiver", "PerceiverForSequenceClassification"),
        ("plbart", "PLBartForSequenceClassification"),
        ("qdqbert", "QDQBertForSequenceClassification"),
        ("reformer", "ReformerForSequenceClassification"),
        ("rembert", "RemBertForSequenceClassification"),
        ("roberta", "RobertaForSequenceClassification"),
        ("roformer", "RoFormerForSequenceClassification"),
        ("squeezebert", "SqueezeBertForSequenceClassification"),
        ("tapas", "TapasForSequenceClassification"),
        ("transfo-xl", "TransfoXLForSequenceClassification"),
        ("xlm", "XLMForSequenceClassification"),
        ("xlm-roberta", "XLMRobertaForSequenceClassification"),
        ("xlm-roberta-xl", "XLMRobertaXLForSequenceClassification"),
        ("xlnet", "XLNetForSequenceClassification"),
        ("yoso", "YosoForSequenceClassification"),
    ]
)

MODEL_FOR_QUESTION_ANSWERING_MAPPING_NAMES = OrderedDict(
    [
        # Model for Question Answering mapping
        ("albert", "AlbertForQuestionAnswering"),
        ("bart", "BartForQuestionAnswering"),
        ("bert", "BertForQuestionAnswering"),
        ("big_bird", "BigBirdForQuestionAnswering"),
        ("bigbird_pegasus", "BigBirdPegasusForQuestionAnswering"),
        ("camembert", "CamembertForQuestionAnswering"),
        ("canine", "CanineForQuestionAnswering"),
        ("convbert", "ConvBertForQuestionAnswering"),
        ("data2vec-text", "Data2VecTextForQuestionAnswering"),
        ("deberta", "DebertaForQuestionAnswering"),
        ("deberta-v2", "DebertaV2ForQuestionAnswering"),
        ("distilbert", "DistilBertForQuestionAnswering"),
        ("electra", "ElectraForQuestionAnswering"),
        ("ernie", "ErnieForQuestionAnswering"),
        ("flaubert", "FlaubertForQuestionAnsweringSimple"),
        ("fnet", "FNetForQuestionAnswering"),
        ("funnel", "FunnelForQuestionAnswering"),
        ("gptj", "GPTJForQuestionAnswering"),
        ("ibert", "IBertForQuestionAnswering"),
        ("layoutlmv2", "LayoutLMv2ForQuestionAnswering"),
        ("layoutlmv3", "LayoutLMv3ForQuestionAnswering"),
        ("led", "LEDForQuestionAnswering"),
        ("longformer", "LongformerForQuestionAnswering"),
        ("luke", "LukeForQuestionAnswering"),
        ("lxmert", "LxmertForQuestionAnswering"),
        ("mbart", "MBartForQuestionAnswering"),
        ("megatron-bert", "MegatronBertForQuestionAnswering"),
        ("mobilebert", "MobileBertForQuestionAnswering"),
        ("mpnet", "MPNetForQuestionAnswering"),
        ("mvp", "MvpForQuestionAnswering"),
        ("nezha", "NezhaForQuestionAnswering"),
        ("nystromformer", "NystromformerForQuestionAnswering"),
        ("qdqbert", "QDQBertForQuestionAnswering"),
        ("reformer", "ReformerForQuestionAnswering"),
        ("rembert", "RemBertForQuestionAnswering"),
        ("roberta", "RobertaForQuestionAnswering"),
        ("roformer", "RoFormerForQuestionAnswering"),
        ("splinter", "SplinterForQuestionAnswering"),
        ("squeezebert", "SqueezeBertForQuestionAnswering"),
        ("xlm", "XLMForQuestionAnsweringSimple"),
        ("xlm-roberta", "XLMRobertaForQuestionAnswering"),
        ("xlm-roberta-xl", "XLMRobertaXLForQuestionAnswering"),
        ("xlnet", "XLNetForQuestionAnsweringSimple"),
        ("yoso", "YosoForQuestionAnswering"),
    ]
)

MODEL_FOR_TABLE_QUESTION_ANSWERING_MAPPING_NAMES = OrderedDict(
    [
        # Model for Table Question Answering mapping
        ("tapas", "TapasForQuestionAnswering"),
    ]
)

MODEL_FOR_VISUAL_QUESTION_ANSWERING_MAPPING_NAMES = OrderedDict(
    [
        ("vilt", "ViltForQuestionAnswering"),
    ]
)

MODEL_FOR_DOCUMENT_QUESTION_ANSWERING_MAPPING_NAMES = OrderedDict(
    [
        ("layoutlm", "LayoutLMForQuestionAnswering"),
        ("layoutlmv2", "LayoutLMv2ForQuestionAnswering"),
        ("layoutlmv3", "LayoutLMv3ForQuestionAnswering"),
    ]
)

MODEL_FOR_TOKEN_CLASSIFICATION_MAPPING_NAMES = OrderedDict(
    [
        # Model for Token Classification mapping
        ("albert", "AlbertForTokenClassification"),
        ("bert", "BertForTokenClassification"),
        ("big_bird", "BigBirdForTokenClassification"),
        ("bloom", "BloomForTokenClassification"),
        ("camembert", "CamembertForTokenClassification"),
        ("canine", "CanineForTokenClassification"),
        ("convbert", "ConvBertForTokenClassification"),
        ("data2vec-text", "Data2VecTextForTokenClassification"),
        ("deberta", "DebertaForTokenClassification"),
        ("deberta-v2", "DebertaV2ForTokenClassification"),
        ("distilbert", "DistilBertForTokenClassification"),
        ("electra", "ElectraForTokenClassification"),
        ("ernie", "ErnieForTokenClassification"),
        ("flaubert", "FlaubertForTokenClassification"),
        ("fnet", "FNetForTokenClassification"),
        ("funnel", "FunnelForTokenClassification"),
        ("gpt2", "GPT2ForTokenClassification"),
        ("ibert", "IBertForTokenClassification"),
        ("layoutlm", "LayoutLMForTokenClassification"),
        ("layoutlmv2", "LayoutLMv2ForTokenClassification"),
        ("layoutlmv3", "LayoutLMv3ForTokenClassification"),
        ("longformer", "LongformerForTokenClassification"),
        ("luke", "LukeForTokenClassification"),
        ("megatron-bert", "MegatronBertForTokenClassification"),
        ("mobilebert", "MobileBertForTokenClassification"),
        ("mpnet", "MPNetForTokenClassification"),
        ("nezha", "NezhaForTokenClassification"),
        ("nystromformer", "NystromformerForTokenClassification"),
        ("qdqbert", "QDQBertForTokenClassification"),
        ("rembert", "RemBertForTokenClassification"),
        ("roberta", "RobertaForTokenClassification"),
        ("roformer", "RoFormerForTokenClassification"),
        ("squeezebert", "SqueezeBertForTokenClassification"),
        ("xlm", "XLMForTokenClassification"),
        ("xlm-roberta", "XLMRobertaForTokenClassification"),
        ("xlm-roberta-xl", "XLMRobertaXLForTokenClassification"),
        ("xlnet", "XLNetForTokenClassification"),
        ("yoso", "YosoForTokenClassification"),
    ]
)

MODEL_FOR_MULTIPLE_CHOICE_MAPPING_NAMES = OrderedDict(
    [
        # Model for Multiple Choice mapping
        ("albert", "AlbertForMultipleChoice"),
        ("bert", "BertForMultipleChoice"),
        ("big_bird", "BigBirdForMultipleChoice"),
        ("camembert", "CamembertForMultipleChoice"),
        ("canine", "CanineForMultipleChoice"),
        ("convbert", "ConvBertForMultipleChoice"),
        ("data2vec-text", "Data2VecTextForMultipleChoice"),
        ("deberta-v2", "DebertaV2ForMultipleChoice"),
        ("distilbert", "DistilBertForMultipleChoice"),
        ("electra", "ElectraForMultipleChoice"),
        ("ernie", "ErnieForMultipleChoice"),
        ("flaubert", "FlaubertForMultipleChoice"),
        ("fnet", "FNetForMultipleChoice"),
        ("funnel", "FunnelForMultipleChoice"),
        ("ibert", "IBertForMultipleChoice"),
        ("longformer", "LongformerForMultipleChoice"),
        ("luke", "LukeForMultipleChoice"),
        ("megatron-bert", "MegatronBertForMultipleChoice"),
        ("mobilebert", "MobileBertForMultipleChoice"),
        ("mpnet", "MPNetForMultipleChoice"),
        ("nezha", "NezhaForMultipleChoice"),
        ("nystromformer", "NystromformerForMultipleChoice"),
        ("qdqbert", "QDQBertForMultipleChoice"),
        ("rembert", "RemBertForMultipleChoice"),
        ("roberta", "RobertaForMultipleChoice"),
        ("roformer", "RoFormerForMultipleChoice"),
        ("squeezebert", "SqueezeBertForMultipleChoice"),
        ("xlm", "XLMForMultipleChoice"),
        ("xlm-roberta", "XLMRobertaForMultipleChoice"),
        ("xlm-roberta-xl", "XLMRobertaXLForMultipleChoice"),
        ("xlnet", "XLNetForMultipleChoice"),
        ("yoso", "YosoForMultipleChoice"),
    ]
)

MODEL_FOR_NEXT_SENTENCE_PREDICTION_MAPPING_NAMES = OrderedDict(
    [
        ("bert", "BertForNextSentencePrediction"),
        ("ernie", "ErnieForNextSentencePrediction"),
        ("fnet", "FNetForNextSentencePrediction"),
        ("megatron-bert", "MegatronBertForNextSentencePrediction"),
        ("mobilebert", "MobileBertForNextSentencePrediction"),
        ("nezha", "NezhaForNextSentencePrediction"),
        ("qdqbert", "QDQBertForNextSentencePrediction"),
    ]
)

MODEL_FOR_AUDIO_CLASSIFICATION_MAPPING_NAMES = OrderedDict(
    [
        # Model for Audio Classification mapping
        ("data2vec-audio", "Data2VecAudioForSequenceClassification"),
        ("hubert", "HubertForSequenceClassification"),
        ("sew", "SEWForSequenceClassification"),
        ("sew-d", "SEWDForSequenceClassification"),
        ("unispeech", "UniSpeechForSequenceClassification"),
        ("unispeech-sat", "UniSpeechSatForSequenceClassification"),
        ("wav2vec2", "Wav2Vec2ForSequenceClassification"),
        ("wav2vec2-conformer", "Wav2Vec2ConformerForSequenceClassification"),
        ("wavlm", "WavLMForSequenceClassification"),
    ]
)

MODEL_FOR_CTC_MAPPING_NAMES = OrderedDict(
    [
        # Model for Connectionist temporal classification (CTC) mapping
        ("data2vec-audio", "Data2VecAudioForCTC"),
        ("hubert", "HubertForCTC"),
        ("mctct", "MCTCTForCTC"),
        ("sew", "SEWForCTC"),
        ("sew-d", "SEWDForCTC"),
        ("unispeech", "UniSpeechForCTC"),
        ("unispeech-sat", "UniSpeechSatForCTC"),
        ("wav2vec2", "Wav2Vec2ForCTC"),
        ("wav2vec2-conformer", "Wav2Vec2ConformerForCTC"),
        ("wavlm", "WavLMForCTC"),
    ]
)

MODEL_FOR_AUDIO_FRAME_CLASSIFICATION_MAPPING_NAMES = OrderedDict(
    [
        # Model for Audio Classification mapping
        ("data2vec-audio", "Data2VecAudioForAudioFrameClassification"),
        ("unispeech-sat", "UniSpeechSatForAudioFrameClassification"),
        ("wav2vec2", "Wav2Vec2ForAudioFrameClassification"),
        ("wav2vec2-conformer", "Wav2Vec2ConformerForAudioFrameClassification"),
        ("wavlm", "WavLMForAudioFrameClassification"),
    ]
)

MODEL_FOR_AUDIO_XVECTOR_MAPPING_NAMES = OrderedDict(
    [
        # Model for Audio Classification mapping
        ("data2vec-audio", "Data2VecAudioForXVector"),
        ("unispeech-sat", "UniSpeechSatForXVector"),
        ("wav2vec2", "Wav2Vec2ForXVector"),
        ("wav2vec2-conformer", "Wav2Vec2ConformerForXVector"),
        ("wavlm", "WavLMForXVector"),
    ]
)

_MODEL_FOR_ZERO_SHOT_IMAGE_CLASSIFICATION_MAPPING_NAMES = OrderedDict(
    [
        # Model for Zero Shot Image Classification mapping
        ("clip", "CLIPModel"),
    ]
)

MODEL_MAPPING = _LazyAutoMapping(CONFIG_MAPPING_NAMES, MODEL_MAPPING_NAMES)
MODEL_FOR_PRETRAINING_MAPPING = _LazyAutoMapping(CONFIG_MAPPING_NAMES, MODEL_FOR_PRETRAINING_MAPPING_NAMES)
MODEL_WITH_LM_HEAD_MAPPING = _LazyAutoMapping(CONFIG_MAPPING_NAMES, MODEL_WITH_LM_HEAD_MAPPING_NAMES)
MODEL_FOR_CAUSAL_LM_MAPPING = _LazyAutoMapping(CONFIG_MAPPING_NAMES, MODEL_FOR_CAUSAL_LM_MAPPING_NAMES)
MODEL_FOR_CAUSAL_IMAGE_MODELING_MAPPING = _LazyAutoMapping(
    CONFIG_MAPPING_NAMES, MODEL_FOR_CAUSAL_IMAGE_MODELING_MAPPING_NAMES
)
MODEL_FOR_IMAGE_CLASSIFICATION_MAPPING = _LazyAutoMapping(
    CONFIG_MAPPING_NAMES, MODEL_FOR_IMAGE_CLASSIFICATION_MAPPING_NAMES
)
MODEL_FOR_IMAGE_SEGMENTATION_MAPPING = _LazyAutoMapping(
    CONFIG_MAPPING_NAMES, MODEL_FOR_IMAGE_SEGMENTATION_MAPPING_NAMES
)
MODEL_FOR_SEMANTIC_SEGMENTATION_MAPPING = _LazyAutoMapping(
    CONFIG_MAPPING_NAMES, MODEL_FOR_SEMANTIC_SEGMENTATION_MAPPING_NAMES
)
MODEL_FOR_INSTANCE_SEGMENTATION_MAPPING = _LazyAutoMapping(
    CONFIG_MAPPING_NAMES, MODEL_FOR_INSTANCE_SEGMENTATION_MAPPING_NAMES
)
MODEL_FOR_VIDEO_CLASSIFICATION_MAPPING = _LazyAutoMapping(
    CONFIG_MAPPING_NAMES, MODEL_FOR_VIDEO_CLASSIFICATION_MAPPING_NAMES
)
MODEL_FOR_VISION_2_SEQ_MAPPING = _LazyAutoMapping(CONFIG_MAPPING_NAMES, MODEL_FOR_VISION_2_SEQ_MAPPING_NAMES)
MODEL_FOR_VISUAL_QUESTION_ANSWERING_MAPPING = _LazyAutoMapping(
    CONFIG_MAPPING_NAMES, MODEL_FOR_VISUAL_QUESTION_ANSWERING_MAPPING_NAMES
)
MODEL_FOR_DOCUMENT_QUESTION_ANSWERING_MAPPING = _LazyAutoMapping(
    CONFIG_MAPPING_NAMES, MODEL_FOR_DOCUMENT_QUESTION_ANSWERING_MAPPING_NAMES
)
MODEL_FOR_MASKED_LM_MAPPING = _LazyAutoMapping(CONFIG_MAPPING_NAMES, MODEL_FOR_MASKED_LM_MAPPING_NAMES)
MODEL_FOR_MASKED_IMAGE_MODELING_MAPPING = _LazyAutoMapping(
    CONFIG_MAPPING_NAMES, MODEL_FOR_MASKED_IMAGE_MODELING_MAPPING_NAMES
)
MODEL_FOR_OBJECT_DETECTION_MAPPING = _LazyAutoMapping(CONFIG_MAPPING_NAMES, MODEL_FOR_OBJECT_DETECTION_MAPPING_NAMES)
MODEL_FOR_SEQ_TO_SEQ_CAUSAL_LM_MAPPING = _LazyAutoMapping(
    CONFIG_MAPPING_NAMES, MODEL_FOR_SEQ_TO_SEQ_CAUSAL_LM_MAPPING_NAMES
)
MODEL_FOR_SEQUENCE_CLASSIFICATION_MAPPING = _LazyAutoMapping(
    CONFIG_MAPPING_NAMES, MODEL_FOR_SEQUENCE_CLASSIFICATION_MAPPING_NAMES
)
MODEL_FOR_QUESTION_ANSWERING_MAPPING = _LazyAutoMapping(
    CONFIG_MAPPING_NAMES, MODEL_FOR_QUESTION_ANSWERING_MAPPING_NAMES
)
MODEL_FOR_TABLE_QUESTION_ANSWERING_MAPPING = _LazyAutoMapping(
    CONFIG_MAPPING_NAMES, MODEL_FOR_TABLE_QUESTION_ANSWERING_MAPPING_NAMES
)
MODEL_FOR_TOKEN_CLASSIFICATION_MAPPING = _LazyAutoMapping(
    CONFIG_MAPPING_NAMES, MODEL_FOR_TOKEN_CLASSIFICATION_MAPPING_NAMES
)
MODEL_FOR_MULTIPLE_CHOICE_MAPPING = _LazyAutoMapping(CONFIG_MAPPING_NAMES, MODEL_FOR_MULTIPLE_CHOICE_MAPPING_NAMES)
MODEL_FOR_NEXT_SENTENCE_PREDICTION_MAPPING = _LazyAutoMapping(
    CONFIG_MAPPING_NAMES, MODEL_FOR_NEXT_SENTENCE_PREDICTION_MAPPING_NAMES
)
MODEL_FOR_AUDIO_CLASSIFICATION_MAPPING = _LazyAutoMapping(
    CONFIG_MAPPING_NAMES, MODEL_FOR_AUDIO_CLASSIFICATION_MAPPING_NAMES
)
MODEL_FOR_CTC_MAPPING = _LazyAutoMapping(CONFIG_MAPPING_NAMES, MODEL_FOR_CTC_MAPPING_NAMES)
MODEL_FOR_SPEECH_SEQ_2_SEQ_MAPPING = _LazyAutoMapping(CONFIG_MAPPING_NAMES, MODEL_FOR_SPEECH_SEQ_2_SEQ_MAPPING_NAMES)
MODEL_FOR_AUDIO_FRAME_CLASSIFICATION_MAPPING = _LazyAutoMapping(
    CONFIG_MAPPING_NAMES, MODEL_FOR_AUDIO_FRAME_CLASSIFICATION_MAPPING_NAMES
)
MODEL_FOR_AUDIO_XVECTOR_MAPPING = _LazyAutoMapping(CONFIG_MAPPING_NAMES, MODEL_FOR_AUDIO_XVECTOR_MAPPING_NAMES)


class AutoModel(_BaseAutoModelClass):
    _model_mapping = MODEL_MAPPING


AutoModel = auto_class_update(AutoModel)


class AutoModelForPreTraining(_BaseAutoModelClass):
    _model_mapping = MODEL_FOR_PRETRAINING_MAPPING


AutoModelForPreTraining = auto_class_update(AutoModelForPreTraining, head_doc="pretraining")


# Private on purpose, the public class will add the deprecation warnings.
class _AutoModelWithLMHead(_BaseAutoModelClass):
    _model_mapping = MODEL_WITH_LM_HEAD_MAPPING


_AutoModelWithLMHead = auto_class_update(_AutoModelWithLMHead, head_doc="language modeling")


class AutoModelForCausalLM(_BaseAutoModelClass):
    _model_mapping = MODEL_FOR_CAUSAL_LM_MAPPING


AutoModelForCausalLM = auto_class_update(AutoModelForCausalLM, head_doc="causal language modeling")


class AutoModelForMaskedLM(_BaseAutoModelClass):
    _model_mapping = MODEL_FOR_MASKED_LM_MAPPING


AutoModelForMaskedLM = auto_class_update(AutoModelForMaskedLM, head_doc="masked language modeling")


class AutoModelForSeq2SeqLM(_BaseAutoModelClass):
    _model_mapping = MODEL_FOR_SEQ_TO_SEQ_CAUSAL_LM_MAPPING


AutoModelForSeq2SeqLM = auto_class_update(
    AutoModelForSeq2SeqLM, head_doc="sequence-to-sequence language modeling", checkpoint_for_example="t5-base"
)


class AutoModelForSequenceClassification(_BaseAutoModelClass):
    _model_mapping = MODEL_FOR_SEQUENCE_CLASSIFICATION_MAPPING


AutoModelForSequenceClassification = auto_class_update(
    AutoModelForSequenceClassification, head_doc="sequence classification"
)


class AutoModelForQuestionAnswering(_BaseAutoModelClass):
    _model_mapping = MODEL_FOR_QUESTION_ANSWERING_MAPPING


AutoModelForQuestionAnswering = auto_class_update(AutoModelForQuestionAnswering, head_doc="question answering")


class AutoModelForTableQuestionAnswering(_BaseAutoModelClass):
    _model_mapping = MODEL_FOR_TABLE_QUESTION_ANSWERING_MAPPING


AutoModelForTableQuestionAnswering = auto_class_update(
    AutoModelForTableQuestionAnswering,
    head_doc="table question answering",
    checkpoint_for_example="google/tapas-base-finetuned-wtq",
)


class AutoModelForVisualQuestionAnswering(_BaseAutoModelClass):
    _model_mapping = MODEL_FOR_VISUAL_QUESTION_ANSWERING_MAPPING


AutoModelForVisualQuestionAnswering = auto_class_update(
    AutoModelForVisualQuestionAnswering,
    head_doc="visual question answering",
    checkpoint_for_example="dandelin/vilt-b32-finetuned-vqa",
)


class AutoModelForDocumentQuestionAnswering(_BaseAutoModelClass):
    _model_mapping = MODEL_FOR_DOCUMENT_QUESTION_ANSWERING_MAPPING


AutoModelForDocumentQuestionAnswering = auto_class_update(
    AutoModelForDocumentQuestionAnswering,
    head_doc="document question answering",
    checkpoint_for_example='impira/layoutlm-document-qa", revision="52e01b3',
)


class AutoModelForTokenClassification(_BaseAutoModelClass):
    _model_mapping = MODEL_FOR_TOKEN_CLASSIFICATION_MAPPING


AutoModelForTokenClassification = auto_class_update(AutoModelForTokenClassification, head_doc="token classification")


class AutoModelForMultipleChoice(_BaseAutoModelClass):
    _model_mapping = MODEL_FOR_MULTIPLE_CHOICE_MAPPING


AutoModelForMultipleChoice = auto_class_update(AutoModelForMultipleChoice, head_doc="multiple choice")


class AutoModelForNextSentencePrediction(_BaseAutoModelClass):
    _model_mapping = MODEL_FOR_NEXT_SENTENCE_PREDICTION_MAPPING


AutoModelForNextSentencePrediction = auto_class_update(
    AutoModelForNextSentencePrediction, head_doc="next sentence prediction"
)


class AutoModelForImageClassification(_BaseAutoModelClass):
    _model_mapping = MODEL_FOR_IMAGE_CLASSIFICATION_MAPPING


AutoModelForImageClassification = auto_class_update(AutoModelForImageClassification, head_doc="image classification")


class AutoModelForImageSegmentation(_BaseAutoModelClass):
    _model_mapping = MODEL_FOR_IMAGE_SEGMENTATION_MAPPING


AutoModelForImageSegmentation = auto_class_update(AutoModelForImageSegmentation, head_doc="image segmentation")


class AutoModelForSemanticSegmentation(_BaseAutoModelClass):
    _model_mapping = MODEL_FOR_SEMANTIC_SEGMENTATION_MAPPING


AutoModelForSemanticSegmentation = auto_class_update(
    AutoModelForSemanticSegmentation, head_doc="semantic segmentation"
)


class AutoModelForInstanceSegmentation(_BaseAutoModelClass):
    _model_mapping = MODEL_FOR_INSTANCE_SEGMENTATION_MAPPING


AutoModelForInstanceSegmentation = auto_class_update(
    AutoModelForInstanceSegmentation, head_doc="instance segmentation"
)


class AutoModelForObjectDetection(_BaseAutoModelClass):
    _model_mapping = MODEL_FOR_OBJECT_DETECTION_MAPPING


AutoModelForObjectDetection = auto_class_update(AutoModelForObjectDetection, head_doc="object detection")


class AutoModelForVideoClassification(_BaseAutoModelClass):
    _model_mapping = MODEL_FOR_VIDEO_CLASSIFICATION_MAPPING


AutoModelForVideoClassification = auto_class_update(AutoModelForVideoClassification, head_doc="video classification")


class AutoModelForVision2Seq(_BaseAutoModelClass):
    _model_mapping = MODEL_FOR_VISION_2_SEQ_MAPPING


AutoModelForVision2Seq = auto_class_update(AutoModelForVision2Seq, head_doc="vision-to-text modeling")


class AutoModelForAudioClassification(_BaseAutoModelClass):
    _model_mapping = MODEL_FOR_AUDIO_CLASSIFICATION_MAPPING


AutoModelForAudioClassification = auto_class_update(AutoModelForAudioClassification, head_doc="audio classification")


class AutoModelForCTC(_BaseAutoModelClass):
    _model_mapping = MODEL_FOR_CTC_MAPPING


AutoModelForCTC = auto_class_update(AutoModelForCTC, head_doc="connectionist temporal classification")


class AutoModelForSpeechSeq2Seq(_BaseAutoModelClass):
    _model_mapping = MODEL_FOR_SPEECH_SEQ_2_SEQ_MAPPING


AutoModelForSpeechSeq2Seq = auto_class_update(
    AutoModelForSpeechSeq2Seq, head_doc="sequence-to-sequence speech-to-text modeling"
)


class AutoModelForAudioFrameClassification(_BaseAutoModelClass):
    _model_mapping = MODEL_FOR_AUDIO_FRAME_CLASSIFICATION_MAPPING


AutoModelForAudioFrameClassification = auto_class_update(
    AutoModelForAudioFrameClassification, head_doc="audio frame (token) classification"
)


class AutoModelForAudioXVector(_BaseAutoModelClass):
    _model_mapping = MODEL_FOR_AUDIO_XVECTOR_MAPPING


AutoModelForAudioXVector = auto_class_update(AutoModelForAudioXVector, head_doc="audio retrieval via x-vector")


class AutoModelForMaskedImageModeling(_BaseAutoModelClass):
    _model_mapping = MODEL_FOR_MASKED_IMAGE_MODELING_MAPPING


AutoModelForMaskedImageModeling = auto_class_update(AutoModelForMaskedImageModeling, head_doc="masked image modeling")


class AutoModelWithLMHead(_AutoModelWithLMHead):
    @classmethod
    def from_config(cls, config):
        warnings.warn(
            "The class `AutoModelWithLMHead` is deprecated and will be removed in a future version. Please use "
            "`AutoModelForCausalLM` for causal language models, `AutoModelForMaskedLM` for masked language models and "
            "`AutoModelForSeq2SeqLM` for encoder-decoder models.",
            FutureWarning,
        )
        return super().from_config(config)

    @classmethod
    def from_pretrained(cls, pretrained_model_name_or_path, *model_args, **kwargs):
        warnings.warn(
            "The class `AutoModelWithLMHead` is deprecated and will be removed in a future version. Please use "
            "`AutoModelForCausalLM` for causal language models, `AutoModelForMaskedLM` for masked language models and "
            "`AutoModelForSeq2SeqLM` for encoder-decoder models.",
            FutureWarning,
        )
        return super().from_pretrained(pretrained_model_name_or_path, *model_args, **kwargs)<|MERGE_RESOLUTION|>--- conflicted
+++ resolved
@@ -457,12 +457,8 @@
 MODEL_FOR_OBJECT_DETECTION_MAPPING_NAMES = OrderedDict(
     [
         # Model for Object Detection mapping
-<<<<<<< HEAD
-        ("conditional_detr", "ConditionalDetrForObjectDetection"),
-=======
         ("deformable_detr", "DeformableDetrForObjectDetection"),
         ("conditional_detr", "ConditionalDETRForObjectDetection"),
->>>>>>> 3f2cd47c
         ("detr", "DetrForObjectDetection"),
         ("yolos", "YolosForObjectDetection"),
     ]

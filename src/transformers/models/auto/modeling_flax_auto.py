--- conflicted
+++ resolved
@@ -53,11 +53,7 @@
     FlaxRobertaModel,
 )
 from .auto_factory import auto_class_factory
-<<<<<<< HEAD
-from .configuration_auto import BartConfig, BertConfig, ElectraConfig, RobertaConfig
-=======
-from .configuration_auto import BertConfig, ElectraConfig, GPT2Config, RobertaConfig
->>>>>>> 680d181c
+from .configuration_auto import BartConfig, BertConfig, ElectraConfig, GPT2Config, RobertaConfig
 
 
 logger = logging.get_logger(__name__)
@@ -68,11 +64,8 @@
         # Base model mapping
         (RobertaConfig, FlaxRobertaModel),
         (BertConfig, FlaxBertModel),
-<<<<<<< HEAD
         (BartConfig, FlaxBartModel),
-=======
         (GPT2Config, FlaxGPT2Model),
->>>>>>> 680d181c
         (ElectraConfig, FlaxElectraModel),
     ]
 )

# coding=utf-8
# Copyright 2018 The HuggingFace Inc. team.
#
# Licensed under the Apache License, Version 2.0 (the "License");
# you may not use this file except in compliance with the License.
# You may obtain a copy of the License at
#
#     http://www.apache.org/licenses/LICENSE-2.0
#
# Unless required by applicable law or agreed to in writing, software
# distributed under the License is distributed on an "AS IS" BASIS,
# WITHOUT WARRANTIES OR CONDITIONS OF ANY KIND, either express or implied.
# See the License for the specific language governing permissions and
# limitations under the License.
""" Auto Config class."""
import importlib
import os
import re
import warnings
from collections import OrderedDict
from typing import List, Union

from ...configuration_utils import PretrainedConfig
from ...dynamic_module_utils import get_class_from_dynamic_module, resolve_trust_remote_code
from ...utils import CONFIG_NAME, logging


logger = logging.get_logger(__name__)

CONFIG_MAPPING_NAMES = OrderedDict(
    [
        # Add configs here
        ("albert", "AlbertConfig"),
        ("align", "AlignConfig"),
        ("altclip", "AltCLIPConfig"),
        ("audio-spectrogram-transformer", "ASTConfig"),
        ("autoformer", "AutoformerConfig"),
        ("bark", "BarkConfig"),
        ("bart", "BartConfig"),
        ("beit", "BeitConfig"),
        ("bert", "BertConfig"),
        ("bert-generation", "BertGenerationConfig"),
        ("big_bird", "BigBirdConfig"),
        ("bigbird_pegasus", "BigBirdPegasusConfig"),
        ("biogpt", "BioGptConfig"),
        ("bit", "BitConfig"),
        ("blenderbot", "BlenderbotConfig"),
        ("blenderbot-small", "BlenderbotSmallConfig"),
        ("blip", "BlipConfig"),
        ("blip-2", "Blip2Config"),
        ("bloom", "BloomConfig"),
        ("bridgetower", "BridgeTowerConfig"),
        ("bros", "BrosConfig"),
        ("camembert", "CamembertConfig"),
        ("canine", "CanineConfig"),
        ("chinese_clip", "ChineseCLIPConfig"),
        ("clap", "ClapConfig"),
        ("clip", "CLIPConfig"),
        ("clipseg", "CLIPSegConfig"),
        ("clvp", "ClvpConfig"),
        ("code_llama", "LlamaConfig"),
        ("codegen", "CodeGenConfig"),
        ("conditional_detr", "ConditionalDetrConfig"),
        ("convbert", "ConvBertConfig"),
        ("convnext", "ConvNextConfig"),
        ("convnextv2", "ConvNextV2Config"),
        ("cpmant", "CpmAntConfig"),
        ("ctrl", "CTRLConfig"),
        ("cvt", "CvtConfig"),
        ("data2vec-audio", "Data2VecAudioConfig"),
        ("data2vec-text", "Data2VecTextConfig"),
        ("data2vec-vision", "Data2VecVisionConfig"),
        ("deberta", "DebertaConfig"),
        ("deberta-v2", "DebertaV2Config"),
        ("decision_transformer", "DecisionTransformerConfig"),
        ("deformable_detr", "DeformableDetrConfig"),
        ("deit", "DeiTConfig"),
        ("deta", "DetaConfig"),
        ("detr", "DetrConfig"),
        ("dinat", "DinatConfig"),
        ("dinov2", "Dinov2Config"),
        ("distilbert", "DistilBertConfig"),
        ("donut-swin", "DonutSwinConfig"),
        ("dpr", "DPRConfig"),
        ("dpt", "DPTConfig"),
        ("efficientformer", "EfficientFormerConfig"),
        ("efficientnet", "EfficientNetConfig"),
        ("electra", "ElectraConfig"),
        ("encodec", "EncodecConfig"),
        ("encoder-decoder", "EncoderDecoderConfig"),
        ("ernie", "ErnieConfig"),
        ("ernie_m", "ErnieMConfig"),
        ("esm", "EsmConfig"),
        ("falcon", "FalconConfig"),
        ("flaubert", "FlaubertConfig"),
        ("flava", "FlavaConfig"),
        ("fnet", "FNetConfig"),
        ("focalnet", "FocalNetConfig"),
        ("fsmt", "FSMTConfig"),
        ("funnel", "FunnelConfig"),
        ("fuyu", "FuyuConfig"),
        ("git", "GitConfig"),
        ("glpn", "GLPNConfig"),
        ("gpt-sw3", "GPT2Config"),
        ("gpt2", "GPT2Config"),
        ("gpt_bigcode", "GPTBigCodeConfig"),
        ("gpt_neo", "GPTNeoConfig"),
        ("gpt_neox", "GPTNeoXConfig"),
        ("gpt_neox_japanese", "GPTNeoXJapaneseConfig"),
        ("gptj", "GPTJConfig"),
        ("gptsan-japanese", "GPTSanJapaneseConfig"),
        ("graphormer", "GraphormerConfig"),
        ("groupvit", "GroupViTConfig"),
        ("hubert", "HubertConfig"),
        ("ibert", "IBertConfig"),
        ("idefics", "IdeficsConfig"),
        ("imagegpt", "ImageGPTConfig"),
        ("informer", "InformerConfig"),
        ("instructblip", "InstructBlipConfig"),
        ("jukebox", "JukeboxConfig"),
        ("kosmos-2", "Kosmos2Config"),
        ("layoutlm", "LayoutLMConfig"),
        ("layoutlmv2", "LayoutLMv2Config"),
        ("layoutlmv3", "LayoutLMv3Config"),
        ("led", "LEDConfig"),
        ("levit", "LevitConfig"),
        ("lilt", "LiltConfig"),
        ("llama", "LlamaConfig"),
        ("longformer", "LongformerConfig"),
        ("longt5", "LongT5Config"),
        ("luke", "LukeConfig"),
        ("lxmert", "LxmertConfig"),
        ("m2m_100", "M2M100Config"),
        ("marian", "MarianConfig"),
        ("markuplm", "MarkupLMConfig"),
        ("mask2former", "Mask2FormerConfig"),
        ("maskformer", "MaskFormerConfig"),
        ("maskformer-swin", "MaskFormerSwinConfig"),
        ("mbart", "MBartConfig"),
        ("mctct", "MCTCTConfig"),
        ("mega", "MegaConfig"),
        ("megatron-bert", "MegatronBertConfig"),
        ("mgp-str", "MgpstrConfig"),
        ("mistral", "MistralConfig"),
        ("mobilebert", "MobileBertConfig"),
        ("mobilenet_v1", "MobileNetV1Config"),
        ("mobilenet_v2", "MobileNetV2Config"),
        ("mobilevit", "MobileViTConfig"),
        ("mobilevitv2", "MobileViTV2Config"),
        ("mpnet", "MPNetConfig"),
        ("mpt", "MptConfig"),
        ("mra", "MraConfig"),
        ("mt5", "MT5Config"),
        ("musicgen", "MusicgenConfig"),
        ("mvp", "MvpConfig"),
        ("nat", "NatConfig"),
        ("nezha", "NezhaConfig"),
        ("nllb-moe", "NllbMoeConfig"),
        ("nougat", "VisionEncoderDecoderConfig"),
        ("nystromformer", "NystromformerConfig"),
        ("oneformer", "OneFormerConfig"),
        ("open-llama", "OpenLlamaConfig"),
        ("openai-gpt", "OpenAIGPTConfig"),
        ("opt", "OPTConfig"),
        ("owlv2", "Owlv2Config"),
        ("owlvit", "OwlViTConfig"),
<<<<<<< HEAD
        ("patchtsmixer", "PatchTSMixerConfig"),
=======
        ("patchtst", "PatchTSTConfig"),
>>>>>>> af8acc47
        ("pegasus", "PegasusConfig"),
        ("pegasus_x", "PegasusXConfig"),
        ("perceiver", "PerceiverConfig"),
        ("persimmon", "PersimmonConfig"),
        ("phi", "PhiConfig"),
        ("pix2struct", "Pix2StructConfig"),
        ("plbart", "PLBartConfig"),
        ("poolformer", "PoolFormerConfig"),
        ("pop2piano", "Pop2PianoConfig"),
        ("prophetnet", "ProphetNetConfig"),
        ("pvt", "PvtConfig"),
        ("qdqbert", "QDQBertConfig"),
        ("rag", "RagConfig"),
        ("realm", "RealmConfig"),
        ("reformer", "ReformerConfig"),
        ("regnet", "RegNetConfig"),
        ("rembert", "RemBertConfig"),
        ("resnet", "ResNetConfig"),
        ("retribert", "RetriBertConfig"),
        ("roberta", "RobertaConfig"),
        ("roberta-prelayernorm", "RobertaPreLayerNormConfig"),
        ("roc_bert", "RoCBertConfig"),
        ("roformer", "RoFormerConfig"),
        ("rwkv", "RwkvConfig"),
        ("sam", "SamConfig"),
        ("seamless_m4t", "SeamlessM4TConfig"),
        ("segformer", "SegformerConfig"),
        ("sew", "SEWConfig"),
        ("sew-d", "SEWDConfig"),
        ("speech-encoder-decoder", "SpeechEncoderDecoderConfig"),
        ("speech_to_text", "Speech2TextConfig"),
        ("speech_to_text_2", "Speech2Text2Config"),
        ("speecht5", "SpeechT5Config"),
        ("splinter", "SplinterConfig"),
        ("squeezebert", "SqueezeBertConfig"),
        ("swiftformer", "SwiftFormerConfig"),
        ("swin", "SwinConfig"),
        ("swin2sr", "Swin2SRConfig"),
        ("swinv2", "Swinv2Config"),
        ("switch_transformers", "SwitchTransformersConfig"),
        ("t5", "T5Config"),
        ("table-transformer", "TableTransformerConfig"),
        ("tapas", "TapasConfig"),
        ("time_series_transformer", "TimeSeriesTransformerConfig"),
        ("timesformer", "TimesformerConfig"),
        ("timm_backbone", "TimmBackboneConfig"),
        ("trajectory_transformer", "TrajectoryTransformerConfig"),
        ("transfo-xl", "TransfoXLConfig"),
        ("trocr", "TrOCRConfig"),
        ("tvlt", "TvltConfig"),
        ("tvp", "TvpConfig"),
        ("umt5", "UMT5Config"),
        ("unispeech", "UniSpeechConfig"),
        ("unispeech-sat", "UniSpeechSatConfig"),
        ("univnet", "UnivNetConfig"),
        ("upernet", "UperNetConfig"),
        ("van", "VanConfig"),
        ("videomae", "VideoMAEConfig"),
        ("vilt", "ViltConfig"),
        ("vision-encoder-decoder", "VisionEncoderDecoderConfig"),
        ("vision-text-dual-encoder", "VisionTextDualEncoderConfig"),
        ("visual_bert", "VisualBertConfig"),
        ("vit", "ViTConfig"),
        ("vit_hybrid", "ViTHybridConfig"),
        ("vit_mae", "ViTMAEConfig"),
        ("vit_msn", "ViTMSNConfig"),
        ("vitdet", "VitDetConfig"),
        ("vitmatte", "VitMatteConfig"),
        ("vits", "VitsConfig"),
        ("vivit", "VivitConfig"),
        ("wav2vec2", "Wav2Vec2Config"),
        ("wav2vec2-conformer", "Wav2Vec2ConformerConfig"),
        ("wavlm", "WavLMConfig"),
        ("whisper", "WhisperConfig"),
        ("xclip", "XCLIPConfig"),
        ("xglm", "XGLMConfig"),
        ("xlm", "XLMConfig"),
        ("xlm-prophetnet", "XLMProphetNetConfig"),
        ("xlm-roberta", "XLMRobertaConfig"),
        ("xlm-roberta-xl", "XLMRobertaXLConfig"),
        ("xlnet", "XLNetConfig"),
        ("xmod", "XmodConfig"),
        ("yolos", "YolosConfig"),
        ("yoso", "YosoConfig"),
    ]
)

CONFIG_ARCHIVE_MAP_MAPPING_NAMES = OrderedDict(
    [
        # Add archive maps here)
        ("albert", "ALBERT_PRETRAINED_CONFIG_ARCHIVE_MAP"),
        ("align", "ALIGN_PRETRAINED_CONFIG_ARCHIVE_MAP"),
        ("altclip", "ALTCLIP_PRETRAINED_CONFIG_ARCHIVE_MAP"),
        ("audio-spectrogram-transformer", "AUDIO_SPECTROGRAM_TRANSFORMER_PRETRAINED_CONFIG_ARCHIVE_MAP"),
        ("autoformer", "AUTOFORMER_PRETRAINED_CONFIG_ARCHIVE_MAP"),
        ("bark", "BARK_PRETRAINED_CONFIG_ARCHIVE_MAP"),
        ("bart", "BART_PRETRAINED_CONFIG_ARCHIVE_MAP"),
        ("beit", "BEIT_PRETRAINED_CONFIG_ARCHIVE_MAP"),
        ("bert", "BERT_PRETRAINED_CONFIG_ARCHIVE_MAP"),
        ("big_bird", "BIG_BIRD_PRETRAINED_CONFIG_ARCHIVE_MAP"),
        ("bigbird_pegasus", "BIGBIRD_PEGASUS_PRETRAINED_CONFIG_ARCHIVE_MAP"),
        ("biogpt", "BIOGPT_PRETRAINED_CONFIG_ARCHIVE_MAP"),
        ("bit", "BIT_PRETRAINED_CONFIG_ARCHIVE_MAP"),
        ("blenderbot", "BLENDERBOT_PRETRAINED_CONFIG_ARCHIVE_MAP"),
        ("blenderbot-small", "BLENDERBOT_SMALL_PRETRAINED_CONFIG_ARCHIVE_MAP"),
        ("blip", "BLIP_PRETRAINED_CONFIG_ARCHIVE_MAP"),
        ("blip-2", "BLIP_2_PRETRAINED_CONFIG_ARCHIVE_MAP"),
        ("bloom", "BLOOM_PRETRAINED_CONFIG_ARCHIVE_MAP"),
        ("bridgetower", "BRIDGETOWER_PRETRAINED_CONFIG_ARCHIVE_MAP"),
        ("bros", "BROS_PRETRAINED_CONFIG_ARCHIVE_MAP"),
        ("camembert", "CAMEMBERT_PRETRAINED_CONFIG_ARCHIVE_MAP"),
        ("canine", "CANINE_PRETRAINED_CONFIG_ARCHIVE_MAP"),
        ("chinese_clip", "CHINESE_CLIP_PRETRAINED_CONFIG_ARCHIVE_MAP"),
        ("clap", "CLAP_PRETRAINED_MODEL_ARCHIVE_LIST"),
        ("clip", "CLIP_PRETRAINED_CONFIG_ARCHIVE_MAP"),
        ("clipseg", "CLIPSEG_PRETRAINED_CONFIG_ARCHIVE_MAP"),
        ("clvp", "CLVP_PRETRAINED_CONFIG_ARCHIVE_MAP"),
        ("codegen", "CODEGEN_PRETRAINED_CONFIG_ARCHIVE_MAP"),
        ("conditional_detr", "CONDITIONAL_DETR_PRETRAINED_CONFIG_ARCHIVE_MAP"),
        ("convbert", "CONVBERT_PRETRAINED_CONFIG_ARCHIVE_MAP"),
        ("convnext", "CONVNEXT_PRETRAINED_CONFIG_ARCHIVE_MAP"),
        ("convnextv2", "CONVNEXTV2_PRETRAINED_CONFIG_ARCHIVE_MAP"),
        ("cpmant", "CPMANT_PRETRAINED_CONFIG_ARCHIVE_MAP"),
        ("ctrl", "CTRL_PRETRAINED_CONFIG_ARCHIVE_MAP"),
        ("cvt", "CVT_PRETRAINED_CONFIG_ARCHIVE_MAP"),
        ("data2vec-audio", "DATA2VEC_AUDIO_PRETRAINED_CONFIG_ARCHIVE_MAP"),
        ("data2vec-text", "DATA2VEC_TEXT_PRETRAINED_CONFIG_ARCHIVE_MAP"),
        ("data2vec-vision", "DATA2VEC_VISION_PRETRAINED_CONFIG_ARCHIVE_MAP"),
        ("deberta", "DEBERTA_PRETRAINED_CONFIG_ARCHIVE_MAP"),
        ("deberta-v2", "DEBERTA_V2_PRETRAINED_CONFIG_ARCHIVE_MAP"),
        ("deformable_detr", "DEFORMABLE_DETR_PRETRAINED_CONFIG_ARCHIVE_MAP"),
        ("deit", "DEIT_PRETRAINED_CONFIG_ARCHIVE_MAP"),
        ("deta", "DETA_PRETRAINED_CONFIG_ARCHIVE_MAP"),
        ("detr", "DETR_PRETRAINED_CONFIG_ARCHIVE_MAP"),
        ("dinat", "DINAT_PRETRAINED_CONFIG_ARCHIVE_MAP"),
        ("dinov2", "DINOV2_PRETRAINED_CONFIG_ARCHIVE_MAP"),
        ("distilbert", "DISTILBERT_PRETRAINED_CONFIG_ARCHIVE_MAP"),
        ("donut-swin", "DONUT_SWIN_PRETRAINED_CONFIG_ARCHIVE_MAP"),
        ("dpr", "DPR_PRETRAINED_CONFIG_ARCHIVE_MAP"),
        ("dpt", "DPT_PRETRAINED_CONFIG_ARCHIVE_MAP"),
        ("efficientformer", "EFFICIENTFORMER_PRETRAINED_CONFIG_ARCHIVE_MAP"),
        ("efficientnet", "EFFICIENTNET_PRETRAINED_CONFIG_ARCHIVE_MAP"),
        ("electra", "ELECTRA_PRETRAINED_CONFIG_ARCHIVE_MAP"),
        ("encodec", "ENCODEC_PRETRAINED_CONFIG_ARCHIVE_MAP"),
        ("ernie", "ERNIE_PRETRAINED_CONFIG_ARCHIVE_MAP"),
        ("ernie_m", "ERNIE_M_PRETRAINED_CONFIG_ARCHIVE_MAP"),
        ("esm", "ESM_PRETRAINED_CONFIG_ARCHIVE_MAP"),
        ("falcon", "FALCON_PRETRAINED_CONFIG_ARCHIVE_MAP"),
        ("flaubert", "FLAUBERT_PRETRAINED_CONFIG_ARCHIVE_MAP"),
        ("flava", "FLAVA_PRETRAINED_CONFIG_ARCHIVE_MAP"),
        ("fnet", "FNET_PRETRAINED_CONFIG_ARCHIVE_MAP"),
        ("focalnet", "FOCALNET_PRETRAINED_CONFIG_ARCHIVE_MAP"),
        ("fsmt", "FSMT_PRETRAINED_CONFIG_ARCHIVE_MAP"),
        ("funnel", "FUNNEL_PRETRAINED_CONFIG_ARCHIVE_MAP"),
        ("fuyu", "FUYU_PRETRAINED_CONFIG_ARCHIVE_MAP"),
        ("git", "GIT_PRETRAINED_CONFIG_ARCHIVE_MAP"),
        ("glpn", "GLPN_PRETRAINED_CONFIG_ARCHIVE_MAP"),
        ("gpt2", "GPT2_PRETRAINED_CONFIG_ARCHIVE_MAP"),
        ("gpt_bigcode", "GPT_BIGCODE_PRETRAINED_CONFIG_ARCHIVE_MAP"),
        ("gpt_neo", "GPT_NEO_PRETRAINED_CONFIG_ARCHIVE_MAP"),
        ("gpt_neox", "GPT_NEOX_PRETRAINED_CONFIG_ARCHIVE_MAP"),
        ("gpt_neox_japanese", "GPT_NEOX_JAPANESE_PRETRAINED_CONFIG_ARCHIVE_MAP"),
        ("gptj", "GPTJ_PRETRAINED_CONFIG_ARCHIVE_MAP"),
        ("gptsan-japanese", "GPTSAN_JAPANESE_PRETRAINED_CONFIG_ARCHIVE_MAP"),
        ("graphormer", "GRAPHORMER_PRETRAINED_CONFIG_ARCHIVE_MAP"),
        ("groupvit", "GROUPVIT_PRETRAINED_CONFIG_ARCHIVE_MAP"),
        ("hubert", "HUBERT_PRETRAINED_CONFIG_ARCHIVE_MAP"),
        ("ibert", "IBERT_PRETRAINED_CONFIG_ARCHIVE_MAP"),
        ("idefics", "IDEFICS_PRETRAINED_CONFIG_ARCHIVE_MAP"),
        ("imagegpt", "IMAGEGPT_PRETRAINED_CONFIG_ARCHIVE_MAP"),
        ("informer", "INFORMER_PRETRAINED_CONFIG_ARCHIVE_MAP"),
        ("instructblip", "INSTRUCTBLIP_PRETRAINED_CONFIG_ARCHIVE_MAP"),
        ("jukebox", "JUKEBOX_PRETRAINED_CONFIG_ARCHIVE_MAP"),
        ("kosmos-2", "KOSMOS2_PRETRAINED_CONFIG_ARCHIVE_MAP"),
        ("layoutlm", "LAYOUTLM_PRETRAINED_CONFIG_ARCHIVE_MAP"),
        ("layoutlmv2", "LAYOUTLMV2_PRETRAINED_CONFIG_ARCHIVE_MAP"),
        ("layoutlmv3", "LAYOUTLMV3_PRETRAINED_CONFIG_ARCHIVE_MAP"),
        ("led", "LED_PRETRAINED_CONFIG_ARCHIVE_MAP"),
        ("levit", "LEVIT_PRETRAINED_CONFIG_ARCHIVE_MAP"),
        ("lilt", "LILT_PRETRAINED_CONFIG_ARCHIVE_MAP"),
        ("llama", "LLAMA_PRETRAINED_CONFIG_ARCHIVE_MAP"),
        ("longformer", "LONGFORMER_PRETRAINED_CONFIG_ARCHIVE_MAP"),
        ("longt5", "LONGT5_PRETRAINED_CONFIG_ARCHIVE_MAP"),
        ("luke", "LUKE_PRETRAINED_CONFIG_ARCHIVE_MAP"),
        ("lxmert", "LXMERT_PRETRAINED_CONFIG_ARCHIVE_MAP"),
        ("m2m_100", "M2M_100_PRETRAINED_CONFIG_ARCHIVE_MAP"),
        ("markuplm", "MARKUPLM_PRETRAINED_CONFIG_ARCHIVE_MAP"),
        ("mask2former", "MASK2FORMER_PRETRAINED_CONFIG_ARCHIVE_MAP"),
        ("maskformer", "MASKFORMER_PRETRAINED_CONFIG_ARCHIVE_MAP"),
        ("mbart", "MBART_PRETRAINED_CONFIG_ARCHIVE_MAP"),
        ("mctct", "MCTCT_PRETRAINED_CONFIG_ARCHIVE_MAP"),
        ("mega", "MEGA_PRETRAINED_CONFIG_ARCHIVE_MAP"),
        ("megatron-bert", "MEGATRON_BERT_PRETRAINED_CONFIG_ARCHIVE_MAP"),
        ("mgp-str", "MGP_STR_PRETRAINED_CONFIG_ARCHIVE_MAP"),
        ("mistral", "MISTRAL_PRETRAINED_CONFIG_ARCHIVE_MAP"),
        ("mobilenet_v1", "MOBILENET_V1_PRETRAINED_CONFIG_ARCHIVE_MAP"),
        ("mobilenet_v2", "MOBILENET_V2_PRETRAINED_CONFIG_ARCHIVE_MAP"),
        ("mobilevit", "MOBILEVIT_PRETRAINED_CONFIG_ARCHIVE_MAP"),
        ("mobilevitv2", "MOBILEVITV2_PRETRAINED_CONFIG_ARCHIVE_MAP"),
        ("mpnet", "MPNET_PRETRAINED_CONFIG_ARCHIVE_MAP"),
        ("mpt", "MPT_PRETRAINED_CONFIG_ARCHIVE_MAP"),
        ("mra", "MRA_PRETRAINED_CONFIG_ARCHIVE_MAP"),
        ("musicgen", "MUSICGEN_PRETRAINED_CONFIG_ARCHIVE_MAP"),
        ("mvp", "MVP_PRETRAINED_CONFIG_ARCHIVE_MAP"),
        ("nat", "NAT_PRETRAINED_CONFIG_ARCHIVE_MAP"),
        ("nezha", "NEZHA_PRETRAINED_CONFIG_ARCHIVE_MAP"),
        ("nllb-moe", "NLLB_MOE_PRETRAINED_CONFIG_ARCHIVE_MAP"),
        ("nystromformer", "NYSTROMFORMER_PRETRAINED_CONFIG_ARCHIVE_MAP"),
        ("oneformer", "ONEFORMER_PRETRAINED_CONFIG_ARCHIVE_MAP"),
        ("open-llama", "OPEN_LLAMA_PRETRAINED_CONFIG_ARCHIVE_MAP"),
        ("openai-gpt", "OPENAI_GPT_PRETRAINED_CONFIG_ARCHIVE_MAP"),
        ("opt", "OPT_PRETRAINED_CONFIG_ARCHIVE_MAP"),
        ("owlv2", "OWLV2_PRETRAINED_CONFIG_ARCHIVE_MAP"),
        ("owlvit", "OWLVIT_PRETRAINED_CONFIG_ARCHIVE_MAP"),
<<<<<<< HEAD
        ("patchtsmixer", "PATCHTSMIXER_PRETRAINED_CONFIG_ARCHIVE_MAP"),
=======
        ("patchtst", "PATCHTST_PRETRAINED_CONFIG_ARCHIVE_MAP"),
>>>>>>> af8acc47
        ("pegasus", "PEGASUS_PRETRAINED_CONFIG_ARCHIVE_MAP"),
        ("pegasus_x", "PEGASUS_X_PRETRAINED_CONFIG_ARCHIVE_MAP"),
        ("perceiver", "PERCEIVER_PRETRAINED_CONFIG_ARCHIVE_MAP"),
        ("persimmon", "PERSIMMON_PRETRAINED_CONFIG_ARCHIVE_MAP"),
        ("phi", "PHI_PRETRAINED_CONFIG_ARCHIVE_MAP"),
        ("pix2struct", "PIX2STRUCT_PRETRAINED_CONFIG_ARCHIVE_MAP"),
        ("plbart", "PLBART_PRETRAINED_CONFIG_ARCHIVE_MAP"),
        ("poolformer", "POOLFORMER_PRETRAINED_CONFIG_ARCHIVE_MAP"),
        ("pop2piano", "POP2PIANO_PRETRAINED_CONFIG_ARCHIVE_MAP"),
        ("prophetnet", "PROPHETNET_PRETRAINED_CONFIG_ARCHIVE_MAP"),
        ("pvt", "PVT_PRETRAINED_CONFIG_ARCHIVE_MAP"),
        ("qdqbert", "QDQBERT_PRETRAINED_CONFIG_ARCHIVE_MAP"),
        ("realm", "REALM_PRETRAINED_CONFIG_ARCHIVE_MAP"),
        ("regnet", "REGNET_PRETRAINED_CONFIG_ARCHIVE_MAP"),
        ("rembert", "REMBERT_PRETRAINED_CONFIG_ARCHIVE_MAP"),
        ("resnet", "RESNET_PRETRAINED_CONFIG_ARCHIVE_MAP"),
        ("retribert", "RETRIBERT_PRETRAINED_CONFIG_ARCHIVE_MAP"),
        ("roberta", "ROBERTA_PRETRAINED_CONFIG_ARCHIVE_MAP"),
        ("roberta-prelayernorm", "ROBERTA_PRELAYERNORM_PRETRAINED_CONFIG_ARCHIVE_MAP"),
        ("roc_bert", "ROC_BERT_PRETRAINED_CONFIG_ARCHIVE_MAP"),
        ("roformer", "ROFORMER_PRETRAINED_CONFIG_ARCHIVE_MAP"),
        ("rwkv", "RWKV_PRETRAINED_CONFIG_ARCHIVE_MAP"),
        ("sam", "SAM_PRETRAINED_CONFIG_ARCHIVE_MAP"),
        ("seamless_m4t", "SEAMLESS_M4T_PRETRAINED_CONFIG_ARCHIVE_MAP"),
        ("segformer", "SEGFORMER_PRETRAINED_CONFIG_ARCHIVE_MAP"),
        ("sew", "SEW_PRETRAINED_CONFIG_ARCHIVE_MAP"),
        ("sew-d", "SEW_D_PRETRAINED_CONFIG_ARCHIVE_MAP"),
        ("speech_to_text", "SPEECH_TO_TEXT_PRETRAINED_CONFIG_ARCHIVE_MAP"),
        ("speech_to_text_2", "SPEECH_TO_TEXT_2_PRETRAINED_CONFIG_ARCHIVE_MAP"),
        ("speecht5", "SPEECHT5_PRETRAINED_CONFIG_ARCHIVE_MAP"),
        ("splinter", "SPLINTER_PRETRAINED_CONFIG_ARCHIVE_MAP"),
        ("squeezebert", "SQUEEZEBERT_PRETRAINED_CONFIG_ARCHIVE_MAP"),
        ("swiftformer", "SWIFTFORMER_PRETRAINED_CONFIG_ARCHIVE_MAP"),
        ("swin", "SWIN_PRETRAINED_CONFIG_ARCHIVE_MAP"),
        ("swin2sr", "SWIN2SR_PRETRAINED_CONFIG_ARCHIVE_MAP"),
        ("swinv2", "SWINV2_PRETRAINED_CONFIG_ARCHIVE_MAP"),
        ("switch_transformers", "SWITCH_TRANSFORMERS_PRETRAINED_CONFIG_ARCHIVE_MAP"),
        ("t5", "T5_PRETRAINED_CONFIG_ARCHIVE_MAP"),
        ("table-transformer", "TABLE_TRANSFORMER_PRETRAINED_CONFIG_ARCHIVE_MAP"),
        ("tapas", "TAPAS_PRETRAINED_CONFIG_ARCHIVE_MAP"),
        ("time_series_transformer", "TIME_SERIES_TRANSFORMER_PRETRAINED_CONFIG_ARCHIVE_MAP"),
        ("timesformer", "TIMESFORMER_PRETRAINED_CONFIG_ARCHIVE_MAP"),
        ("transfo-xl", "TRANSFO_XL_PRETRAINED_CONFIG_ARCHIVE_MAP"),
        ("tvlt", "TVLT_PRETRAINED_CONFIG_ARCHIVE_MAP"),
        ("tvp", "TVP_PRETRAINED_CONFIG_ARCHIVE_MAP"),
        ("unispeech", "UNISPEECH_PRETRAINED_CONFIG_ARCHIVE_MAP"),
        ("unispeech-sat", "UNISPEECH_SAT_PRETRAINED_CONFIG_ARCHIVE_MAP"),
        ("univnet", "UNIVNET_PRETRAINED_CONFIG_ARCHIVE_MAP"),
        ("van", "VAN_PRETRAINED_CONFIG_ARCHIVE_MAP"),
        ("videomae", "VIDEOMAE_PRETRAINED_CONFIG_ARCHIVE_MAP"),
        ("vilt", "VILT_PRETRAINED_CONFIG_ARCHIVE_MAP"),
        ("visual_bert", "VISUAL_BERT_PRETRAINED_CONFIG_ARCHIVE_MAP"),
        ("vit", "VIT_PRETRAINED_CONFIG_ARCHIVE_MAP"),
        ("vit_hybrid", "VIT_HYBRID_PRETRAINED_CONFIG_ARCHIVE_MAP"),
        ("vit_mae", "VIT_MAE_PRETRAINED_CONFIG_ARCHIVE_MAP"),
        ("vit_msn", "VIT_MSN_PRETRAINED_CONFIG_ARCHIVE_MAP"),
        ("vitdet", "VITDET_PRETRAINED_CONFIG_ARCHIVE_MAP"),
        ("vitmatte", "VITMATTE_PRETRAINED_CONFIG_ARCHIVE_MAP"),
        ("vits", "VITS_PRETRAINED_CONFIG_ARCHIVE_MAP"),
        ("vivit", "VIVIT_PRETRAINED_CONFIG_ARCHIVE_MAP"),
        ("wav2vec2", "WAV_2_VEC_2_PRETRAINED_CONFIG_ARCHIVE_MAP"),
        ("wav2vec2-conformer", "WAV2VEC2_CONFORMER_PRETRAINED_CONFIG_ARCHIVE_MAP"),
        ("whisper", "WHISPER_PRETRAINED_CONFIG_ARCHIVE_MAP"),
        ("xclip", "XCLIP_PRETRAINED_CONFIG_ARCHIVE_MAP"),
        ("xglm", "XGLM_PRETRAINED_CONFIG_ARCHIVE_MAP"),
        ("xlm", "XLM_PRETRAINED_CONFIG_ARCHIVE_MAP"),
        ("xlm-prophetnet", "XLM_PROPHETNET_PRETRAINED_CONFIG_ARCHIVE_MAP"),
        ("xlm-roberta", "XLM_ROBERTA_PRETRAINED_CONFIG_ARCHIVE_MAP"),
        ("xlnet", "XLNET_PRETRAINED_CONFIG_ARCHIVE_MAP"),
        ("xmod", "XMOD_PRETRAINED_CONFIG_ARCHIVE_MAP"),
        ("yolos", "YOLOS_PRETRAINED_CONFIG_ARCHIVE_MAP"),
        ("yoso", "YOSO_PRETRAINED_CONFIG_ARCHIVE_MAP"),
    ]
)

MODEL_NAMES_MAPPING = OrderedDict(
    [
        # Add full (and cased) model names here
        ("albert", "ALBERT"),
        ("align", "ALIGN"),
        ("altclip", "AltCLIP"),
        ("audio-spectrogram-transformer", "Audio Spectrogram Transformer"),
        ("autoformer", "Autoformer"),
        ("bark", "Bark"),
        ("bart", "BART"),
        ("barthez", "BARThez"),
        ("bartpho", "BARTpho"),
        ("beit", "BEiT"),
        ("bert", "BERT"),
        ("bert-generation", "Bert Generation"),
        ("bert-japanese", "BertJapanese"),
        ("bertweet", "BERTweet"),
        ("big_bird", "BigBird"),
        ("bigbird_pegasus", "BigBird-Pegasus"),
        ("biogpt", "BioGpt"),
        ("bit", "BiT"),
        ("blenderbot", "Blenderbot"),
        ("blenderbot-small", "BlenderbotSmall"),
        ("blip", "BLIP"),
        ("blip-2", "BLIP-2"),
        ("bloom", "BLOOM"),
        ("bort", "BORT"),
        ("bridgetower", "BridgeTower"),
        ("bros", "BROS"),
        ("byt5", "ByT5"),
        ("camembert", "CamemBERT"),
        ("canine", "CANINE"),
        ("chinese_clip", "Chinese-CLIP"),
        ("clap", "CLAP"),
        ("clip", "CLIP"),
        ("clipseg", "CLIPSeg"),
        ("clvp", "CLVP"),
        ("code_llama", "CodeLlama"),
        ("codegen", "CodeGen"),
        ("conditional_detr", "Conditional DETR"),
        ("convbert", "ConvBERT"),
        ("convnext", "ConvNeXT"),
        ("convnextv2", "ConvNeXTV2"),
        ("cpm", "CPM"),
        ("cpmant", "CPM-Ant"),
        ("ctrl", "CTRL"),
        ("cvt", "CvT"),
        ("data2vec-audio", "Data2VecAudio"),
        ("data2vec-text", "Data2VecText"),
        ("data2vec-vision", "Data2VecVision"),
        ("deberta", "DeBERTa"),
        ("deberta-v2", "DeBERTa-v2"),
        ("decision_transformer", "Decision Transformer"),
        ("deformable_detr", "Deformable DETR"),
        ("deit", "DeiT"),
        ("deplot", "DePlot"),
        ("deta", "DETA"),
        ("detr", "DETR"),
        ("dialogpt", "DialoGPT"),
        ("dinat", "DiNAT"),
        ("dinov2", "DINOv2"),
        ("distilbert", "DistilBERT"),
        ("dit", "DiT"),
        ("donut-swin", "DonutSwin"),
        ("dpr", "DPR"),
        ("dpt", "DPT"),
        ("efficientformer", "EfficientFormer"),
        ("efficientnet", "EfficientNet"),
        ("electra", "ELECTRA"),
        ("encodec", "EnCodec"),
        ("encoder-decoder", "Encoder decoder"),
        ("ernie", "ERNIE"),
        ("ernie_m", "ErnieM"),
        ("esm", "ESM"),
        ("falcon", "Falcon"),
        ("flan-t5", "FLAN-T5"),
        ("flan-ul2", "FLAN-UL2"),
        ("flaubert", "FlauBERT"),
        ("flava", "FLAVA"),
        ("fnet", "FNet"),
        ("focalnet", "FocalNet"),
        ("fsmt", "FairSeq Machine-Translation"),
        ("funnel", "Funnel Transformer"),
        ("fuyu", "Fuyu"),
        ("git", "GIT"),
        ("glpn", "GLPN"),
        ("gpt-sw3", "GPT-Sw3"),
        ("gpt2", "OpenAI GPT-2"),
        ("gpt_bigcode", "GPTBigCode"),
        ("gpt_neo", "GPT Neo"),
        ("gpt_neox", "GPT NeoX"),
        ("gpt_neox_japanese", "GPT NeoX Japanese"),
        ("gptj", "GPT-J"),
        ("gptsan-japanese", "GPTSAN-japanese"),
        ("graphormer", "Graphormer"),
        ("groupvit", "GroupViT"),
        ("herbert", "HerBERT"),
        ("hubert", "Hubert"),
        ("ibert", "I-BERT"),
        ("idefics", "IDEFICS"),
        ("imagegpt", "ImageGPT"),
        ("informer", "Informer"),
        ("instructblip", "InstructBLIP"),
        ("jukebox", "Jukebox"),
        ("kosmos-2", "KOSMOS-2"),
        ("layoutlm", "LayoutLM"),
        ("layoutlmv2", "LayoutLMv2"),
        ("layoutlmv3", "LayoutLMv3"),
        ("layoutxlm", "LayoutXLM"),
        ("led", "LED"),
        ("levit", "LeViT"),
        ("lilt", "LiLT"),
        ("llama", "LLaMA"),
        ("llama2", "Llama2"),
        ("longformer", "Longformer"),
        ("longt5", "LongT5"),
        ("luke", "LUKE"),
        ("lxmert", "LXMERT"),
        ("m2m_100", "M2M100"),
        ("madlad-400", "MADLAD-400"),
        ("marian", "Marian"),
        ("markuplm", "MarkupLM"),
        ("mask2former", "Mask2Former"),
        ("maskformer", "MaskFormer"),
        ("maskformer-swin", "MaskFormerSwin"),
        ("matcha", "MatCha"),
        ("mbart", "mBART"),
        ("mbart50", "mBART-50"),
        ("mctct", "M-CTC-T"),
        ("mega", "MEGA"),
        ("megatron-bert", "Megatron-BERT"),
        ("megatron_gpt2", "Megatron-GPT2"),
        ("mgp-str", "MGP-STR"),
        ("mistral", "Mistral"),
        ("mluke", "mLUKE"),
        ("mms", "MMS"),
        ("mobilebert", "MobileBERT"),
        ("mobilenet_v1", "MobileNetV1"),
        ("mobilenet_v2", "MobileNetV2"),
        ("mobilevit", "MobileViT"),
        ("mobilevitv2", "MobileViTV2"),
        ("mpnet", "MPNet"),
        ("mpt", "MPT"),
        ("mra", "MRA"),
        ("mt5", "MT5"),
        ("musicgen", "MusicGen"),
        ("mvp", "MVP"),
        ("nat", "NAT"),
        ("nezha", "Nezha"),
        ("nllb", "NLLB"),
        ("nllb-moe", "NLLB-MOE"),
        ("nougat", "Nougat"),
        ("nystromformer", "Nyströmformer"),
        ("oneformer", "OneFormer"),
        ("open-llama", "OpenLlama"),
        ("openai-gpt", "OpenAI GPT"),
        ("opt", "OPT"),
        ("owlv2", "OWLv2"),
        ("owlvit", "OWL-ViT"),
<<<<<<< HEAD
        ("patchtsmixer", "PatchTSMixer"),
=======
        ("patchtst", "PatchTST"),
>>>>>>> af8acc47
        ("pegasus", "Pegasus"),
        ("pegasus_x", "PEGASUS-X"),
        ("perceiver", "Perceiver"),
        ("persimmon", "Persimmon"),
        ("phi", "Phi"),
        ("phobert", "PhoBERT"),
        ("pix2struct", "Pix2Struct"),
        ("plbart", "PLBart"),
        ("poolformer", "PoolFormer"),
        ("pop2piano", "Pop2Piano"),
        ("prophetnet", "ProphetNet"),
        ("pvt", "PVT"),
        ("qdqbert", "QDQBert"),
        ("rag", "RAG"),
        ("realm", "REALM"),
        ("reformer", "Reformer"),
        ("regnet", "RegNet"),
        ("rembert", "RemBERT"),
        ("resnet", "ResNet"),
        ("retribert", "RetriBERT"),
        ("roberta", "RoBERTa"),
        ("roberta-prelayernorm", "RoBERTa-PreLayerNorm"),
        ("roc_bert", "RoCBert"),
        ("roformer", "RoFormer"),
        ("rwkv", "RWKV"),
        ("sam", "SAM"),
        ("seamless_m4t", "SeamlessM4T"),
        ("segformer", "SegFormer"),
        ("sew", "SEW"),
        ("sew-d", "SEW-D"),
        ("speech-encoder-decoder", "Speech Encoder decoder"),
        ("speech_to_text", "Speech2Text"),
        ("speech_to_text_2", "Speech2Text2"),
        ("speecht5", "SpeechT5"),
        ("splinter", "Splinter"),
        ("squeezebert", "SqueezeBERT"),
        ("swiftformer", "SwiftFormer"),
        ("swin", "Swin Transformer"),
        ("swin2sr", "Swin2SR"),
        ("swinv2", "Swin Transformer V2"),
        ("switch_transformers", "SwitchTransformers"),
        ("t5", "T5"),
        ("t5v1.1", "T5v1.1"),
        ("table-transformer", "Table Transformer"),
        ("tapas", "TAPAS"),
        ("tapex", "TAPEX"),
        ("time_series_transformer", "Time Series Transformer"),
        ("timesformer", "TimeSformer"),
        ("timm_backbone", "TimmBackbone"),
        ("trajectory_transformer", "Trajectory Transformer"),
        ("transfo-xl", "Transformer-XL"),
        ("trocr", "TrOCR"),
        ("tvlt", "TVLT"),
        ("tvp", "TVP"),
        ("ul2", "UL2"),
        ("umt5", "UMT5"),
        ("unispeech", "UniSpeech"),
        ("unispeech-sat", "UniSpeechSat"),
        ("univnet", "UnivNet"),
        ("upernet", "UPerNet"),
        ("van", "VAN"),
        ("videomae", "VideoMAE"),
        ("vilt", "ViLT"),
        ("vision-encoder-decoder", "Vision Encoder decoder"),
        ("vision-text-dual-encoder", "VisionTextDualEncoder"),
        ("visual_bert", "VisualBERT"),
        ("vit", "ViT"),
        ("vit_hybrid", "ViT Hybrid"),
        ("vit_mae", "ViTMAE"),
        ("vit_msn", "ViTMSN"),
        ("vitdet", "VitDet"),
        ("vitmatte", "ViTMatte"),
        ("vits", "VITS"),
        ("vivit", "ViViT"),
        ("wav2vec2", "Wav2Vec2"),
        ("wav2vec2-conformer", "Wav2Vec2-Conformer"),
        ("wav2vec2_phoneme", "Wav2Vec2Phoneme"),
        ("wavlm", "WavLM"),
        ("whisper", "Whisper"),
        ("xclip", "X-CLIP"),
        ("xglm", "XGLM"),
        ("xlm", "XLM"),
        ("xlm-prophetnet", "XLM-ProphetNet"),
        ("xlm-roberta", "XLM-RoBERTa"),
        ("xlm-roberta-xl", "XLM-RoBERTa-XL"),
        ("xlm-v", "XLM-V"),
        ("xlnet", "XLNet"),
        ("xls_r", "XLS-R"),
        ("xlsr_wav2vec2", "XLSR-Wav2Vec2"),
        ("xmod", "X-MOD"),
        ("yolos", "YOLOS"),
        ("yoso", "YOSO"),
    ]
)

# This is tied to the processing `-` -> `_` in `model_type_to_module_name`. For example, instead of putting
# `transfo-xl` (as in `CONFIG_MAPPING_NAMES`), we should use `transfo_xl`.
DEPRECATED_MODELS = [
    "bort",
    "mctct",
    "mmbt",
    "open_llama",
    "retribert",
    "tapex",
    "trajectory_transformer",
    "transfo_xl",
    "van",
]

SPECIAL_MODEL_TYPE_TO_MODULE_NAME = OrderedDict(
    [
        ("openai-gpt", "openai"),
        ("data2vec-audio", "data2vec"),
        ("data2vec-text", "data2vec"),
        ("data2vec-vision", "data2vec"),
        ("donut-swin", "donut"),
        ("kosmos-2", "kosmos2"),
        ("maskformer-swin", "maskformer"),
        ("xclip", "x_clip"),
    ]
)


def model_type_to_module_name(key):
    """Converts a config key to the corresponding module."""
    # Special treatment
    if key in SPECIAL_MODEL_TYPE_TO_MODULE_NAME:
        return SPECIAL_MODEL_TYPE_TO_MODULE_NAME[key]

    key = key.replace("-", "_")
    if key in DEPRECATED_MODELS:
        key = f"deprecated.{key}"

    return key


def config_class_to_model_type(config):
    """Converts a config class name to the corresponding model type"""
    for key, cls in CONFIG_MAPPING_NAMES.items():
        if cls == config:
            return key
    # if key not found check in extra content
    for key, cls in CONFIG_MAPPING._extra_content.items():
        if cls.__name__ == config:
            return key
    return None


class _LazyConfigMapping(OrderedDict):
    """
    A dictionary that lazily load its values when they are requested.
    """

    def __init__(self, mapping):
        self._mapping = mapping
        self._extra_content = {}
        self._modules = {}

    def __getitem__(self, key):
        if key in self._extra_content:
            return self._extra_content[key]
        if key not in self._mapping:
            raise KeyError(key)
        value = self._mapping[key]
        module_name = model_type_to_module_name(key)
        if module_name not in self._modules:
            self._modules[module_name] = importlib.import_module(f".{module_name}", "transformers.models")
        if hasattr(self._modules[module_name], value):
            return getattr(self._modules[module_name], value)

        # Some of the mappings have entries model_type -> config of another model type. In that case we try to grab the
        # object at the top level.
        transformers_module = importlib.import_module("transformers")
        return getattr(transformers_module, value)

    def keys(self):
        return list(self._mapping.keys()) + list(self._extra_content.keys())

    def values(self):
        return [self[k] for k in self._mapping.keys()] + list(self._extra_content.values())

    def items(self):
        return [(k, self[k]) for k in self._mapping.keys()] + list(self._extra_content.items())

    def __iter__(self):
        return iter(list(self._mapping.keys()) + list(self._extra_content.keys()))

    def __contains__(self, item):
        return item in self._mapping or item in self._extra_content

    def register(self, key, value, exist_ok=False):
        """
        Register a new configuration in this mapping.
        """
        if key in self._mapping.keys() and not exist_ok:
            raise ValueError(f"'{key}' is already used by a Transformers config, pick another name.")
        self._extra_content[key] = value


CONFIG_MAPPING = _LazyConfigMapping(CONFIG_MAPPING_NAMES)


class _LazyLoadAllMappings(OrderedDict):
    """
    A mapping that will load all pairs of key values at the first access (either by indexing, requestions keys, values,
    etc.)

    Args:
        mapping: The mapping to load.
    """

    def __init__(self, mapping):
        self._mapping = mapping
        self._initialized = False
        self._data = {}

    def _initialize(self):
        if self._initialized:
            return
        warnings.warn(
            "ALL_PRETRAINED_CONFIG_ARCHIVE_MAP is deprecated and will be removed in v5 of Transformers. "
            "It does not contain all available model checkpoints, far from it. Checkout hf.co/models for that.",
            FutureWarning,
        )

        for model_type, map_name in self._mapping.items():
            module_name = model_type_to_module_name(model_type)
            module = importlib.import_module(f".{module_name}", "transformers.models")
            mapping = getattr(module, map_name)
            self._data.update(mapping)

        self._initialized = True

    def __getitem__(self, key):
        self._initialize()
        return self._data[key]

    def keys(self):
        self._initialize()
        return self._data.keys()

    def values(self):
        self._initialize()
        return self._data.values()

    def items(self):
        self._initialize()
        return self._data.keys()

    def __iter__(self):
        self._initialize()
        return iter(self._data)

    def __contains__(self, item):
        self._initialize()
        return item in self._data


ALL_PRETRAINED_CONFIG_ARCHIVE_MAP = _LazyLoadAllMappings(CONFIG_ARCHIVE_MAP_MAPPING_NAMES)


def _get_class_name(model_class: Union[str, List[str]]):
    if isinstance(model_class, (list, tuple)):
        return " or ".join([f"[`{c}`]" for c in model_class if c is not None])
    return f"[`{model_class}`]"


def _list_model_options(indent, config_to_class=None, use_model_types=True):
    if config_to_class is None and not use_model_types:
        raise ValueError("Using `use_model_types=False` requires a `config_to_class` dictionary.")
    if use_model_types:
        if config_to_class is None:
            model_type_to_name = {model_type: f"[`{config}`]" for model_type, config in CONFIG_MAPPING_NAMES.items()}
        else:
            model_type_to_name = {
                model_type: _get_class_name(model_class)
                for model_type, model_class in config_to_class.items()
                if model_type in MODEL_NAMES_MAPPING
            }
        lines = [
            f"{indent}- **{model_type}** -- {model_type_to_name[model_type]} ({MODEL_NAMES_MAPPING[model_type]} model)"
            for model_type in sorted(model_type_to_name.keys())
        ]
    else:
        config_to_name = {
            CONFIG_MAPPING_NAMES[config]: _get_class_name(clas)
            for config, clas in config_to_class.items()
            if config in CONFIG_MAPPING_NAMES
        }
        config_to_model_name = {
            config: MODEL_NAMES_MAPPING[model_type] for model_type, config in CONFIG_MAPPING_NAMES.items()
        }
        lines = [
            f"{indent}- [`{config_name}`] configuration class:"
            f" {config_to_name[config_name]} ({config_to_model_name[config_name]} model)"
            for config_name in sorted(config_to_name.keys())
        ]
    return "\n".join(lines)


def replace_list_option_in_docstrings(config_to_class=None, use_model_types=True):
    def docstring_decorator(fn):
        docstrings = fn.__doc__
        lines = docstrings.split("\n")
        i = 0
        while i < len(lines) and re.search(r"^(\s*)List options\s*$", lines[i]) is None:
            i += 1
        if i < len(lines):
            indent = re.search(r"^(\s*)List options\s*$", lines[i]).groups()[0]
            if use_model_types:
                indent = f"{indent}    "
            lines[i] = _list_model_options(indent, config_to_class=config_to_class, use_model_types=use_model_types)
            docstrings = "\n".join(lines)
        else:
            raise ValueError(
                f"The function {fn} should have an empty 'List options' in its docstring as placeholder, current"
                f" docstring is:\n{docstrings}"
            )
        fn.__doc__ = docstrings
        return fn

    return docstring_decorator


class AutoConfig:
    r"""
    This is a generic configuration class that will be instantiated as one of the configuration classes of the library
    when created with the [`~AutoConfig.from_pretrained`] class method.

    This class cannot be instantiated directly using `__init__()` (throws an error).
    """

    def __init__(self):
        raise EnvironmentError(
            "AutoConfig is designed to be instantiated "
            "using the `AutoConfig.from_pretrained(pretrained_model_name_or_path)` method."
        )

    @classmethod
    def for_model(cls, model_type: str, *args, **kwargs):
        if model_type in CONFIG_MAPPING:
            config_class = CONFIG_MAPPING[model_type]
            return config_class(*args, **kwargs)
        raise ValueError(
            f"Unrecognized model identifier: {model_type}. Should contain one of {', '.join(CONFIG_MAPPING.keys())}"
        )

    @classmethod
    @replace_list_option_in_docstrings()
    def from_pretrained(cls, pretrained_model_name_or_path, **kwargs):
        r"""
        Instantiate one of the configuration classes of the library from a pretrained model configuration.

        The configuration class to instantiate is selected based on the `model_type` property of the config object that
        is loaded, or when it's missing, by falling back to using pattern matching on `pretrained_model_name_or_path`:

        List options

        Args:
            pretrained_model_name_or_path (`str` or `os.PathLike`):
                Can be either:

                    - A string, the *model id* of a pretrained model configuration hosted inside a model repo on
                      huggingface.co. Valid model ids can be located at the root-level, like `bert-base-uncased`, or
                      namespaced under a user or organization name, like `dbmdz/bert-base-german-cased`.
                    - A path to a *directory* containing a configuration file saved using the
                      [`~PretrainedConfig.save_pretrained`] method, or the [`~PreTrainedModel.save_pretrained`] method,
                      e.g., `./my_model_directory/`.
                    - A path or url to a saved configuration JSON *file*, e.g.,
                      `./my_model_directory/configuration.json`.
            cache_dir (`str` or `os.PathLike`, *optional*):
                Path to a directory in which a downloaded pretrained model configuration should be cached if the
                standard cache should not be used.
            force_download (`bool`, *optional*, defaults to `False`):
                Whether or not to force the (re-)download the model weights and configuration files and override the
                cached versions if they exist.
            resume_download (`bool`, *optional*, defaults to `False`):
                Whether or not to delete incompletely received files. Will attempt to resume the download if such a
                file exists.
            proxies (`Dict[str, str]`, *optional*):
                A dictionary of proxy servers to use by protocol or endpoint, e.g., `{'http': 'foo.bar:3128',
                'http://hostname': 'foo.bar:4012'}`. The proxies are used on each request.
            revision (`str`, *optional*, defaults to `"main"`):
                The specific model version to use. It can be a branch name, a tag name, or a commit id, since we use a
                git-based system for storing models and other artifacts on huggingface.co, so `revision` can be any
                identifier allowed by git.
            return_unused_kwargs (`bool`, *optional*, defaults to `False`):
                If `False`, then this function returns just the final configuration object.

                If `True`, then this functions returns a `Tuple(config, unused_kwargs)` where *unused_kwargs* is a
                dictionary consisting of the key/value pairs whose keys are not configuration attributes: i.e., the
                part of `kwargs` which has not been used to update `config` and is otherwise ignored.
            trust_remote_code (`bool`, *optional*, defaults to `False`):
                Whether or not to allow for custom models defined on the Hub in their own modeling files. This option
                should only be set to `True` for repositories you trust and in which you have read the code, as it will
                execute code present on the Hub on your local machine.
            kwargs(additional keyword arguments, *optional*):
                The values in kwargs of any keys which are configuration attributes will be used to override the loaded
                values. Behavior concerning key/value pairs whose keys are *not* configuration attributes is controlled
                by the `return_unused_kwargs` keyword parameter.

        Examples:

        ```python
        >>> from transformers import AutoConfig

        >>> # Download configuration from huggingface.co and cache.
        >>> config = AutoConfig.from_pretrained("bert-base-uncased")

        >>> # Download configuration from huggingface.co (user-uploaded) and cache.
        >>> config = AutoConfig.from_pretrained("dbmdz/bert-base-german-cased")

        >>> # If configuration file is in a directory (e.g., was saved using *save_pretrained('./test/saved_model/')*).
        >>> config = AutoConfig.from_pretrained("./test/bert_saved_model/")

        >>> # Load a specific configuration file.
        >>> config = AutoConfig.from_pretrained("./test/bert_saved_model/my_configuration.json")

        >>> # Change some config attributes when loading a pretrained config.
        >>> config = AutoConfig.from_pretrained("bert-base-uncased", output_attentions=True, foo=False)
        >>> config.output_attentions
        True

        >>> config, unused_kwargs = AutoConfig.from_pretrained(
        ...     "bert-base-uncased", output_attentions=True, foo=False, return_unused_kwargs=True
        ... )
        >>> config.output_attentions
        True

        >>> unused_kwargs
        {'foo': False}
        ```"""
        use_auth_token = kwargs.pop("use_auth_token", None)
        if use_auth_token is not None:
            warnings.warn(
                "The `use_auth_token` argument is deprecated and will be removed in v5 of Transformers. Please use `token` instead.",
                FutureWarning,
            )
            if kwargs.get("token", None) is not None:
                raise ValueError(
                    "`token` and `use_auth_token` are both specified. Please set only the argument `token`."
                )
            kwargs["token"] = use_auth_token

        kwargs["_from_auto"] = True
        kwargs["name_or_path"] = pretrained_model_name_or_path
        trust_remote_code = kwargs.pop("trust_remote_code", None)
        code_revision = kwargs.pop("code_revision", None)

        config_dict, unused_kwargs = PretrainedConfig.get_config_dict(pretrained_model_name_or_path, **kwargs)
        has_remote_code = "auto_map" in config_dict and "AutoConfig" in config_dict["auto_map"]
        has_local_code = "model_type" in config_dict and config_dict["model_type"] in CONFIG_MAPPING
        trust_remote_code = resolve_trust_remote_code(
            trust_remote_code, pretrained_model_name_or_path, has_local_code, has_remote_code
        )

        if has_remote_code and trust_remote_code:
            class_ref = config_dict["auto_map"]["AutoConfig"]
            config_class = get_class_from_dynamic_module(
                class_ref, pretrained_model_name_or_path, code_revision=code_revision, **kwargs
            )
            if os.path.isdir(pretrained_model_name_or_path):
                config_class.register_for_auto_class()
            return config_class.from_pretrained(pretrained_model_name_or_path, **kwargs)
        elif "model_type" in config_dict:
            config_class = CONFIG_MAPPING[config_dict["model_type"]]
            return config_class.from_dict(config_dict, **unused_kwargs)
        else:
            # Fallback: use pattern matching on the string.
            # We go from longer names to shorter names to catch roberta before bert (for instance)
            for pattern in sorted(CONFIG_MAPPING.keys(), key=len, reverse=True):
                if pattern in str(pretrained_model_name_or_path):
                    return CONFIG_MAPPING[pattern].from_dict(config_dict, **unused_kwargs)

        raise ValueError(
            f"Unrecognized model in {pretrained_model_name_or_path}. "
            f"Should have a `model_type` key in its {CONFIG_NAME}, or contain one of the following strings "
            f"in its name: {', '.join(CONFIG_MAPPING.keys())}"
        )

    @staticmethod
    def register(model_type, config, exist_ok=False):
        """
        Register a new configuration for this class.

        Args:
            model_type (`str`): The model type like "bert" or "gpt".
            config ([`PretrainedConfig`]): The config to register.
        """
        if issubclass(config, PretrainedConfig) and config.model_type != model_type:
            raise ValueError(
                "The config you are passing has a `model_type` attribute that is not consistent with the model type "
                f"you passed (config has {config.model_type} and you passed {model_type}. Fix one of those so they "
                "match!"
            )
        CONFIG_MAPPING.register(model_type, config, exist_ok=exist_ok)<|MERGE_RESOLUTION|>--- conflicted
+++ resolved
@@ -164,11 +164,8 @@
         ("opt", "OPTConfig"),
         ("owlv2", "Owlv2Config"),
         ("owlvit", "OwlViTConfig"),
-<<<<<<< HEAD
         ("patchtsmixer", "PatchTSMixerConfig"),
-=======
         ("patchtst", "PatchTSTConfig"),
->>>>>>> af8acc47
         ("pegasus", "PegasusConfig"),
         ("pegasus_x", "PegasusXConfig"),
         ("perceiver", "PerceiverConfig"),
@@ -383,11 +380,8 @@
         ("opt", "OPT_PRETRAINED_CONFIG_ARCHIVE_MAP"),
         ("owlv2", "OWLV2_PRETRAINED_CONFIG_ARCHIVE_MAP"),
         ("owlvit", "OWLVIT_PRETRAINED_CONFIG_ARCHIVE_MAP"),
-<<<<<<< HEAD
         ("patchtsmixer", "PATCHTSMIXER_PRETRAINED_CONFIG_ARCHIVE_MAP"),
-=======
         ("patchtst", "PATCHTST_PRETRAINED_CONFIG_ARCHIVE_MAP"),
->>>>>>> af8acc47
         ("pegasus", "PEGASUS_PRETRAINED_CONFIG_ARCHIVE_MAP"),
         ("pegasus_x", "PEGASUS_X_PRETRAINED_CONFIG_ARCHIVE_MAP"),
         ("perceiver", "PERCEIVER_PRETRAINED_CONFIG_ARCHIVE_MAP"),
@@ -622,11 +616,8 @@
         ("opt", "OPT"),
         ("owlv2", "OWLv2"),
         ("owlvit", "OWL-ViT"),
-<<<<<<< HEAD
         ("patchtsmixer", "PatchTSMixer"),
-=======
         ("patchtst", "PatchTST"),
->>>>>>> af8acc47
         ("pegasus", "Pegasus"),
         ("pegasus_x", "PEGASUS-X"),
         ("perceiver", "Perceiver"),

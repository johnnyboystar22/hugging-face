--- conflicted
+++ resolved
@@ -91,11 +91,8 @@
     (key, value)
     for pretrained_map in [
         # Add archive maps here
-<<<<<<< HEAD
         CLIP_PRETRAINED_CONFIG_ARCHIVE_MAP,
-=======
         BIGBIRD_PEGASUS_PRETRAINED_CONFIG_ARCHIVE_MAP,
->>>>>>> f7f87295
         DEIT_PRETRAINED_CONFIG_ARCHIVE_MAP,
         LUKE_PRETRAINED_CONFIG_ARCHIVE_MAP,
         GPT_NEO_PRETRAINED_CONFIG_ARCHIVE_MAP,
@@ -149,11 +146,8 @@
 CONFIG_MAPPING = OrderedDict(
     [
         # Add configs here
-<<<<<<< HEAD
         ("clip", CLIPConfig),
-=======
         ("bigbird_pegasus", BigBirdPegasusConfig),
->>>>>>> f7f87295
         ("deit", DeiTConfig),
         ("luke", LukeConfig),
         ("gpt_neo", GPTNeoConfig),
@@ -213,11 +207,8 @@
 MODEL_NAMES_MAPPING = OrderedDict(
     [
         # Add full (and cased) model names here
-<<<<<<< HEAD
         ("clip", "CLIP"),
-=======
         ("bigbird_pegasus", "BigBirdPegasus"),
->>>>>>> f7f87295
         ("deit", "DeiT"),
         ("luke", "LUKE"),
         ("gpt_neo", "GPT Neo"),

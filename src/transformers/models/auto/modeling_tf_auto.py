# coding=utf-8
# Copyright 2018 The HuggingFace Inc. team.
#
# Licensed under the Apache License, Version 2.0 (the "License");
# you may not use this file except in compliance with the License.
# You may obtain a copy of the License at
#
#     http://www.apache.org/licenses/LICENSE-2.0
#
# Unless required by applicable law or agreed to in writing, software
# distributed under the License is distributed on an "AS IS" BASIS,
# WITHOUT WARRANTIES OR CONDITIONS OF ANY KIND, either express or implied.
# See the License for the specific language governing permissions and
# limitations under the License.
""" Auto Model class."""


import warnings
from collections import OrderedDict

from ...utils import logging
from .auto_factory import _BaseAutoModelClass, _LazyAutoMapping, auto_class_update
from .configuration_auto import CONFIG_MAPPING_NAMES


logger = logging.get_logger(__name__)


TF_MODEL_MAPPING_NAMES = OrderedDict(
    [
        # Base model mapping
        ("albert", "TFAlbertModel"),
        ("bart", "TFBartModel"),
        ("bert", "TFBertModel"),
        ("blenderbot", "TFBlenderbotModel"),
        ("blenderbot-small", "TFBlenderbotSmallModel"),
        ("camembert", "TFCamembertModel"),
        ("clip", "TFCLIPModel"),
        ("convbert", "TFConvBertModel"),
        ("convnext", "TFConvNextModel"),
        ("ctrl", "TFCTRLModel"),
        ("data2vec-vision", "TFData2VecVisionModel"),
        ("deberta", "TFDebertaModel"),
        ("deberta-v2", "TFDebertaV2Model"),
        ("distilbert", "TFDistilBertModel"),
        ("dpr", "TFDPRQuestionEncoder"),
        ("electra", "TFElectraModel"),
        ("flaubert", "TFFlaubertModel"),
        ("funnel", ("TFFunnelModel", "TFFunnelBaseModel")),
        ("gpt2", "TFGPT2Model"),
        ("gptj", "TFGPTJModel"),
        ("hubert", "TFHubertModel"),
        ("layoutlm", "TFLayoutLMModel"),
        ("led", "TFLEDModel"),
        ("longformer", "TFLongformerModel"),
        ("lxmert", "TFLxmertModel"),
        ("marian", "TFMarianModel"),
        ("mbart", "TFMBartModel"),
        ("mobilebert", "TFMobileBertModel"),
        ("mpnet", "TFMPNetModel"),
        ("mt5", "TFMT5Model"),
        ("openai-gpt", "TFOpenAIGPTModel"),
        ("opt", "TFOPTModel"),
        ("pegasus", "TFPegasusModel"),
        ("regnet", "TFRegNetModel"),
        ("rembert", "TFRemBertModel"),
        ("resnet", "TFResNetModel"),
        ("roberta", "TFRobertaModel"),
        ("roformer", "TFRoFormerModel"),
        ("segformer", "TFSegformerModel"),
        ("speech_to_text", "TFSpeech2TextModel"),
        ("swin", "TFSwinModel"),
        ("t5", "TFT5Model"),
        ("tapas", "TFTapasModel"),
        ("transfo-xl", "TFTransfoXLModel"),
        ("vit", "TFViTModel"),
        ("vit_mae", "TFViTMAEModel"),
        ("wav2vec2", "TFWav2Vec2Model"),
        ("xlm", "TFXLMModel"),
        ("xlm-roberta", "TFXLMRobertaModel"),
        ("xlnet", "TFXLNetModel"),
    ]
)

TF_MODEL_FOR_PRETRAINING_MAPPING_NAMES = OrderedDict(
    [
        # Model for pre-training mapping
        ("albert", "TFAlbertForPreTraining"),
        ("bart", "TFBartForConditionalGeneration"),
        ("bert", "TFBertForPreTraining"),
        ("camembert", "TFCamembertForMaskedLM"),
        ("ctrl", "TFCTRLLMHeadModel"),
        ("distilbert", "TFDistilBertForMaskedLM"),
        ("electra", "TFElectraForPreTraining"),
        ("flaubert", "TFFlaubertWithLMHeadModel"),
        ("funnel", "TFFunnelForPreTraining"),
        ("gpt2", "TFGPT2LMHeadModel"),
        ("layoutlm", "TFLayoutLMForMaskedLM"),
        ("lxmert", "TFLxmertForPreTraining"),
        ("mobilebert", "TFMobileBertForPreTraining"),
        ("mpnet", "TFMPNetForMaskedLM"),
        ("openai-gpt", "TFOpenAIGPTLMHeadModel"),
        ("roberta", "TFRobertaForMaskedLM"),
        ("t5", "TFT5ForConditionalGeneration"),
        ("tapas", "TFTapasForMaskedLM"),
        ("transfo-xl", "TFTransfoXLLMHeadModel"),
        ("vit_mae", "TFViTMAEForPreTraining"),
        ("xlm", "TFXLMWithLMHeadModel"),
        ("xlm-roberta", "TFXLMRobertaForMaskedLM"),
        ("xlnet", "TFXLNetLMHeadModel"),
    ]
)

TF_MODEL_WITH_LM_HEAD_MAPPING_NAMES = OrderedDict(
    [
        # Model with LM heads mapping
        ("albert", "TFAlbertForMaskedLM"),
        ("bart", "TFBartForConditionalGeneration"),
        ("bert", "TFBertForMaskedLM"),
        ("camembert", "TFCamembertForMaskedLM"),
        ("convbert", "TFConvBertForMaskedLM"),
        ("ctrl", "TFCTRLLMHeadModel"),
        ("distilbert", "TFDistilBertForMaskedLM"),
        ("electra", "TFElectraForMaskedLM"),
        ("flaubert", "TFFlaubertWithLMHeadModel"),
        ("funnel", "TFFunnelForMaskedLM"),
        ("gpt2", "TFGPT2LMHeadModel"),
        ("gptj", "TFGPTJForCausalLM"),
        ("layoutlm", "TFLayoutLMForMaskedLM"),
        ("led", "TFLEDForConditionalGeneration"),
        ("longformer", "TFLongformerForMaskedLM"),
        ("marian", "TFMarianMTModel"),
        ("mobilebert", "TFMobileBertForMaskedLM"),
        ("mpnet", "TFMPNetForMaskedLM"),
        ("openai-gpt", "TFOpenAIGPTLMHeadModel"),
        ("rembert", "TFRemBertForMaskedLM"),
        ("roberta", "TFRobertaForMaskedLM"),
        ("roformer", "TFRoFormerForMaskedLM"),
        ("speech_to_text", "TFSpeech2TextForConditionalGeneration"),
        ("t5", "TFT5ForConditionalGeneration"),
        ("tapas", "TFTapasForMaskedLM"),
        ("transfo-xl", "TFTransfoXLLMHeadModel"),
        ("xlm", "TFXLMWithLMHeadModel"),
        ("xlm-roberta", "TFXLMRobertaForMaskedLM"),
        ("xlnet", "TFXLNetLMHeadModel"),
    ]
)

TF_MODEL_FOR_CAUSAL_LM_MAPPING_NAMES = OrderedDict(
    [
        # Model for Causal LM mapping
        ("bert", "TFBertLMHeadModel"),
        ("camembert", "TFCamembertForCausalLM"),
        ("ctrl", "TFCTRLLMHeadModel"),
        ("gpt2", "TFGPT2LMHeadModel"),
        ("gptj", "TFGPTJForCausalLM"),
        ("openai-gpt", "TFOpenAIGPTLMHeadModel"),
        ("opt", "TFOPTForCausalLM"),
        ("rembert", "TFRemBertForCausalLM"),
        ("roberta", "TFRobertaForCausalLM"),
        ("roformer", "TFRoFormerForCausalLM"),
        ("transfo-xl", "TFTransfoXLLMHeadModel"),
        ("xlm", "TFXLMWithLMHeadModel"),
        ("xlnet", "TFXLNetLMHeadModel"),
    ]
)

TF_MODEL_FOR_MASKED_IMAGE_MODELING_MAPPING_NAMES = OrderedDict(
    [
        ("swin", "TFSwinForMaskedImageModeling"),
    ]
)

TF_MODEL_FOR_IMAGE_CLASSIFICATION_MAPPING_NAMES = OrderedDict(
    [
        # Model for Image-classsification
        ("convnext", "TFConvNextForImageClassification"),
        ("data2vec-vision", "TFData2VecVisionForImageClassification"),
        ("regnet", "TFRegNetForImageClassification"),
<<<<<<< HEAD
        ("segformer", "TFSegformerForImageClassification"),
=======
        ("resnet", "TFResNetForImageClassification"),
>>>>>>> f0982682
        ("swin", "TFSwinForImageClassification"),
        ("vit", "TFViTForImageClassification"),
    ]
)

TF_MODEL_FOR_SEMANTIC_SEGMENTATION_MAPPING_NAMES = OrderedDict(
    [
        # Model for Semantic Segmentation mapping
        ("data2vec-vision", "TFData2VecVisionForSemanticSegmentation"),
        ("segformer", "TFSegformerForSemanticSegmentation"),
    ]
)

TF_MODEL_FOR_VISION_2_SEQ_MAPPING_NAMES = OrderedDict(
    [
        ("vision-encoder-decoder", "TFVisionEncoderDecoderModel"),
    ]
)

TF_MODEL_FOR_MASKED_LM_MAPPING_NAMES = OrderedDict(
    [
        # Model for Masked LM mapping
        ("albert", "TFAlbertForMaskedLM"),
        ("bert", "TFBertForMaskedLM"),
        ("camembert", "TFCamembertForMaskedLM"),
        ("convbert", "TFConvBertForMaskedLM"),
        ("deberta", "TFDebertaForMaskedLM"),
        ("deberta-v2", "TFDebertaV2ForMaskedLM"),
        ("distilbert", "TFDistilBertForMaskedLM"),
        ("electra", "TFElectraForMaskedLM"),
        ("flaubert", "TFFlaubertWithLMHeadModel"),
        ("funnel", "TFFunnelForMaskedLM"),
        ("layoutlm", "TFLayoutLMForMaskedLM"),
        ("longformer", "TFLongformerForMaskedLM"),
        ("mobilebert", "TFMobileBertForMaskedLM"),
        ("mpnet", "TFMPNetForMaskedLM"),
        ("rembert", "TFRemBertForMaskedLM"),
        ("roberta", "TFRobertaForMaskedLM"),
        ("roformer", "TFRoFormerForMaskedLM"),
        ("tapas", "TFTapasForMaskedLM"),
        ("xlm", "TFXLMWithLMHeadModel"),
        ("xlm-roberta", "TFXLMRobertaForMaskedLM"),
    ]
)

TF_MODEL_FOR_SEQ_TO_SEQ_CAUSAL_LM_MAPPING_NAMES = OrderedDict(
    [
        # Model for Seq2Seq Causal LM mapping
        ("bart", "TFBartForConditionalGeneration"),
        ("blenderbot", "TFBlenderbotForConditionalGeneration"),
        ("blenderbot-small", "TFBlenderbotSmallForConditionalGeneration"),
        ("encoder-decoder", "TFEncoderDecoderModel"),
        ("led", "TFLEDForConditionalGeneration"),
        ("marian", "TFMarianMTModel"),
        ("mbart", "TFMBartForConditionalGeneration"),
        ("mt5", "TFMT5ForConditionalGeneration"),
        ("pegasus", "TFPegasusForConditionalGeneration"),
        ("t5", "TFT5ForConditionalGeneration"),
    ]
)

TF_MODEL_FOR_SPEECH_SEQ_2_SEQ_MAPPING_NAMES = OrderedDict(
    [
        ("speech_to_text", "TFSpeech2TextForConditionalGeneration"),
    ]
)

TF_MODEL_FOR_SEQUENCE_CLASSIFICATION_MAPPING_NAMES = OrderedDict(
    [
        # Model for Sequence Classification mapping
        ("albert", "TFAlbertForSequenceClassification"),
        ("bert", "TFBertForSequenceClassification"),
        ("camembert", "TFCamembertForSequenceClassification"),
        ("convbert", "TFConvBertForSequenceClassification"),
        ("ctrl", "TFCTRLForSequenceClassification"),
        ("deberta", "TFDebertaForSequenceClassification"),
        ("deberta-v2", "TFDebertaV2ForSequenceClassification"),
        ("distilbert", "TFDistilBertForSequenceClassification"),
        ("electra", "TFElectraForSequenceClassification"),
        ("flaubert", "TFFlaubertForSequenceClassification"),
        ("funnel", "TFFunnelForSequenceClassification"),
        ("gpt2", "TFGPT2ForSequenceClassification"),
        ("gptj", "TFGPTJForSequenceClassification"),
        ("layoutlm", "TFLayoutLMForSequenceClassification"),
        ("longformer", "TFLongformerForSequenceClassification"),
        ("mobilebert", "TFMobileBertForSequenceClassification"),
        ("mpnet", "TFMPNetForSequenceClassification"),
        ("openai-gpt", "TFOpenAIGPTForSequenceClassification"),
        ("rembert", "TFRemBertForSequenceClassification"),
        ("roberta", "TFRobertaForSequenceClassification"),
        ("roformer", "TFRoFormerForSequenceClassification"),
        ("tapas", "TFTapasForSequenceClassification"),
        ("transfo-xl", "TFTransfoXLForSequenceClassification"),
        ("xlm", "TFXLMForSequenceClassification"),
        ("xlm-roberta", "TFXLMRobertaForSequenceClassification"),
        ("xlnet", "TFXLNetForSequenceClassification"),
    ]
)

TF_MODEL_FOR_QUESTION_ANSWERING_MAPPING_NAMES = OrderedDict(
    [
        # Model for Question Answering mapping
        ("albert", "TFAlbertForQuestionAnswering"),
        ("bert", "TFBertForQuestionAnswering"),
        ("camembert", "TFCamembertForQuestionAnswering"),
        ("convbert", "TFConvBertForQuestionAnswering"),
        ("deberta", "TFDebertaForQuestionAnswering"),
        ("deberta-v2", "TFDebertaV2ForQuestionAnswering"),
        ("distilbert", "TFDistilBertForQuestionAnswering"),
        ("electra", "TFElectraForQuestionAnswering"),
        ("flaubert", "TFFlaubertForQuestionAnsweringSimple"),
        ("funnel", "TFFunnelForQuestionAnswering"),
        ("gptj", "TFGPTJForQuestionAnswering"),
        ("longformer", "TFLongformerForQuestionAnswering"),
        ("mobilebert", "TFMobileBertForQuestionAnswering"),
        ("mpnet", "TFMPNetForQuestionAnswering"),
        ("rembert", "TFRemBertForQuestionAnswering"),
        ("roberta", "TFRobertaForQuestionAnswering"),
        ("roformer", "TFRoFormerForQuestionAnswering"),
        ("xlm", "TFXLMForQuestionAnsweringSimple"),
        ("xlm-roberta", "TFXLMRobertaForQuestionAnswering"),
        ("xlnet", "TFXLNetForQuestionAnsweringSimple"),
    ]
)

TF_MODEL_FOR_TABLE_QUESTION_ANSWERING_MAPPING_NAMES = OrderedDict(
    [
        # Model for Table Question Answering mapping
        ("tapas", "TFTapasForQuestionAnswering"),
    ]
)


TF_MODEL_FOR_TOKEN_CLASSIFICATION_MAPPING_NAMES = OrderedDict(
    [
        # Model for Token Classification mapping
        ("albert", "TFAlbertForTokenClassification"),
        ("bert", "TFBertForTokenClassification"),
        ("camembert", "TFCamembertForTokenClassification"),
        ("convbert", "TFConvBertForTokenClassification"),
        ("deberta", "TFDebertaForTokenClassification"),
        ("deberta-v2", "TFDebertaV2ForTokenClassification"),
        ("distilbert", "TFDistilBertForTokenClassification"),
        ("electra", "TFElectraForTokenClassification"),
        ("flaubert", "TFFlaubertForTokenClassification"),
        ("funnel", "TFFunnelForTokenClassification"),
        ("layoutlm", "TFLayoutLMForTokenClassification"),
        ("longformer", "TFLongformerForTokenClassification"),
        ("mobilebert", "TFMobileBertForTokenClassification"),
        ("mpnet", "TFMPNetForTokenClassification"),
        ("rembert", "TFRemBertForTokenClassification"),
        ("roberta", "TFRobertaForTokenClassification"),
        ("roformer", "TFRoFormerForTokenClassification"),
        ("xlm", "TFXLMForTokenClassification"),
        ("xlm-roberta", "TFXLMRobertaForTokenClassification"),
        ("xlnet", "TFXLNetForTokenClassification"),
    ]
)

TF_MODEL_FOR_MULTIPLE_CHOICE_MAPPING_NAMES = OrderedDict(
    [
        # Model for Multiple Choice mapping
        ("albert", "TFAlbertForMultipleChoice"),
        ("bert", "TFBertForMultipleChoice"),
        ("camembert", "TFCamembertForMultipleChoice"),
        ("convbert", "TFConvBertForMultipleChoice"),
        ("distilbert", "TFDistilBertForMultipleChoice"),
        ("electra", "TFElectraForMultipleChoice"),
        ("flaubert", "TFFlaubertForMultipleChoice"),
        ("funnel", "TFFunnelForMultipleChoice"),
        ("longformer", "TFLongformerForMultipleChoice"),
        ("mobilebert", "TFMobileBertForMultipleChoice"),
        ("mpnet", "TFMPNetForMultipleChoice"),
        ("rembert", "TFRemBertForMultipleChoice"),
        ("roberta", "TFRobertaForMultipleChoice"),
        ("roformer", "TFRoFormerForMultipleChoice"),
        ("xlm", "TFXLMForMultipleChoice"),
        ("xlm-roberta", "TFXLMRobertaForMultipleChoice"),
        ("xlnet", "TFXLNetForMultipleChoice"),
    ]
)

TF_MODEL_FOR_NEXT_SENTENCE_PREDICTION_MAPPING_NAMES = OrderedDict(
    [
        ("bert", "TFBertForNextSentencePrediction"),
        ("mobilebert", "TFMobileBertForNextSentencePrediction"),
    ]
)


TF_MODEL_MAPPING = _LazyAutoMapping(CONFIG_MAPPING_NAMES, TF_MODEL_MAPPING_NAMES)
TF_MODEL_FOR_PRETRAINING_MAPPING = _LazyAutoMapping(CONFIG_MAPPING_NAMES, TF_MODEL_FOR_PRETRAINING_MAPPING_NAMES)
TF_MODEL_WITH_LM_HEAD_MAPPING = _LazyAutoMapping(CONFIG_MAPPING_NAMES, TF_MODEL_WITH_LM_HEAD_MAPPING_NAMES)
TF_MODEL_FOR_CAUSAL_LM_MAPPING = _LazyAutoMapping(CONFIG_MAPPING_NAMES, TF_MODEL_FOR_CAUSAL_LM_MAPPING_NAMES)
TF_MODEL_FOR_MASKED_IMAGE_MODELING_MAPPING = _LazyAutoMapping(
    CONFIG_MAPPING_NAMES, TF_MODEL_FOR_MASKED_IMAGE_MODELING_MAPPING_NAMES
)
TF_MODEL_FOR_IMAGE_CLASSIFICATION_MAPPING = _LazyAutoMapping(
    CONFIG_MAPPING_NAMES, TF_MODEL_FOR_IMAGE_CLASSIFICATION_MAPPING_NAMES
)
TF_MODEL_FOR_SEMANTIC_SEGMENTATION_MAPPING = _LazyAutoMapping(
    CONFIG_MAPPING_NAMES, TF_MODEL_FOR_SEMANTIC_SEGMENTATION_MAPPING_NAMES
)
TF_MODEL_FOR_VISION_2_SEQ_MAPPING = _LazyAutoMapping(CONFIG_MAPPING_NAMES, TF_MODEL_FOR_VISION_2_SEQ_MAPPING_NAMES)
TF_MODEL_FOR_MASKED_LM_MAPPING = _LazyAutoMapping(CONFIG_MAPPING_NAMES, TF_MODEL_FOR_MASKED_LM_MAPPING_NAMES)
TF_MODEL_FOR_SEQ_TO_SEQ_CAUSAL_LM_MAPPING = _LazyAutoMapping(
    CONFIG_MAPPING_NAMES, TF_MODEL_FOR_SEQ_TO_SEQ_CAUSAL_LM_MAPPING_NAMES
)
TF_MODEL_FOR_SEQUENCE_CLASSIFICATION_MAPPING = _LazyAutoMapping(
    CONFIG_MAPPING_NAMES, TF_MODEL_FOR_SEQUENCE_CLASSIFICATION_MAPPING_NAMES
)
TF_MODEL_FOR_SPEECH_SEQ_2_SEQ_MAPPING = _LazyAutoMapping(
    CONFIG_MAPPING_NAMES, TF_MODEL_FOR_SPEECH_SEQ_2_SEQ_MAPPING_NAMES
)
TF_MODEL_FOR_QUESTION_ANSWERING_MAPPING = _LazyAutoMapping(
    CONFIG_MAPPING_NAMES, TF_MODEL_FOR_QUESTION_ANSWERING_MAPPING_NAMES
)
TF_MODEL_FOR_TABLE_QUESTION_ANSWERING_MAPPING = _LazyAutoMapping(
    CONFIG_MAPPING_NAMES, TF_MODEL_FOR_TABLE_QUESTION_ANSWERING_MAPPING_NAMES
)
TF_MODEL_FOR_TOKEN_CLASSIFICATION_MAPPING = _LazyAutoMapping(
    CONFIG_MAPPING_NAMES, TF_MODEL_FOR_TOKEN_CLASSIFICATION_MAPPING_NAMES
)
TF_MODEL_FOR_MULTIPLE_CHOICE_MAPPING = _LazyAutoMapping(
    CONFIG_MAPPING_NAMES, TF_MODEL_FOR_MULTIPLE_CHOICE_MAPPING_NAMES
)
TF_MODEL_FOR_NEXT_SENTENCE_PREDICTION_MAPPING = _LazyAutoMapping(
    CONFIG_MAPPING_NAMES, TF_MODEL_FOR_NEXT_SENTENCE_PREDICTION_MAPPING_NAMES
)


class TFAutoModel(_BaseAutoModelClass):
    _model_mapping = TF_MODEL_MAPPING


TFAutoModel = auto_class_update(TFAutoModel)


class TFAutoModelForPreTraining(_BaseAutoModelClass):
    _model_mapping = TF_MODEL_FOR_PRETRAINING_MAPPING


TFAutoModelForPreTraining = auto_class_update(TFAutoModelForPreTraining, head_doc="pretraining")


# Private on purpose, the public class will add the deprecation warnings.
class _TFAutoModelWithLMHead(_BaseAutoModelClass):
    _model_mapping = TF_MODEL_WITH_LM_HEAD_MAPPING


_TFAutoModelWithLMHead = auto_class_update(_TFAutoModelWithLMHead, head_doc="language modeling")


class TFAutoModelForCausalLM(_BaseAutoModelClass):
    _model_mapping = TF_MODEL_FOR_CAUSAL_LM_MAPPING


TFAutoModelForCausalLM = auto_class_update(TFAutoModelForCausalLM, head_doc="causal language modeling")


class TFAutoModelForMaskedImageModeling(_BaseAutoModelClass):
    _model_mapping = TF_MODEL_FOR_MASKED_IMAGE_MODELING_MAPPING


TFAutoModelForMaskedImageModeling = auto_class_update(
    TFAutoModelForMaskedImageModeling, head_doc="masked image modeling"
)


class TFAutoModelForImageClassification(_BaseAutoModelClass):
    _model_mapping = TF_MODEL_FOR_IMAGE_CLASSIFICATION_MAPPING


TFAutoModelForImageClassification = auto_class_update(
    TFAutoModelForImageClassification, head_doc="image classification"
)


class TFAutoModelForSemanticSegmentation(_BaseAutoModelClass):
    _model_mapping = TF_MODEL_FOR_SEMANTIC_SEGMENTATION_MAPPING


TF_AutoModelForSemanticSegmentation = auto_class_update(
    TFAutoModelForSemanticSegmentation, head_doc="semantic segmentation"
)


class TFAutoModelForVision2Seq(_BaseAutoModelClass):
    _model_mapping = TF_MODEL_FOR_VISION_2_SEQ_MAPPING


TFAutoModelForVision2Seq = auto_class_update(TFAutoModelForVision2Seq, head_doc="vision-to-text modeling")


class TFAutoModelForMaskedLM(_BaseAutoModelClass):
    _model_mapping = TF_MODEL_FOR_MASKED_LM_MAPPING


TFAutoModelForMaskedLM = auto_class_update(TFAutoModelForMaskedLM, head_doc="masked language modeling")


class TFAutoModelForSeq2SeqLM(_BaseAutoModelClass):
    _model_mapping = TF_MODEL_FOR_SEQ_TO_SEQ_CAUSAL_LM_MAPPING


TFAutoModelForSeq2SeqLM = auto_class_update(
    TFAutoModelForSeq2SeqLM, head_doc="sequence-to-sequence language modeling", checkpoint_for_example="t5-base"
)


class TFAutoModelForSequenceClassification(_BaseAutoModelClass):
    _model_mapping = TF_MODEL_FOR_SEQUENCE_CLASSIFICATION_MAPPING


TFAutoModelForSequenceClassification = auto_class_update(
    TFAutoModelForSequenceClassification, head_doc="sequence classification"
)


class TFAutoModelForQuestionAnswering(_BaseAutoModelClass):
    _model_mapping = TF_MODEL_FOR_QUESTION_ANSWERING_MAPPING


TFAutoModelForQuestionAnswering = auto_class_update(TFAutoModelForQuestionAnswering, head_doc="question answering")


class TFAutoModelForTableQuestionAnswering(_BaseAutoModelClass):
    _model_mapping = TF_MODEL_FOR_TABLE_QUESTION_ANSWERING_MAPPING


TFAutoModelForTableQuestionAnswering = auto_class_update(
    TFAutoModelForTableQuestionAnswering,
    head_doc="table question answering",
    checkpoint_for_example="google/tapas-base-finetuned-wtq",
)


class TFAutoModelForTokenClassification(_BaseAutoModelClass):
    _model_mapping = TF_MODEL_FOR_TOKEN_CLASSIFICATION_MAPPING


TFAutoModelForTokenClassification = auto_class_update(
    TFAutoModelForTokenClassification, head_doc="token classification"
)


class TFAutoModelForMultipleChoice(_BaseAutoModelClass):
    _model_mapping = TF_MODEL_FOR_MULTIPLE_CHOICE_MAPPING


TFAutoModelForMultipleChoice = auto_class_update(TFAutoModelForMultipleChoice, head_doc="multiple choice")


class TFAutoModelForNextSentencePrediction(_BaseAutoModelClass):
    _model_mapping = TF_MODEL_FOR_NEXT_SENTENCE_PREDICTION_MAPPING


TFAutoModelForNextSentencePrediction = auto_class_update(
    TFAutoModelForNextSentencePrediction, head_doc="next sentence prediction"
)


class TFAutoModelForSpeechSeq2Seq(_BaseAutoModelClass):
    _model_mapping = TF_MODEL_FOR_SPEECH_SEQ_2_SEQ_MAPPING


TFAutoModelForSpeechSeq2Seq = auto_class_update(
    TFAutoModelForSpeechSeq2Seq, head_doc="sequence-to-sequence speech-to-text modeling"
)


class TFAutoModelWithLMHead(_TFAutoModelWithLMHead):
    @classmethod
    def from_config(cls, config):
        warnings.warn(
            "The class `TFAutoModelWithLMHead` is deprecated and will be removed in a future version. Please use"
            " `TFAutoModelForCausalLM` for causal language models, `TFAutoModelForMaskedLM` for masked language models"
            " and `TFAutoModelForSeq2SeqLM` for encoder-decoder models.",
            FutureWarning,
        )
        return super().from_config(config)

    @classmethod
    def from_pretrained(cls, pretrained_model_name_or_path, *model_args, **kwargs):
        warnings.warn(
            "The class `TFAutoModelWithLMHead` is deprecated and will be removed in a future version. Please use"
            " `TFAutoModelForCausalLM` for causal language models, `TFAutoModelForMaskedLM` for masked language models"
            " and `TFAutoModelForSeq2SeqLM` for encoder-decoder models.",
            FutureWarning,
        )
        return super().from_pretrained(pretrained_model_name_or_path, *model_args, **kwargs)<|MERGE_RESOLUTION|>--- conflicted
+++ resolved
@@ -177,11 +177,8 @@
         ("convnext", "TFConvNextForImageClassification"),
         ("data2vec-vision", "TFData2VecVisionForImageClassification"),
         ("regnet", "TFRegNetForImageClassification"),
-<<<<<<< HEAD
+        ("resnet", "TFResNetForImageClassification"),
         ("segformer", "TFSegformerForImageClassification"),
-=======
-        ("resnet", "TFResNetForImageClassification"),
->>>>>>> f0982682
         ("swin", "TFSwinForImageClassification"),
         ("vit", "TFViTForImageClassification"),
     ]

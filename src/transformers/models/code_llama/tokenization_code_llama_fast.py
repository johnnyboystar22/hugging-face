# coding=utf-8
# Copyright 2023 The HuggingFace Inc. team.
#
# Licensed under the Apache License, Version 2.0 (the "License");
# you may not use this file except in compliance with the License.
# You may obtain a copy of the License at
#
#     http://www.apache.org/licenses/LICENSE-2.0
#
# Unless required by applicable law or agreed to in writing, software
# distributed under the License is distributed on an "AS IS" BASIS,
# WITHOUT WARRANTIES OR CONDITIONS OF ANY KIND, either express or implied.
# See the License for the specific language governing permissions and
# limitations under the License.
import os
from shutil import copyfile
from typing import TYPE_CHECKING, List, Optional, Tuple

from tokenizers import normalizers, processors

from ...tokenization_utils_fast import PreTrainedTokenizerFast
from ...utils import is_sentencepiece_available, logging
from ...utils.versions import require_version


if TYPE_CHECKING:
    from transformers.pipelines.conversational import Conversation

require_version("tokenizers>=0.13.3")

if is_sentencepiece_available():
    from .tokenization_code_llama import CodeLlamaTokenizer
else:
    CodeLlamaTokenizer = None

logger = logging.get_logger(__name__)
VOCAB_FILES_NAMES = {"vocab_file": "tokenizer.model", "tokenizer_file": "tokenizer.json"}

SPIECE_UNDERLINE = "▁"


B_INST, E_INST = "[INST]", "[/INST]"
B_SYS, E_SYS = "<<SYS>>\n", "\n<</SYS>>\n\n"

# fmt: off
DEFAULT_SYSTEM_PROMPT = """You are a helpful, respectful and honest assistant. Always answer as helpfully as possible, while being safe. Your \
answers should not include any harmful, unethical, racist, sexist, toxic, dangerous, or illegal content. Please ensure\
 that your responses are socially unbiased and positive in nature.

If a question does not make any sense, or is not factually coherent, explain why instead of answering something not \
correct. If you don't know the answer to a question, please don't share false information."""
# fmt: on


class CodeLlamaTokenizerFast(PreTrainedTokenizerFast):
    """
    Construct a Llama tokenizer. Based on byte-level Byte-Pair-Encoding.

    This uses notably ByteFallback and no normalization.

    ```python
    >>> from transformers import CodeLlamaTokenizerFast

    >>> tokenizer = CodeLlamaTokenizerFast.from_pretrained("hf-internal-testing/llama-tokenizer")
    >>> tokenizer.encode("Hello this is a test")
    [1, 15043, 445, 338, 263, 1243]
    ```

    If you want to change the `bos_token` or the `eos_token`, make sure to specify them when initializing the model, or
    call `tokenizer.update_post_processor()` to make sure that the post-processing is correctly done (otherwise the
    values of the first token and final token of an encoded sequence will not be correct). For more details, checkout
    [post-processors] (https://huggingface.co/docs/tokenizers/api/post-processors) documentation.


    This tokenizer inherits from [`PreTrainedTokenizerFast`] which contains most of the main methods. Users should
    refer to this superclass for more information regarding those methods.

    Args:
        vocab_file (`str`):
            [SentencePiece](https://github.com/google/sentencepiece) file (generally has a .model extension) that
            contains the vocabulary necessary to instantiate a tokenizer.
        tokenizer_file (`str`):
            [tokenizers](https://github.com/huggingface/tokenizers) file (generally has a .json extension) that
            contains everything needed to load the tokenizer.
        clean_up_tokenization_spaces (`str`, *optional*, defaults to `False`):
            Wether to cleanup spaces after decoding, cleanup consists in removing potential artifacts like extra
            spaces.
        bos_token (`str`, *optional*, defaults to `"<s>"`):
            The beginning of sequence token that was used during pretraining. Can be used a sequence classifier token.
        eos_token (`str`, *optional*, defaults to `"</s>"`):
            The end of sequence token.
        unk_token (`str`, *optional*, defaults to `"<unk>"`):
            The unknown token. A token that is not in the vocabulary cannot be converted to an ID and is set to be this
            token instead.
        prefix_token (`str`, *optional*, defaults to `"▁<PRE>"`):
            Prefix token used for infilling.
        suffix_token (`str`, *optional*, defaults to `"▁<SUF>"`):
            Suffix token used for infilling.
        middle_token (`str`, *optional*, defaults to `"▁<MID>"`):
            Middle token used for infilling.
        eot_token (`str`, *optional*, defaults to `"▁<EOT>"`):
            End of text token used for infilling.
        fill_token (`str`, *optional*, defaults to `"<FILL_ME>"`):
            The token used to split the input between the prefix and suffix.
        suffix_first (`bool`, *optional*, default to `False`):
            Whether the input prompt and suffix should be formatted with the suffix first.
        additional_special_tokens (`List[str]`, *optional*):
            Additional special tokens used by the tokenizer.
        use_default_system_prompt (`bool`, *optional*, defaults to `True`):
            Whether or not the default system prompt for Llama should be used.
    """

    vocab_files_names = VOCAB_FILES_NAMES
    slow_tokenizer_class = CodeLlamaTokenizer
    padding_side = "left"
    model_input_names = ["input_ids", "attention_mask"]

    def __init__(
        self,
        vocab_file=None,
        tokenizer_file=None,
        clean_up_tokenization_spaces=False,
        unk_token="<unk>",
        bos_token="<s>",
        eos_token="</s>",
        prefix_token="▁<PRE>",
        middle_token="▁<MID>",
        suffix_token="▁<SUF>",
        eot_token="▁<EOT>",
        fill_token="<FILL_ME>",
        additional_special_tokens=None,
        add_bos_token=True,
        add_eos_token=False,
        use_default_system_prompt=False,
        **kwargs,
    ):
        # mark tokens special to skip them
        additional_special_tokens = additional_special_tokens or []
        for token in [prefix_token, middle_token, suffix_token, eot_token]:
            additional_special_tokens += [token] if token is not None else []
        self.use_default_system_prompt = use_default_system_prompt

        super().__init__(
            vocab_file=vocab_file,
            tokenizer_file=tokenizer_file,
            clean_up_tokenization_spaces=clean_up_tokenization_spaces,
            additional_special_tokens=additional_special_tokens,
            unk_token=unk_token,
            bos_token=bos_token,
            eos_token=eos_token,
            prefix_token=prefix_token,
            middle_token=middle_token,
            suffix_token=suffix_token,
            eot_token=eot_token,
            fill_token=fill_token,
            use_default_system_prompt=use_default_system_prompt,
            **kwargs,
        )
        self._add_bos_token = add_bos_token
        self._add_eos_token = add_eos_token
        self.update_post_processor()

        self.vocab_file = vocab_file

        self._prefix_token = prefix_token
        self._middle_token = middle_token
        self._suffix_token = suffix_token
        self._eot_token = eot_token
        self.fill_token = fill_token

<<<<<<< HEAD
    # Copied from transformers.models.llama.tokenization_llama_fast.LlamaTokenizerFast.update_post_processor
=======
    @property
    def can_save_slow_tokenizer(self) -> bool:
        return os.path.isfile(self.vocab_file) if self.vocab_file else False

>>>>>>> be0e189b
    def update_post_processor(self):
        """
        Updates the underlying post processor with the current `bos_token` and `eos_token`.
        """
        bos = self.bos_token
        bos_token_id = self.bos_token_id

        eos = self.eos_token
        eos_token_id = self.eos_token_id

        single = f"{(bos+':0 ') * self.add_bos_token}$A:0{(' '+eos+':0') * self.add_eos_token}"
        pair = f"{single}{(' '+bos+':1') * self.add_bos_token} $B:1{(' '+eos+':1') * self.add_eos_token}"

        special_tokens = []
        if self.add_bos_token:
            special_tokens.append((bos, bos_token_id))
        if self.add_eos_token:
            special_tokens.append((eos, eos_token_id))
        self._tokenizer.post_processor = processors.TemplateProcessing(
            single=single, pair=pair, special_tokens=special_tokens
        )

    @property
    def prefix_token(self):
        return self._prefix_token

    @property
    def prefix_id(self):
        if self._prefix_token is None:
            return None
        return self.convert_tokens_to_ids(self.prefix_token)

    @property
    def middle_token(self):
        return self._middle_token

    @property
    def middle_id(self):
        if self._middle_token is None:
            return None
        return self.convert_tokens_to_ids(self.middle_token)

    @property
    def suffix_token(self):
        return self._suffix_token

    @property
    def suffix_id(self):
        if self._suffix_token is None:
            return None
        return self.convert_tokens_to_ids(self.suffix_token)

    @property
    def eot_id(self):
        if self._eot_token is None:
            return None
        return self.convert_tokens_to_ids(self.eot_token)

    @property
    def eot_token(self):
        return self._eot_token

    @property
    def add_eos_token(self):
        return self._add_eos_token

    @property
    def add_bos_token(self):
        return self._add_bos_token

    @add_eos_token.setter
    def add_eos_token(self, value):
        self._add_eos_token = value
        self.update_post_processor()

    @add_bos_token.setter
    def add_bos_token(self, value):
        self._add_bos_token = value
        self.update_post_processor()

    def set_infilling_processor(self, reset, suffix_first=False, add_special_tokens=True):
        if reset:
            self._tokenizer.normalizer = normalizers.Sequence(
                [
                    normalizers.Prepend(prepend="▁"),
                    normalizers.Replace(pattern=" ", content="▁"),
                ]
            )
            self.update_post_processor()

        self._tokenizer.normalizer = normalizers.Replace(pattern=" ", content="▁")
        pair = [self.bos_token] if self.add_bos_token and add_special_tokens else []
        special_tokens = [(self.bos_token, self.bos_token_id)] if self.add_bos_token and add_special_tokens else []
        if suffix_first:
            # format as " <PRE> <SUF>{suf} <MID> {pre}"
            pair += [self.prefix_token, self.suffix_token, "$A", self.middle_token, "$B"]
            special_tokens += [
                (self.prefix_token, self.prefix_id),
                (self.suffix_token, self.suffix_id),
                (self.middle_token, self.middle_id),
            ]
        else:
            # format as " <PRE> {pre} <SUF>{suf} <MID>"
            pair += [self.prefix_token, "$A", self.suffix_token, "$B", self.middle_token]
            special_tokens += [
                (self.prefix_token, self.prefix_id),
                (self.suffix_token, self.suffix_id),
                (self.middle_token, self.middle_id),
            ]

        if self.add_eos_token and add_special_tokens:
            pair += [self.eos_token]
            special_tokens += [(self.eos_token, self.eos_token_id)]
        self._tokenizer.post_processor = processors.TemplateProcessing(
            single="$A", pair=pair, special_tokens=special_tokens
        )

    def encode_plus(self, text, text_pair=None, suffix_first=False, add_special_tokens=True, **kwargs):
        # hack to make sure the input is pre-process but outside rust
        text_pair = kwargs.pop("suffix", text_pair)
        if self.fill_token in text and text_pair is None:
            text, text_pair = text.split(self.fill_token)

        if text_pair is None or len(text_pair) < 1:
            return super().encode_plus(text, text_pair, add_special_tokens=add_special_tokens, **kwargs)

        if None in (self.prefix_id, self.middle_id, self.suffix_id):
            raise ValueError(
                "Then input includes a `prefix` and a `suffix` used for the infilling task,"
                " the `prefix_id, middle_id, suffix_id` must all be initialized. Current"
                f" values : {self.prefix_id, self.middle_id, self.suffix_id}"
            )

        self.set_infilling_processor(False, suffix_first=suffix_first, add_special_tokens=add_special_tokens)
        tokens = super().encode_plus(" " + text, text_pair=text_pair, add_special_tokens=True, **kwargs)
        self.set_infilling_processor(True)
        return tokens

    # Copied from transformers.models.llama.tokenization_llama_fast.LlamaTokenizerFast.save_vocabulary
    def save_vocabulary(self, save_directory: str, filename_prefix: Optional[str] = None) -> Tuple[str]:
        if not self.can_save_slow_tokenizer:
            raise ValueError(
                "Your fast tokenizer does not have the necessary information to save the vocabulary for a slow "
                "tokenizer."
            )

        if not os.path.isdir(save_directory):
            logger.error(f"Vocabulary path ({save_directory}) should be a directory")
            return
        out_vocab_file = os.path.join(
            save_directory, (filename_prefix + "-" if filename_prefix else "") + VOCAB_FILES_NAMES["vocab_file"]
        )

        if os.path.abspath(self.vocab_file) != os.path.abspath(out_vocab_file):
            copyfile(self.vocab_file, out_vocab_file)

        return (out_vocab_file,)

    def build_inputs_with_special_tokens(
        self, token_ids_0: List[int], token_ids_1: Optional[List[int]] = None
    ) -> List[int]:
        """
        Build model inputs from a sequence or a pair of sequence for sequence classification tasks by concatenating and
        adding special tokens. The special tokens depend on calling set_lang.

        An NLLB sequence has the following format, where `X` represents the sequence:

        - `input_ids` (for encoder) `X [eos, src_lang_code]`
        - `decoder_input_ids`: (for decoder) `X [eos, tgt_lang_code]`

        BOS is never used. Pairs of sequences are not the expected use case, but they will be handled without a
        separator.

        Args:
            token_ids_0 (`List[int]`):
                List of IDs to which the special tokens will be added.
            token_ids_1 (`List[int]`, *optional*):
                Optional second list of IDs for sequence pairs.

        Returns:
            `List[int]`: list of [input IDs](../glossary#input-ids) with the appropriate special tokens.
        """
        if token_ids_1 is None:
            return self.bos_token_id + token_ids_0 + self.eos_token_id
        return self.bos_token_id + token_ids_0 + token_ids_1 + self.eos_token_id

    # Copied from transformers.models.code_llama.tokenization_code_llama.CodeLlamaTokenizer._build_conversation_input_ids
    def _build_conversation_input_ids(self, conversation: "Conversation") -> List[int]:
        r"""Builds the input ids for a conversation.
        This is the format used in the provided examples. System prompts should be manually added at the beginning of
        the conversation. If no system prompt is given, the `DEFAULT_SYSTEM_PROMPT` will be used.
        ```
        <bos>[INST] B_SYS SytemPrompt E_SYS Prompt [/INST] Answer <eos>
        <bos>[INST] Prompt [/INST] Answer <eos>
        <bos>[INST] Prompt [/INST]
        ```

        If you want to use your own system prompt, make sure to use both `B_SYS` and `E_SYS` use the following:
        ```python
        >>> from transformers import Conversation

        >>> Conversation(
        ...     "<<SYS>>\n Complete the functions without any documentation\n<</SYS>>\n\n `def remove_non_ascii(s: str) -> str:`"
        ... )  # doctest: +IGNORE_RESULT
        ```
        Args:
            conversation (`Conversation`):
                Conversation to build input ids for.
        Returns:
            `List[int]`:
                Input ids for the conversation.
        """
        if self.use_default_system_prompt:
            if len(conversation.past_user_inputs) > 0:
                if (
                    not conversation.past_user_inputs[0].startswith(B_SYS)
                    or E_SYS not in conversation.past_user_inputs[0]
                ):
                    conversation.past_user_inputs[0] = (
                        B_SYS + DEFAULT_SYSTEM_PROMPT + E_SYS + conversation.past_user_inputs[0]
                    )
            elif conversation.new_user_input:
                if not conversation.new_user_input.startswith(B_SYS) or E_SYS not in conversation.new_user_input:
                    conversation.new_user_input = B_SYS + DEFAULT_SYSTEM_PROMPT + E_SYS + conversation.new_user_input
            else:
                raise ValueError("Last message must be from user")

        dialogue = list(conversation.iter_texts())
        if not all([is_user for is_user, msg in dialogue[::2]]) or not all(
            [not is_user for is_user, msg in dialogue[1::2]]
        ):
            raise ValueError(
                "The model only supports 'user' and 'assistant' roles, starting with user and alternating (u/a/u/a/u...)"
            )

        dialog_tokens: List[int] = []
        dialog_tokens += sum(
            [
                [self.bos_token_id]
                + self.encode(
                    f"{B_INST} {(prompt[1]).strip()} {E_INST} {(answer[1]).strip()} ", add_special_tokens=False
                )
                + [self.eos_token_id]
                for prompt, answer in zip(dialogue[::2], dialogue[1::2])
            ],
            [],
        )
        dialog_tokens += [self.bos_token_id] + self.encode(
            f"{B_INST} {(dialogue[-1][1]).strip()} {E_INST}", add_special_tokens=False
        )
        return dialog_tokens<|MERGE_RESOLUTION|>--- conflicted
+++ resolved
@@ -168,14 +168,11 @@
         self._eot_token = eot_token
         self.fill_token = fill_token
 
-<<<<<<< HEAD
-    # Copied from transformers.models.llama.tokenization_llama_fast.LlamaTokenizerFast.update_post_processor
-=======
     @property
     def can_save_slow_tokenizer(self) -> bool:
         return os.path.isfile(self.vocab_file) if self.vocab_file else False
 
->>>>>>> be0e189b
+    # Copied from transformers.models.llama.tokenization_llama_fast.LlamaTokenizerFast.update_post_processor
     def update_post_processor(self):
         """
         Updates the underlying post processor with the current `bos_token` and `eos_token`.

# coding=utf-8
# Copyright 2018 The Google AI Language Team Authors and The HuggingFace Inc. team.
# Copyright (c) 2018, NVIDIA CORPORATION.  All rights reserved.
#
# Licensed under the Apache License, Version 2.0 (the "License");
# you may not use this file except in compliance with the License.
# You may obtain a copy of the License at
#
#     http://www.apache.org/licenses/LICENSE-2.0
#
# Unless required by applicable law or agreed to in writing, software
# distributed under the License is distributed on an "AS IS" BASIS,
# WITHOUT WARRANTIES OR CONDITIONS OF ANY KIND, either express or implied.
# See the License for the specific language governing permissions and
# limitations under the License.
""" TF 2.0 MobileBERT model."""


from __future__ import annotations

import warnings
from dataclasses import dataclass
from typing import Optional, Tuple, Union

import numpy as np
import tensorflow as tf

from ...activations_tf import get_tf_activation
from ...modeling_tf_outputs import (
    TFBaseModelOutput,
    TFBaseModelOutputWithPooling,
    TFMaskedLMOutput,
    TFMultipleChoiceModelOutput,
    TFNextSentencePredictorOutput,
    TFQuestionAnsweringModelOutput,
    TFSequenceClassifierOutput,
    TFTokenClassifierOutput,
)
from ...modeling_tf_utils import (
    TFMaskedLanguageModelingLoss,
    TFModelInputType,
    TFMultipleChoiceLoss,
    TFNextSentencePredictionLoss,
    TFPreTrainedModel,
    TFQuestionAnsweringLoss,
    TFSequenceClassificationLoss,
    TFTokenClassificationLoss,
    get_initializer,
    keras_serializable,
    unpack_inputs,
)
from ...tf_utils import check_embeddings_within_bounds, shape_list, stable_softmax
from ...utils import (
    ModelOutput,
    add_code_sample_docstrings,
    add_start_docstrings,
    add_start_docstrings_to_model_forward,
    logging,
    replace_return_docstrings,
)
from .configuration_mobilebert import MobileBertConfig


logger = logging.get_logger(__name__)

_CHECKPOINT_FOR_DOC = "google/mobilebert-uncased"
_CONFIG_FOR_DOC = "MobileBertConfig"

# TokenClassification docstring
_CHECKPOINT_FOR_TOKEN_CLASSIFICATION = "vumichien/mobilebert-finetuned-ner"
_TOKEN_CLASS_EXPECTED_OUTPUT = "['I-ORG', 'I-ORG', 'O', 'O', 'O', 'O', 'O', 'I-LOC', 'O', 'I-LOC', 'I-LOC']"
_TOKEN_CLASS_EXPECTED_LOSS = 0.03

# QuestionAnswering docstring
_CHECKPOINT_FOR_QA = "vumichien/mobilebert-uncased-squad-v2"
_QA_EXPECTED_OUTPUT = "'a nice puppet'"
_QA_EXPECTED_LOSS = 3.98
_QA_TARGET_START_INDEX = 12
_QA_TARGET_END_INDEX = 13

# SequenceClassification docstring
_CHECKPOINT_FOR_SEQUENCE_CLASSIFICATION = "vumichien/emo-mobilebert"
_SEQ_CLASS_EXPECTED_OUTPUT = "'others'"
_SEQ_CLASS_EXPECTED_LOSS = "4.72"

TF_MOBILEBERT_PRETRAINED_MODEL_ARCHIVE_LIST = [
    "google/mobilebert-uncased",
    # See all MobileBERT models at https://huggingface.co/models?filter=mobilebert
]


# Copied from transformers.models.bert.modeling_tf_bert.TFBertPreTrainingLoss
class TFMobileBertPreTrainingLoss:
    """
    Loss function suitable for BERT-like pretraining, that is, the task of pretraining a language model by combining
    NSP + MLM. .. note:: Any label of -100 will be ignored (along with the corresponding logits) in the loss
    computation.
    """

    def hf_compute_loss(self, labels: tf.Tensor, logits: tf.Tensor) -> tf.Tensor:
        loss_fn = tf.keras.losses.SparseCategoricalCrossentropy(
            from_logits=True, reduction=tf.keras.losses.Reduction.NONE
        )

        # Clip negative labels to zero here to avoid NaNs and errors - those positions will get masked later anyway
        unmasked_lm_losses = loss_fn(y_true=tf.nn.relu(labels["labels"]), y_pred=logits[0])
        # make sure only labels that are not equal to -100
        # are taken into account for the loss computation
        lm_loss_mask = tf.cast(labels["labels"] != -100, dtype=unmasked_lm_losses.dtype)
        masked_lm_losses = unmasked_lm_losses * lm_loss_mask
        reduced_masked_lm_loss = tf.reduce_sum(masked_lm_losses) / tf.reduce_sum(lm_loss_mask)

        # Clip negative labels to zero here to avoid NaNs and errors - those positions will get masked later anyway
        unmasked_ns_loss = loss_fn(y_true=tf.nn.relu(labels["next_sentence_label"]), y_pred=logits[1])
        ns_loss_mask = tf.cast(labels["next_sentence_label"] != -100, dtype=unmasked_ns_loss.dtype)
        masked_ns_loss = unmasked_ns_loss * ns_loss_mask

        reduced_masked_ns_loss = tf.reduce_sum(masked_ns_loss) / tf.reduce_sum(ns_loss_mask)

        return tf.reshape(reduced_masked_lm_loss + reduced_masked_ns_loss, (1,))


class TFMobileBertIntermediate(tf.keras.layers.Layer):
    def __init__(self, config, **kwargs):
        super().__init__(**kwargs)

        self.dense = tf.keras.layers.Dense(config.intermediate_size, name="dense")

        if isinstance(config.hidden_act, str):
            self.intermediate_act_fn = get_tf_activation(config.hidden_act)
        else:
            self.intermediate_act_fn = config.hidden_act
        self.config = config

    def call(self, hidden_states):
        hidden_states = self.dense(hidden_states)
        hidden_states = self.intermediate_act_fn(hidden_states)

        return hidden_states

    def build(self, input_shape=None):
        if self.built:
            return
        self.built = True
        if getattr(self, "dense", None) is not None:
            with tf.name_scope(self.dense.name):
                self.dense.build(self.config.true_hidden_size)


class TFLayerNorm(tf.keras.layers.LayerNormalization):
    def __init__(self, feat_size, *args, **kwargs):
        self.feat_size = feat_size
        super().__init__(*args, **kwargs)

    def build(self, input_shape=None):
        super().build([None, None, self.feat_size])


class TFNoNorm(tf.keras.layers.Layer):
    def __init__(self, feat_size, epsilon=None, **kwargs):
        super().__init__(**kwargs)
        self.feat_size = feat_size

    def build(self, input_shape):
        self.bias = self.add_weight("bias", shape=[self.feat_size], initializer="zeros")
        self.weight = self.add_weight("weight", shape=[self.feat_size], initializer="ones")
        super().build(input_shape)

    def call(self, inputs: tf.Tensor):
        return inputs * self.weight + self.bias


NORM2FN = {"layer_norm": TFLayerNorm, "no_norm": TFNoNorm}


class TFMobileBertEmbeddings(tf.keras.layers.Layer):
    """Construct the embeddings from word, position and token_type embeddings."""

    def __init__(self, config, **kwargs):
        super().__init__(**kwargs)

        self.trigram_input = config.trigram_input
        self.embedding_size = config.embedding_size
        self.config = config
        self.hidden_size = config.hidden_size
        self.max_position_embeddings = config.max_position_embeddings
        self.initializer_range = config.initializer_range
        self.embedding_transformation = tf.keras.layers.Dense(config.hidden_size, name="embedding_transformation")

        # self.LayerNorm is not snake-cased to stick with TensorFlow model variable name and be able to load
        # any TensorFlow checkpoint file
        self.LayerNorm = NORM2FN[config.normalization_type](
            config.hidden_size, epsilon=config.layer_norm_eps, name="LayerNorm"
        )
        self.dropout = tf.keras.layers.Dropout(rate=config.hidden_dropout_prob)
        self.embedded_input_size = self.embedding_size * (3 if self.trigram_input else 1)

    def build(self, input_shape=None):
        with tf.name_scope("word_embeddings"):
            self.weight = self.add_weight(
                name="weight",
                shape=[self.config.vocab_size, self.embedding_size],
                initializer=get_initializer(initializer_range=self.initializer_range),
            )

        with tf.name_scope("token_type_embeddings"):
            self.token_type_embeddings = self.add_weight(
                name="embeddings",
                shape=[self.config.type_vocab_size, self.hidden_size],
                initializer=get_initializer(initializer_range=self.initializer_range),
            )

        with tf.name_scope("position_embeddings"):
            self.position_embeddings = self.add_weight(
                name="embeddings",
                shape=[self.max_position_embeddings, self.hidden_size],
                initializer=get_initializer(initializer_range=self.initializer_range),
            )

        if self.built:
            return
        self.built = True
        if getattr(self, "embedding_transformation", None) is not None:
            with tf.name_scope(self.embedding_transformation.name):
                self.embedding_transformation.build(self.embedded_input_size)
        if getattr(self, "LayerNorm", None) is not None:
            with tf.name_scope(self.LayerNorm.name):
                self.LayerNorm.build(None)

    def call(self, input_ids=None, position_ids=None, token_type_ids=None, inputs_embeds=None, training=False):
        """
        Applies embedding based on inputs tensor.

        Returns:
            final_embeddings (`tf.Tensor`): output embedding tensor.
        """
        assert not (input_ids is None and inputs_embeds is None)

        if input_ids is not None:
            check_embeddings_within_bounds(input_ids, self.config.vocab_size)
            inputs_embeds = tf.gather(params=self.weight, indices=input_ids)

        input_shape = shape_list(inputs_embeds)[:-1]

        if token_type_ids is None:
            token_type_ids = tf.fill(dims=input_shape, value=0)

        if self.trigram_input:
            # From the paper MobileBERT: a Compact Task-Agnostic BERT for Resource-Limited
            # Devices (https://arxiv.org/abs/2004.02984)
            #
            # The embedding table in BERT models accounts for a substantial proportion of model size. To compress
            # the embedding layer, we reduce the embedding dimension to 128 in MobileBERT.
            # Then, we apply a 1D convolution with kernel size 3 on the raw token embedding to produce a 512
            # dimensional output.
            inputs_embeds = tf.concat(
                [
                    tf.pad(inputs_embeds[:, 1:], ((0, 0), (0, 1), (0, 0))),
                    inputs_embeds,
                    tf.pad(inputs_embeds[:, :-1], ((0, 0), (1, 0), (0, 0))),
                ],
                axis=2,
            )

        if self.trigram_input or self.embedding_size != self.hidden_size:
            inputs_embeds = self.embedding_transformation(inputs_embeds)

        if position_ids is None:
            position_ids = tf.expand_dims(tf.range(start=0, limit=input_shape[-1]), axis=0)

        position_embeds = tf.gather(params=self.position_embeddings, indices=position_ids)
        token_type_embeds = tf.gather(params=self.token_type_embeddings, indices=token_type_ids)
        final_embeddings = inputs_embeds + position_embeds + token_type_embeds
        final_embeddings = self.LayerNorm(inputs=final_embeddings)
        final_embeddings = self.dropout(inputs=final_embeddings, training=training)

        return final_embeddings


class TFMobileBertSelfAttention(tf.keras.layers.Layer):
    def __init__(self, config, **kwargs):
        super().__init__(**kwargs)
        if config.hidden_size % config.num_attention_heads != 0:
            raise ValueError(
                f"The hidden size ({config.hidden_size}) is not a multiple of the number of attention "
                f"heads ({config.num_attention_heads}"
            )

        self.num_attention_heads = config.num_attention_heads
        self.output_attentions = config.output_attentions
        assert config.hidden_size % config.num_attention_heads == 0
        self.attention_head_size = int(config.true_hidden_size / config.num_attention_heads)
        self.all_head_size = self.num_attention_heads * self.attention_head_size

        self.query = tf.keras.layers.Dense(
            self.all_head_size, kernel_initializer=get_initializer(config.initializer_range), name="query"
        )
        self.key = tf.keras.layers.Dense(
            self.all_head_size, kernel_initializer=get_initializer(config.initializer_range), name="key"
        )
        self.value = tf.keras.layers.Dense(
            self.all_head_size, kernel_initializer=get_initializer(config.initializer_range), name="value"
        )

        self.dropout = tf.keras.layers.Dropout(config.attention_probs_dropout_prob)
        self.config = config

    def transpose_for_scores(self, x, batch_size):
        # Reshape from [batch_size, seq_length, all_head_size] to [batch_size, seq_length, num_attention_heads, attention_head_size]
        x = tf.reshape(x, (batch_size, -1, self.num_attention_heads, self.attention_head_size))
        return tf.transpose(x, perm=[0, 2, 1, 3])

    def call(
        self, query_tensor, key_tensor, value_tensor, attention_mask, head_mask, output_attentions, training=False
    ):
        batch_size = shape_list(attention_mask)[0]
        mixed_query_layer = self.query(query_tensor)
        mixed_key_layer = self.key(key_tensor)
        mixed_value_layer = self.value(value_tensor)
        query_layer = self.transpose_for_scores(mixed_query_layer, batch_size)
        key_layer = self.transpose_for_scores(mixed_key_layer, batch_size)
        value_layer = self.transpose_for_scores(mixed_value_layer, batch_size)

        # Take the dot product between "query" and "key" to get the raw attention scores.
        attention_scores = tf.matmul(
            query_layer, key_layer, transpose_b=True
        )  # (batch size, num_heads, seq_len_q, seq_len_k)
        dk = tf.cast(shape_list(key_layer)[-1], dtype=attention_scores.dtype)  # scale attention_scores
        attention_scores = attention_scores / tf.math.sqrt(dk)

        if attention_mask is not None:
            # Apply the attention mask is (precomputed for all layers in TFMobileBertModel call() function)
            attention_mask = tf.cast(attention_mask, dtype=attention_scores.dtype)
            attention_scores = attention_scores + attention_mask

        # Normalize the attention scores to probabilities.
        attention_probs = stable_softmax(attention_scores, axis=-1)

        # This is actually dropping out entire tokens to attend to, which might
        # seem a bit unusual, but is taken from the original Transformer paper.
        attention_probs = self.dropout(attention_probs, training=training)

        # Mask heads if we want to
        if head_mask is not None:
            attention_probs = attention_probs * head_mask

        context_layer = tf.matmul(attention_probs, value_layer)

        context_layer = tf.transpose(context_layer, perm=[0, 2, 1, 3])
        context_layer = tf.reshape(
            context_layer, (batch_size, -1, self.all_head_size)
        )  # (batch_size, seq_len_q, all_head_size)

        outputs = (context_layer, attention_probs) if output_attentions else (context_layer,)

        return outputs

    def build(self, input_shape=None):
        if self.built:
            return
        self.built = True
        if getattr(self, "query", None) is not None:
            with tf.name_scope(self.query.name):
                self.query.build(self.config.true_hidden_size)
        if getattr(self, "key", None) is not None:
            with tf.name_scope(self.key.name):
                self.key.build(self.config.true_hidden_size)
        if getattr(self, "value", None) is not None:
            with tf.name_scope(self.value.name):
                self.value.build(
                    self.config.true_hidden_size if self.config.use_bottleneck_attention else self.config.hidden_size
                )


class TFMobileBertSelfOutput(tf.keras.layers.Layer):
    def __init__(self, config, **kwargs):
        super().__init__(**kwargs)
        self.use_bottleneck = config.use_bottleneck
        self.dense = tf.keras.layers.Dense(
            config.true_hidden_size, kernel_initializer=get_initializer(config.initializer_range), name="dense"
        )
        self.LayerNorm = NORM2FN[config.normalization_type](
            config.true_hidden_size, epsilon=config.layer_norm_eps, name="LayerNorm"
        )
        if not self.use_bottleneck:
            self.dropout = tf.keras.layers.Dropout(config.hidden_dropout_prob)
        self.config = config

    def call(self, hidden_states, residual_tensor, training=False):
        hidden_states = self.dense(hidden_states)
        if not self.use_bottleneck:
            hidden_states = self.dropout(hidden_states, training=training)
        hidden_states = self.LayerNorm(hidden_states + residual_tensor)
        return hidden_states

    def build(self, input_shape=None):
        if self.built:
            return
        self.built = True
        if getattr(self, "dense", None) is not None:
            with tf.name_scope(self.dense.name):
                self.dense.build(self.config.true_hidden_size)
        if getattr(self, "LayerNorm", None) is not None:
            with tf.name_scope(self.LayerNorm.name):
                self.LayerNorm.build(None)


class TFMobileBertAttention(tf.keras.layers.Layer):
    def __init__(self, config, **kwargs):
        super().__init__(**kwargs)
        self.self = TFMobileBertSelfAttention(config, name="self")
        self.mobilebert_output = TFMobileBertSelfOutput(config, name="output")

    def prune_heads(self, heads):
        raise NotImplementedError

    def call(
        self,
        query_tensor,
        key_tensor,
        value_tensor,
        layer_input,
        attention_mask,
        head_mask,
        output_attentions,
        training=False,
    ):
        self_outputs = self.self(
            query_tensor, key_tensor, value_tensor, attention_mask, head_mask, output_attentions, training=training
        )

        attention_output = self.mobilebert_output(self_outputs[0], layer_input, training=training)
        outputs = (attention_output,) + self_outputs[1:]  # add attentions if we output them
        return outputs

    def build(self, input_shape=None):
        if self.built:
            return
        self.built = True
        if getattr(self, "self", None) is not None:
            with tf.name_scope(self.self.name):
                self.self.build(None)
        if getattr(self, "mobilebert_output", None) is not None:
            with tf.name_scope(self.mobilebert_output.name):
                self.mobilebert_output.build(None)


class TFOutputBottleneck(tf.keras.layers.Layer):
    def __init__(self, config, **kwargs):
        super().__init__(**kwargs)
        self.dense = tf.keras.layers.Dense(config.hidden_size, name="dense")
        self.LayerNorm = NORM2FN[config.normalization_type](
            config.hidden_size, epsilon=config.layer_norm_eps, name="LayerNorm"
        )
        self.dropout = tf.keras.layers.Dropout(config.hidden_dropout_prob)
        self.config = config

    def call(self, hidden_states, residual_tensor, training=False):
        layer_outputs = self.dense(hidden_states)
        layer_outputs = self.dropout(layer_outputs, training=training)
        layer_outputs = self.LayerNorm(layer_outputs + residual_tensor)
        return layer_outputs

    def build(self, input_shape=None):
        if self.built:
            return
        self.built = True
        if getattr(self, "dense", None) is not None:
            with tf.name_scope(self.dense.name):
                self.dense.build(self.config.true_hidden_size)
        if getattr(self, "LayerNorm", None) is not None:
            with tf.name_scope(self.LayerNorm.name):
                self.LayerNorm.build(None)


class TFMobileBertOutput(tf.keras.layers.Layer):
    def __init__(self, config, **kwargs):
        super().__init__(**kwargs)
        self.use_bottleneck = config.use_bottleneck
        self.dense = tf.keras.layers.Dense(
            config.true_hidden_size, kernel_initializer=get_initializer(config.initializer_range), name="dense"
        )
        self.LayerNorm = NORM2FN[config.normalization_type](
            config.true_hidden_size, epsilon=config.layer_norm_eps, name="LayerNorm"
        )
        if not self.use_bottleneck:
            self.dropout = tf.keras.layers.Dropout(config.hidden_dropout_prob)
        else:
            self.bottleneck = TFOutputBottleneck(config, name="bottleneck")
        self.config = config

    def call(self, hidden_states, residual_tensor_1, residual_tensor_2, training=False):
        hidden_states = self.dense(hidden_states)
        if not self.use_bottleneck:
            hidden_states = self.dropout(hidden_states, training=training)
            hidden_states = self.LayerNorm(hidden_states + residual_tensor_1)
        else:
            hidden_states = self.LayerNorm(hidden_states + residual_tensor_1)
            hidden_states = self.bottleneck(hidden_states, residual_tensor_2)
        return hidden_states

    def build(self, input_shape=None):
        if self.built:
            return
        self.built = True
        if getattr(self, "dense", None) is not None:
            with tf.name_scope(self.dense.name):
                self.dense.build(self.config.intermediate_size)
        if getattr(self, "LayerNorm", None) is not None:
            with tf.name_scope(self.LayerNorm.name):
                self.LayerNorm.build(None)
        if getattr(self, "bottleneck", None) is not None:
            with tf.name_scope(self.bottleneck.name):
                self.bottleneck.build(None)


class TFBottleneckLayer(tf.keras.layers.Layer):
    def __init__(self, config, **kwargs):
        super().__init__(**kwargs)
        self.dense = tf.keras.layers.Dense(config.intra_bottleneck_size, name="dense")
        self.LayerNorm = NORM2FN[config.normalization_type](
            config.intra_bottleneck_size, epsilon=config.layer_norm_eps, name="LayerNorm"
        )
        self.config = config

    def call(self, inputs):
        hidden_states = self.dense(inputs)
        hidden_states = self.LayerNorm(hidden_states)
        return hidden_states

    def build(self, input_shape=None):
        if self.built:
            return
        self.built = True
        if getattr(self, "dense", None) is not None:
            with tf.name_scope(self.dense.name):
                self.dense.build(self.config.hidden_size)
        if getattr(self, "LayerNorm", None) is not None:
            with tf.name_scope(self.LayerNorm.name):
                self.LayerNorm.build(None)


class TFBottleneck(tf.keras.layers.Layer):
    def __init__(self, config, **kwargs):
        super().__init__(**kwargs)
        self.key_query_shared_bottleneck = config.key_query_shared_bottleneck
        self.use_bottleneck_attention = config.use_bottleneck_attention
        self.bottleneck_input = TFBottleneckLayer(config, name="input")
        if self.key_query_shared_bottleneck:
            self.attention = TFBottleneckLayer(config, name="attention")

    def call(self, hidden_states):
        # This method can return three different tuples of values. These different values make use of bottlenecks,
        # which are linear layers used to project the hidden states to a lower-dimensional vector, reducing memory
        # usage. These linear layer have weights that are learned during training.
        #
        # If `config.use_bottleneck_attention`, it will return the result of the bottleneck layer four times for the
        # key, query, value, and "layer input" to be used by the attention layer.
        # This bottleneck is used to project the hidden. This last layer input will be used as a residual tensor
        # in the attention self output, after the attention scores have been computed.
        #
        # If not `config.use_bottleneck_attention` and `config.key_query_shared_bottleneck`, this will return
        # four values, three of which have been passed through a bottleneck: the query and key, passed through the same
        # bottleneck, and the residual layer to be applied in the attention self output, through another bottleneck.
        #
        # Finally, in the last case, the values for the query, key and values are the hidden states without bottleneck,
        # and the residual layer will be this value passed through a bottleneck.

        bottlenecked_hidden_states = self.bottleneck_input(hidden_states)
        if self.use_bottleneck_attention:
            return (bottlenecked_hidden_states,) * 4
        elif self.key_query_shared_bottleneck:
            shared_attention_input = self.attention(hidden_states)
            return (shared_attention_input, shared_attention_input, hidden_states, bottlenecked_hidden_states)
        else:
            return (hidden_states, hidden_states, hidden_states, bottlenecked_hidden_states)

    def build(self, input_shape=None):
        if self.built:
            return
        self.built = True
        if getattr(self, "bottleneck_input", None) is not None:
            with tf.name_scope(self.bottleneck_input.name):
                self.bottleneck_input.build(None)
        if getattr(self, "attention", None) is not None:
            with tf.name_scope(self.attention.name):
                self.attention.build(None)


class TFFFNOutput(tf.keras.layers.Layer):
    def __init__(self, config, **kwargs):
        super().__init__(**kwargs)
        self.dense = tf.keras.layers.Dense(config.true_hidden_size, name="dense")
        self.LayerNorm = NORM2FN[config.normalization_type](
            config.true_hidden_size, epsilon=config.layer_norm_eps, name="LayerNorm"
        )
        self.config = config

    def call(self, hidden_states, residual_tensor):
        hidden_states = self.dense(hidden_states)
        hidden_states = self.LayerNorm(hidden_states + residual_tensor)
        return hidden_states

    def build(self, input_shape=None):
        if self.built:
            return
        self.built = True
        if getattr(self, "dense", None) is not None:
            with tf.name_scope(self.dense.name):
                self.dense.build(self.config.intermediate_size)
        if getattr(self, "LayerNorm", None) is not None:
            with tf.name_scope(self.LayerNorm.name):
                self.LayerNorm.build(None)


class TFFFNLayer(tf.keras.layers.Layer):
    def __init__(self, config, **kwargs):
        super().__init__(**kwargs)
        self.intermediate = TFMobileBertIntermediate(config, name="intermediate")
        self.mobilebert_output = TFFFNOutput(config, name="output")

    def call(self, hidden_states):
        intermediate_output = self.intermediate(hidden_states)
        layer_outputs = self.mobilebert_output(intermediate_output, hidden_states)
        return layer_outputs

    def build(self, input_shape=None):
        if self.built:
            return
        self.built = True
        if getattr(self, "intermediate", None) is not None:
            with tf.name_scope(self.intermediate.name):
                self.intermediate.build(None)
        if getattr(self, "mobilebert_output", None) is not None:
            with tf.name_scope(self.mobilebert_output.name):
                self.mobilebert_output.build(None)


class TFMobileBertLayer(tf.keras.layers.Layer):
    def __init__(self, config, **kwargs):
        super().__init__(**kwargs)
        self.use_bottleneck = config.use_bottleneck
        self.num_feedforward_networks = config.num_feedforward_networks
        self.attention = TFMobileBertAttention(config, name="attention")
        self.intermediate = TFMobileBertIntermediate(config, name="intermediate")
        self.mobilebert_output = TFMobileBertOutput(config, name="output")

        if self.use_bottleneck:
            self.bottleneck = TFBottleneck(config, name="bottleneck")
        if config.num_feedforward_networks > 1:
            self.ffn = [TFFFNLayer(config, name=f"ffn.{i}") for i in range(config.num_feedforward_networks - 1)]

    def call(self, hidden_states, attention_mask, head_mask, output_attentions, training=False):
        if self.use_bottleneck:
            query_tensor, key_tensor, value_tensor, layer_input = self.bottleneck(hidden_states)
        else:
            query_tensor, key_tensor, value_tensor, layer_input = [hidden_states] * 4

        attention_outputs = self.attention(
            query_tensor,
            key_tensor,
            value_tensor,
            layer_input,
            attention_mask,
            head_mask,
            output_attentions,
            training=training,
        )

        attention_output = attention_outputs[0]
        s = (attention_output,)

        if self.num_feedforward_networks != 1:
            for i, ffn_module in enumerate(self.ffn):
                attention_output = ffn_module(attention_output)
                s += (attention_output,)

        intermediate_output = self.intermediate(attention_output)
        layer_output = self.mobilebert_output(intermediate_output, attention_output, hidden_states, training=training)

        outputs = (
            (layer_output,)
            + attention_outputs[1:]
            + (
                tf.constant(0),
                query_tensor,
                key_tensor,
                value_tensor,
                layer_input,
                attention_output,
                intermediate_output,
            )
            + s
        )  # add attentions if we output them

        return outputs

    def build(self, input_shape=None):
        if self.built:
            return
        self.built = True
        if getattr(self, "attention", None) is not None:
            with tf.name_scope(self.attention.name):
                self.attention.build(None)
        if getattr(self, "intermediate", None) is not None:
            with tf.name_scope(self.intermediate.name):
                self.intermediate.build(None)
        if getattr(self, "mobilebert_output", None) is not None:
            with tf.name_scope(self.mobilebert_output.name):
                self.mobilebert_output.build(None)
        if getattr(self, "bottleneck", None) is not None:
            with tf.name_scope(self.bottleneck.name):
                self.bottleneck.build(None)
        if getattr(self, "ffn", None) is not None:
            for layer in self.ffn:
                with tf.name_scope(layer.name):
                    layer.build(None)


class TFMobileBertEncoder(tf.keras.layers.Layer):
    def __init__(self, config, **kwargs):
        super().__init__(**kwargs)
        self.output_attentions = config.output_attentions
        self.output_hidden_states = config.output_hidden_states
        self.layer = [TFMobileBertLayer(config, name=f"layer_._{i}") for i in range(config.num_hidden_layers)]

    def call(
        self,
        hidden_states,
        attention_mask,
        head_mask,
        output_attentions,
        output_hidden_states,
        return_dict,
        training=False,
    ):
        all_hidden_states = () if output_hidden_states else None
        all_attentions = () if output_attentions else None
        for i, layer_module in enumerate(self.layer):
            if output_hidden_states:
                all_hidden_states = all_hidden_states + (hidden_states,)

            layer_outputs = layer_module(
                hidden_states, attention_mask, head_mask[i], output_attentions, training=training
            )

            hidden_states = layer_outputs[0]

            if output_attentions:
                all_attentions = all_attentions + (layer_outputs[1],)

        # Add last layer
        if output_hidden_states:
            all_hidden_states = all_hidden_states + (hidden_states,)

        if not return_dict:
            return tuple(v for v in [hidden_states, all_hidden_states, all_attentions] if v is not None)
        return TFBaseModelOutput(
            last_hidden_state=hidden_states, hidden_states=all_hidden_states, attentions=all_attentions
        )

    def build(self, input_shape=None):
        if self.built:
            return
        self.built = True
        if getattr(self, "layer", None) is not None:
            for layer in self.layer:
                with tf.name_scope(layer.name):
                    layer.build(None)


class TFMobileBertPooler(tf.keras.layers.Layer):
    def __init__(self, config, **kwargs):
        super().__init__(**kwargs)
        self.do_activate = config.classifier_activation
        if self.do_activate:
            self.dense = tf.keras.layers.Dense(
                config.hidden_size,
                kernel_initializer=get_initializer(config.initializer_range),
                activation="tanh",
                name="dense",
            )
        self.config = config

    def call(self, hidden_states):
        # We "pool" the model by simply taking the hidden state corresponding
        # to the first token.
        first_token_tensor = hidden_states[:, 0]
        if not self.do_activate:
            return first_token_tensor
        else:
            pooled_output = self.dense(first_token_tensor)
            return pooled_output

    def build(self, input_shape=None):
        if self.built:
            return
        self.built = True
        if getattr(self, "dense", None) is not None:
            with tf.name_scope(self.dense.name):
                self.dense.build(self.config.hidden_size)


class TFMobileBertPredictionHeadTransform(tf.keras.layers.Layer):
    def __init__(self, config, **kwargs):
        super().__init__(**kwargs)
        self.dense = tf.keras.layers.Dense(
            config.hidden_size, kernel_initializer=get_initializer(config.initializer_range), name="dense"
        )
        if isinstance(config.hidden_act, str):
            self.transform_act_fn = get_tf_activation(config.hidden_act)
        else:
            self.transform_act_fn = config.hidden_act
        self.LayerNorm = NORM2FN["layer_norm"](config.hidden_size, epsilon=config.layer_norm_eps, name="LayerNorm")
        self.config = config

    def call(self, hidden_states):
        hidden_states = self.dense(hidden_states)
        hidden_states = self.transform_act_fn(hidden_states)
        hidden_states = self.LayerNorm(hidden_states)
        return hidden_states

    def build(self, input_shape=None):
        if self.built:
            return
        self.built = True
        if getattr(self, "dense", None) is not None:
            with tf.name_scope(self.dense.name):
                self.dense.build(self.config.hidden_size)
        if getattr(self, "LayerNorm", None) is not None:
            with tf.name_scope(self.LayerNorm.name):
                self.LayerNorm.build(None)


class TFMobileBertLMPredictionHead(tf.keras.layers.Layer):
    def __init__(self, config, **kwargs):
        super().__init__(**kwargs)
        self.transform = TFMobileBertPredictionHeadTransform(config, name="transform")
        self.config = config

    def build(self, input_shape=None):
        self.bias = self.add_weight(shape=(self.config.vocab_size,), initializer="zeros", trainable=True, name="bias")
        self.dense = self.add_weight(
            shape=(self.config.hidden_size - self.config.embedding_size, self.config.vocab_size),
            initializer="zeros",
            trainable=True,
            name="dense/weight",
        )
        self.decoder = self.add_weight(
            shape=(self.config.vocab_size, self.config.embedding_size),
            initializer="zeros",
            trainable=True,
            name="decoder/weight",
        )

        if self.built:
            return
        self.built = True
        if getattr(self, "transform", None) is not None:
            with tf.name_scope(self.transform.name):
                self.transform.build(None)

    def get_output_embeddings(self):
        return self

    def set_output_embeddings(self, value):
        self.decoder = value
        self.config.vocab_size = shape_list(value)[0]

    def get_bias(self):
        return {"bias": self.bias}

    def set_bias(self, value):
        self.bias = value["bias"]
        self.config.vocab_size = shape_list(value["bias"])[0]

    def call(self, hidden_states):
        hidden_states = self.transform(hidden_states)
        hidden_states = tf.matmul(hidden_states, tf.concat([tf.transpose(self.decoder), self.dense], axis=0))
        hidden_states = hidden_states + self.bias
        return hidden_states


class TFMobileBertMLMHead(tf.keras.layers.Layer):
    def __init__(self, config, **kwargs):
        super().__init__(**kwargs)
        self.predictions = TFMobileBertLMPredictionHead(config, name="predictions")

    def call(self, sequence_output):
        prediction_scores = self.predictions(sequence_output)
        return prediction_scores

    def build(self, input_shape=None):
        if self.built:
            return
        self.built = True
        if getattr(self, "predictions", None) is not None:
            with tf.name_scope(self.predictions.name):
                self.predictions.build(None)


@keras_serializable
class TFMobileBertMainLayer(tf.keras.layers.Layer):
    config_class = MobileBertConfig

    def __init__(self, config, add_pooling_layer=True, **kwargs):
        super().__init__(**kwargs)

        self.config = config
        self.num_hidden_layers = config.num_hidden_layers
        self.output_attentions = config.output_attentions
        self.output_hidden_states = config.output_hidden_states
        self.return_dict = config.use_return_dict

        self.embeddings = TFMobileBertEmbeddings(config, name="embeddings")
        self.encoder = TFMobileBertEncoder(config, name="encoder")
        self.pooler = TFMobileBertPooler(config, name="pooler") if add_pooling_layer else None

    def get_input_embeddings(self):
        return self.embeddings

    def set_input_embeddings(self, value):
        self.embeddings.weight = value
        self.embeddings.vocab_size = shape_list(value)[0]

    def _prune_heads(self, heads_to_prune):
        """
        Prunes heads of the model. heads_to_prune: dict of {layer_num: list of heads to prune in this layer} See base
        class PreTrainedModel
        """
        raise NotImplementedError

    @unpack_inputs
    def call(
        self,
        input_ids=None,
        attention_mask=None,
        token_type_ids=None,
        position_ids=None,
        head_mask=None,
        inputs_embeds=None,
        output_attentions=None,
        output_hidden_states=None,
        return_dict=None,
        training=False,
    ):
        if input_ids is not None and inputs_embeds is not None:
            raise ValueError("You cannot specify both input_ids and inputs_embeds at the same time")
        elif input_ids is not None:
            input_shape = shape_list(input_ids)
        elif inputs_embeds is not None:
            input_shape = shape_list(inputs_embeds)[:-1]
        else:
            raise ValueError("You have to specify either input_ids or inputs_embeds")

        if attention_mask is None:
            attention_mask = tf.fill(input_shape, 1)

        if token_type_ids is None:
            token_type_ids = tf.fill(input_shape, 0)

        embedding_output = self.embeddings(input_ids, position_ids, token_type_ids, inputs_embeds, training=training)

        # We create a 3D attention mask from a 2D tensor mask.
        # Sizes are [batch_size, 1, 1, to_seq_length]
        # So we can broadcast to [batch_size, num_heads, from_seq_length, to_seq_length]
        # this attention mask is more simple than the triangular masking of causal attention
        # used in OpenAI GPT, we just need to prepare the broadcast dimension here.
        extended_attention_mask = tf.reshape(attention_mask, (input_shape[0], 1, 1, input_shape[1]))

        # Since attention_mask is 1.0 for positions we want to attend and 0.0 for
        # masked positions, this operation will create a tensor which is 0.0 for
        # positions we want to attend and -10000.0 for masked positions.
        # Since we are adding it to the raw scores before the softmax, this is
        # effectively the same as removing these entirely.
        extended_attention_mask = tf.cast(extended_attention_mask, dtype=embedding_output.dtype)
        one_cst = tf.constant(1.0, dtype=embedding_output.dtype)
        ten_thousand_cst = tf.constant(-10000.0, dtype=embedding_output.dtype)
        extended_attention_mask = tf.multiply(tf.subtract(one_cst, extended_attention_mask), ten_thousand_cst)

        # Prepare head mask if needed
        # 1.0 in head_mask indicate we keep the head
        # attention_probs has shape bsz x n_heads x N x N
        # input head_mask has shape [num_heads] or [num_hidden_layers x num_heads]
        # and head_mask is converted to shape [num_hidden_layers x batch x num_heads x seq_length x seq_length]
        if head_mask is not None:
            raise NotImplementedError
        else:
            head_mask = [None] * self.num_hidden_layers

        encoder_outputs = self.encoder(
            embedding_output,
            extended_attention_mask,
            head_mask,
            output_attentions,
            output_hidden_states,
            return_dict,
            training=training,
        )

        sequence_output = encoder_outputs[0]
        pooled_output = self.pooler(sequence_output) if self.pooler is not None else None

        if not return_dict:
            return (
                sequence_output,
                pooled_output,
            ) + encoder_outputs[1:]

        return TFBaseModelOutputWithPooling(
            last_hidden_state=sequence_output,
            pooler_output=pooled_output,
            hidden_states=encoder_outputs.hidden_states,
            attentions=encoder_outputs.attentions,
        )

    def build(self, input_shape=None):
        if self.built:
            return
        self.built = True
        if getattr(self, "embeddings", None) is not None:
            with tf.name_scope(self.embeddings.name):
                self.embeddings.build(None)
        if getattr(self, "encoder", None) is not None:
            with tf.name_scope(self.encoder.name):
                self.encoder.build(None)
        if getattr(self, "pooler", None) is not None:
            with tf.name_scope(self.pooler.name):
                self.pooler.build(None)


class TFMobileBertPreTrainedModel(TFPreTrainedModel):
    """
    An abstract class to handle weights initialization and a simple interface for downloading and loading pretrained
    models.
    """

    config_class = MobileBertConfig
    base_model_prefix = "mobilebert"


@dataclass
class TFMobileBertForPreTrainingOutput(ModelOutput):
    """
    Output type of [`TFMobileBertForPreTraining`].

    Args:
        prediction_logits (`tf.Tensor` of shape `(batch_size, sequence_length, config.vocab_size)`):
            Prediction scores of the language modeling head (scores for each vocabulary token before SoftMax).
        seq_relationship_logits (`tf.Tensor` of shape `(batch_size, 2)`):
            Prediction scores of the next sequence prediction (classification) head (scores of True/False continuation
            before SoftMax).
        hidden_states (`tuple(tf.Tensor)`, *optional*, returned when `output_hidden_states=True` is passed or when `config.output_hidden_states=True`):
            Tuple of `tf.Tensor` (one for the output of the embeddings + one for the output of each layer) of shape
            `(batch_size, sequence_length, hidden_size)`.

            Hidden-states of the model at the output of each layer plus the initial embedding outputs.
        attentions (`tuple(tf.Tensor)`, *optional*, returned when `output_attentions=True` is passed or when `config.output_attentions=True`):
            Tuple of `tf.Tensor` (one for each layer) of shape `(batch_size, num_heads, sequence_length,
            sequence_length)`.

            Attentions weights after the attention softmax, used to compute the weighted average in the self-attention
            heads.
    """

    loss: tf.Tensor | None = None
    prediction_logits: tf.Tensor = None
    seq_relationship_logits: tf.Tensor = None
    hidden_states: Tuple[tf.Tensor] | None = None
    attentions: Tuple[tf.Tensor] | None = None


MOBILEBERT_START_DOCSTRING = r"""

    This model inherits from [`TFPreTrainedModel`]. Check the superclass documentation for the generic methods the
    library implements for all its model (such as downloading or saving, resizing the input embeddings, pruning heads
    etc.)

    This model is also a [tf.keras.Model](https://www.tensorflow.org/api_docs/python/tf/keras/Model) subclass. Use it
    as a regular TF 2.0 Keras Model and refer to the TF 2.0 documentation for all matter related to general usage and
    behavior.

    <Tip>

    TensorFlow models and layers in `transformers` accept two formats as input:

    - having all inputs as keyword arguments (like PyTorch models), or
    - having all inputs as a list, tuple or dict in the first positional argument.

    The reason the second format is supported is that Keras methods prefer this format when passing inputs to models
    and layers. Because of this support, when using methods like `model.fit()` things should "just work" for you - just
    pass your inputs and labels in any format that `model.fit()` supports! If, however, you want to use the second
    format outside of Keras methods like `fit()` and `predict()`, such as when creating your own layers or models with
    the Keras `Functional` API, there are three possibilities you can use to gather all the input Tensors in the first
    positional argument:

    - a single Tensor with `input_ids` only and nothing else: `model(input_ids)`
    - a list of varying length with one or several input Tensors IN THE ORDER given in the docstring:
    `model([input_ids, attention_mask])` or `model([input_ids, attention_mask, token_type_ids])`
    - a dictionary with one or several input Tensors associated to the input names given in the docstring:
    `model({"input_ids": input_ids, "token_type_ids": token_type_ids})`

    Note that when creating models and layers with
    [subclassing](https://keras.io/guides/making_new_layers_and_models_via_subclassing/) then you don't need to worry
    about any of this, as you can just pass inputs like you would to any other Python function!

    </Tip>

    Parameters:
        config ([`MobileBertConfig`]): Model configuration class with all the parameters of the model.
            Initializing with a config file does not load the weights associated with the model, only the
            configuration. Check out the [`~PreTrainedModel.from_pretrained`] method to load the model weights.
"""

MOBILEBERT_INPUTS_DOCSTRING = r"""
    Args:
        input_ids (`Numpy array` or `tf.Tensor` of shape `({0})`):
            Indices of input sequence tokens in the vocabulary.

            Indices can be obtained using [`AutoTokenizer`]. See [`PreTrainedTokenizer.__call__`] and
            [`PreTrainedTokenizer.encode`] for details.

            [What are input IDs?](../glossary#input-ids)
        attention_mask (`Numpy array` or `tf.Tensor` of shape `({0})`, *optional*):
            Mask to avoid performing attention on padding token indices. Mask values selected in `[0, 1]`:

            - 1 for tokens that are **not masked**,
            - 0 for tokens that are **masked**.

            [What are attention masks?](../glossary#attention-mask)
        token_type_ids (`Numpy array` or `tf.Tensor` of shape `({0})`, *optional*):
            Segment token indices to indicate first and second portions of the inputs. Indices are selected in `[0,
            1]`:

            - 0 corresponds to a *sentence A* token,
            - 1 corresponds to a *sentence B* token.

            [What are token type IDs?](../glossary#token-type-ids)
        position_ids (`Numpy array` or `tf.Tensor` of shape `({0})`, *optional*):
            Indices of positions of each input sequence tokens in the position embeddings. Selected in the range `[0,
            config.max_position_embeddings - 1]`.

            [What are position IDs?](../glossary#position-ids)
        head_mask (`Numpy array` or `tf.Tensor` of shape `(num_heads,)` or `(num_layers, num_heads)`, *optional*):
            Mask to nullify selected heads of the self-attention modules. Mask values selected in `[0, 1]`:

            - 1 indicates the head is **not masked**,
            - 0 indicates the head is **masked**.

        inputs_embeds (`tf.Tensor` of shape `({0}, hidden_size)`, *optional*):
            Optionally, instead of passing `input_ids` you can choose to directly pass an embedded representation. This
            is useful if you want more control over how to convert `input_ids` indices into associated vectors than the
            model's internal embedding lookup matrix.
        output_attentions (`bool`, *optional*):
            Whether or not to return the attentions tensors of all attention layers. See `attentions` under returned
            tensors for more detail. This argument can be used only in eager mode, in graph mode the value in the
            config will be used instead.
        output_hidden_states (`bool`, *optional*):
            Whether or not to return the hidden states of all layers. See `hidden_states` under returned tensors for
            more detail. This argument can be used only in eager mode, in graph mode the value in the config will be
            used instead.
        return_dict (`bool`, *optional*):
            Whether or not to return a [`~utils.ModelOutput`] instead of a plain tuple. This argument can be used in
            eager mode, in graph mode the value will always be set to True.
        training (`bool`, *optional*, defaults to `False`):
            Whether or not to use the model in training mode (some modules like dropout modules have different
            behaviors between training and evaluation).
"""


@add_start_docstrings(
    "The bare MobileBert Model transformer outputting raw hidden-states without any specific head on top.",
    MOBILEBERT_START_DOCSTRING,
)
class TFMobileBertModel(TFMobileBertPreTrainedModel):
    def __init__(self, config, *inputs, **kwargs):
        super().__init__(config, *inputs, **kwargs)
        self.mobilebert = TFMobileBertMainLayer(config, name="mobilebert")

    @unpack_inputs
    @add_start_docstrings_to_model_forward(MOBILEBERT_INPUTS_DOCSTRING.format("batch_size, sequence_length"))
    @add_code_sample_docstrings(
        checkpoint=_CHECKPOINT_FOR_DOC,
        output_type=TFBaseModelOutputWithPooling,
        config_class=_CONFIG_FOR_DOC,
    )
    def call(
        self,
        input_ids: TFModelInputType | None = None,
        attention_mask: np.ndarray | tf.Tensor | None = None,
        token_type_ids: np.ndarray | tf.Tensor | None = None,
        position_ids: np.ndarray | tf.Tensor | None = None,
        head_mask: np.ndarray | tf.Tensor | None = None,
        inputs_embeds: np.ndarray | tf.Tensor | None = None,
        output_attentions: Optional[bool] = None,
        output_hidden_states: Optional[bool] = None,
        return_dict: Optional[bool] = None,
        training: Optional[bool] = False,
    ) -> Union[Tuple, TFBaseModelOutputWithPooling]:
        outputs = self.mobilebert(
            input_ids=input_ids,
            attention_mask=attention_mask,
            token_type_ids=token_type_ids,
            position_ids=position_ids,
            head_mask=head_mask,
            inputs_embeds=inputs_embeds,
            output_attentions=output_attentions,
            output_hidden_states=output_hidden_states,
            return_dict=return_dict,
            training=training,
        )

        return outputs

    def build(self, input_shape=None):
        if self.built:
            return
        self.built = True
        if getattr(self, "mobilebert", None) is not None:
            with tf.name_scope(self.mobilebert.name):
                self.mobilebert.build(None)


@add_start_docstrings(
    """
    MobileBert Model with two heads on top as done during the pretraining: a `masked language modeling` head and a
    `next sentence prediction (classification)` head.
    """,
    MOBILEBERT_START_DOCSTRING,
)
class TFMobileBertForPreTraining(TFMobileBertPreTrainedModel, TFMobileBertPreTrainingLoss):
    def __init__(self, config, *inputs, **kwargs):
        super().__init__(config, *inputs, **kwargs)
        self.mobilebert = TFMobileBertMainLayer(config, name="mobilebert")
        self.predictions = TFMobileBertMLMHead(config, name="predictions___cls")
        self.seq_relationship = TFMobileBertOnlyNSPHead(config, name="seq_relationship___cls")

    def get_lm_head(self):
        return self.predictions.predictions

    def get_prefix_bias_name(self):
        warnings.warn("The method get_prefix_bias_name is deprecated. Please use `get_bias` instead.", FutureWarning)
        return self.name + "/" + self.predictions.name + "/" + self.predictions.predictions.name

    @unpack_inputs
    @add_start_docstrings_to_model_forward(MOBILEBERT_INPUTS_DOCSTRING.format("batch_size, sequence_length"))
    @replace_return_docstrings(output_type=TFMobileBertForPreTrainingOutput, config_class=_CONFIG_FOR_DOC)
    def call(
        self,
        input_ids: TFModelInputType | None = None,
        attention_mask: np.ndarray | tf.Tensor | None = None,
        token_type_ids: np.ndarray | tf.Tensor | None = None,
        position_ids: np.ndarray | tf.Tensor | None = None,
        head_mask: np.ndarray | tf.Tensor | None = None,
        inputs_embeds: np.ndarray | tf.Tensor | None = None,
        output_attentions: Optional[bool] = None,
        output_hidden_states: Optional[bool] = None,
        return_dict: Optional[bool] = None,
        labels: np.ndarray | tf.Tensor | None = None,
        next_sentence_label: np.ndarray | tf.Tensor | None = None,
        training: Optional[bool] = False,
    ) -> Union[Tuple, TFMobileBertForPreTrainingOutput]:
        r"""
        Return:

        Examples:

        ```python
        >>> import tensorflow as tf
        >>> from transformers import AutoTokenizer, TFMobileBertForPreTraining

        >>> tokenizer = AutoTokenizer.from_pretrained("google/mobilebert-uncased")
        >>> model = TFMobileBertForPreTraining.from_pretrained("google/mobilebert-uncased")
        >>> input_ids = tf.constant(tokenizer.encode("Hello, my dog is cute"))[None, :]  # Batch size 1
        >>> outputs = model(input_ids)
        >>> prediction_scores, seq_relationship_scores = outputs[:2]
        ```"""
        outputs = self.mobilebert(
            input_ids,
            attention_mask=attention_mask,
            token_type_ids=token_type_ids,
            position_ids=position_ids,
            head_mask=head_mask,
            inputs_embeds=inputs_embeds,
            output_attentions=output_attentions,
            output_hidden_states=output_hidden_states,
            return_dict=return_dict,
            training=training,
        )

        sequence_output, pooled_output = outputs[:2]
        prediction_scores = self.predictions(sequence_output)
        seq_relationship_score = self.seq_relationship(pooled_output)

        total_loss = None
        if labels is not None and next_sentence_label is not None:
            d_labels = {"labels": labels}
            d_labels["next_sentence_label"] = next_sentence_label
            total_loss = self.hf_compute_loss(labels=d_labels, logits=(prediction_scores, seq_relationship_score))

        if not return_dict:
            output = (prediction_scores, seq_relationship_score) + outputs[2:]
            return ((total_loss,) + output) if total_loss is not None else output

        return TFMobileBertForPreTrainingOutput(
            loss=total_loss,
            prediction_logits=prediction_scores,
            seq_relationship_logits=seq_relationship_score,
            hidden_states=outputs.hidden_states,
            attentions=outputs.attentions,
        )

<<<<<<< HEAD
    def build(self, input_shape=None):
        if self.built:
            return
        self.built = True
        if getattr(self, "mobilebert", None) is not None:
            with tf.name_scope(self.mobilebert.name):
                self.mobilebert.build(None)
        if getattr(self, "predictions", None) is not None:
            with tf.name_scope(self.predictions.name):
                self.predictions.build(None)
        if getattr(self, "seq_relationship", None) is not None:
            with tf.name_scope(self.seq_relationship.name):
                self.seq_relationship.build(None)
=======
    def tf_to_pt_weight_rename(self, tf_weight):
        if tf_weight == "cls.predictions.decoder.weight":
            return tf_weight, "mobilebert.embeddings.word_embeddings.weight"
        else:
            return (tf_weight,)
>>>>>>> 47500b1d


@add_start_docstrings("""MobileBert Model with a `language modeling` head on top.""", MOBILEBERT_START_DOCSTRING)
class TFMobileBertForMaskedLM(TFMobileBertPreTrainedModel, TFMaskedLanguageModelingLoss):
    # names with a '.' represents the authorized unexpected/missing layers when a TF model is loaded from a PT model
    _keys_to_ignore_on_load_unexpected = [
        r"pooler",
        r"seq_relationship___cls",
        r"cls.seq_relationship",
    ]

    def __init__(self, config, *inputs, **kwargs):
        super().__init__(config, *inputs, **kwargs)

        self.mobilebert = TFMobileBertMainLayer(config, add_pooling_layer=False, name="mobilebert")
        self.predictions = TFMobileBertMLMHead(config, name="predictions___cls")

    def get_lm_head(self):
        return self.predictions.predictions

    def get_prefix_bias_name(self):
        warnings.warn("The method get_prefix_bias_name is deprecated. Please use `get_bias` instead.", FutureWarning)
        return self.name + "/" + self.mlm.name + "/" + self.mlm.predictions.name

    @unpack_inputs
    @add_start_docstrings_to_model_forward(MOBILEBERT_INPUTS_DOCSTRING.format("batch_size, sequence_length"))
    @add_code_sample_docstrings(
        checkpoint=_CHECKPOINT_FOR_DOC,
        output_type=TFMaskedLMOutput,
        config_class=_CONFIG_FOR_DOC,
        expected_output="'paris'",
        expected_loss=0.57,
    )
    def call(
        self,
        input_ids: TFModelInputType | None = None,
        attention_mask: np.ndarray | tf.Tensor | None = None,
        token_type_ids: np.ndarray | tf.Tensor | None = None,
        position_ids: np.ndarray | tf.Tensor | None = None,
        head_mask: np.ndarray | tf.Tensor | None = None,
        inputs_embeds: np.ndarray | tf.Tensor | None = None,
        output_attentions: Optional[bool] = None,
        output_hidden_states: Optional[bool] = None,
        return_dict: Optional[bool] = None,
        labels: np.ndarray | tf.Tensor | None = None,
        training: Optional[bool] = False,
    ) -> Union[Tuple, TFMaskedLMOutput]:
        r"""
        labels (`tf.Tensor` of shape `(batch_size, sequence_length)`, *optional*):
            Labels for computing the masked language modeling loss. Indices should be in `[-100, 0, ...,
            config.vocab_size]` (see `input_ids` docstring) Tokens with indices set to `-100` are ignored (masked), the
            loss is only computed for the tokens with labels
        """
        outputs = self.mobilebert(
            input_ids,
            attention_mask=attention_mask,
            token_type_ids=token_type_ids,
            position_ids=position_ids,
            head_mask=head_mask,
            inputs_embeds=inputs_embeds,
            output_attentions=output_attentions,
            output_hidden_states=output_hidden_states,
            return_dict=return_dict,
            training=training,
        )
        sequence_output = outputs[0]
        prediction_scores = self.predictions(sequence_output, training=training)

        loss = None if labels is None else self.hf_compute_loss(labels, prediction_scores)

        if not return_dict:
            output = (prediction_scores,) + outputs[2:]
            return ((loss,) + output) if loss is not None else output

        return TFMaskedLMOutput(
            loss=loss,
            logits=prediction_scores,
            hidden_states=outputs.hidden_states,
            attentions=outputs.attentions,
        )

<<<<<<< HEAD
    def build(self, input_shape=None):
        if self.built:
            return
        self.built = True
        if getattr(self, "mobilebert", None) is not None:
            with tf.name_scope(self.mobilebert.name):
                self.mobilebert.build(None)
        if getattr(self, "predictions", None) is not None:
            with tf.name_scope(self.predictions.name):
                self.predictions.build(None)
=======
    def tf_to_pt_weight_rename(self, tf_weight):
        if tf_weight == "cls.predictions.decoder.weight":
            return tf_weight, "mobilebert.embeddings.word_embeddings.weight"
        else:
            return (tf_weight,)
>>>>>>> 47500b1d


class TFMobileBertOnlyNSPHead(tf.keras.layers.Layer):
    def __init__(self, config, **kwargs):
        super().__init__(**kwargs)
        self.seq_relationship = tf.keras.layers.Dense(2, name="seq_relationship")
        self.config = config

    def call(self, pooled_output):
        seq_relationship_score = self.seq_relationship(pooled_output)
        return seq_relationship_score

    def build(self, input_shape=None):
        if self.built:
            return
        self.built = True
        if getattr(self, "seq_relationship", None) is not None:
            with tf.name_scope(self.seq_relationship.name):
                self.seq_relationship.build(self.config.hidden_size)


@add_start_docstrings(
    """MobileBert Model with a `next sentence prediction (classification)` head on top.""",
    MOBILEBERT_START_DOCSTRING,
)
class TFMobileBertForNextSentencePrediction(TFMobileBertPreTrainedModel, TFNextSentencePredictionLoss):
    # names with a '.' represents the authorized unexpected/missing layers when a TF model is loaded from a PT model
    _keys_to_ignore_on_load_unexpected = [r"predictions___cls", r"cls.predictions"]

    def __init__(self, config, *inputs, **kwargs):
        super().__init__(config, *inputs, **kwargs)

        self.mobilebert = TFMobileBertMainLayer(config, name="mobilebert")
        self.cls = TFMobileBertOnlyNSPHead(config, name="seq_relationship___cls")

    @unpack_inputs
    @add_start_docstrings_to_model_forward(MOBILEBERT_INPUTS_DOCSTRING.format("batch_size, sequence_length"))
    @replace_return_docstrings(output_type=TFNextSentencePredictorOutput, config_class=_CONFIG_FOR_DOC)
    def call(
        self,
        input_ids: TFModelInputType | None = None,
        attention_mask: np.ndarray | tf.Tensor | None = None,
        token_type_ids: np.ndarray | tf.Tensor | None = None,
        position_ids: np.ndarray | tf.Tensor | None = None,
        head_mask: np.ndarray | tf.Tensor | None = None,
        inputs_embeds: np.ndarray | tf.Tensor | None = None,
        output_attentions: Optional[bool] = None,
        output_hidden_states: Optional[bool] = None,
        return_dict: Optional[bool] = None,
        next_sentence_label: np.ndarray | tf.Tensor | None = None,
        training: Optional[bool] = False,
    ) -> Union[Tuple, TFNextSentencePredictorOutput]:
        r"""
        Return:

        Examples:

        ```python
        >>> import tensorflow as tf
        >>> from transformers import AutoTokenizer, TFMobileBertForNextSentencePrediction

        >>> tokenizer = AutoTokenizer.from_pretrained("google/mobilebert-uncased")
        >>> model = TFMobileBertForNextSentencePrediction.from_pretrained("google/mobilebert-uncased")

        >>> prompt = "In Italy, pizza served in formal settings, such as at a restaurant, is presented unsliced."
        >>> next_sentence = "The sky is blue due to the shorter wavelength of blue light."
        >>> encoding = tokenizer(prompt, next_sentence, return_tensors="tf")

        >>> logits = model(encoding["input_ids"], token_type_ids=encoding["token_type_ids"])[0]
        ```"""
        outputs = self.mobilebert(
            input_ids,
            attention_mask=attention_mask,
            token_type_ids=token_type_ids,
            position_ids=position_ids,
            head_mask=head_mask,
            inputs_embeds=inputs_embeds,
            output_attentions=output_attentions,
            output_hidden_states=output_hidden_states,
            return_dict=return_dict,
            training=training,
        )
        pooled_output = outputs[1]
        seq_relationship_scores = self.cls(pooled_output)

        next_sentence_loss = (
            None
            if next_sentence_label is None
            else self.hf_compute_loss(labels=next_sentence_label, logits=seq_relationship_scores)
        )

        if not return_dict:
            output = (seq_relationship_scores,) + outputs[2:]
            return ((next_sentence_loss,) + output) if next_sentence_loss is not None else output

        return TFNextSentencePredictorOutput(
            loss=next_sentence_loss,
            logits=seq_relationship_scores,
            hidden_states=outputs.hidden_states,
            attentions=outputs.attentions,
        )

    def build(self, input_shape=None):
        if self.built:
            return
        self.built = True
        if getattr(self, "mobilebert", None) is not None:
            with tf.name_scope(self.mobilebert.name):
                self.mobilebert.build(None)
        if getattr(self, "cls", None) is not None:
            with tf.name_scope(self.cls.name):
                self.cls.build(None)


@add_start_docstrings(
    """
    MobileBert Model transformer with a sequence classification/regression head on top (a linear layer on top of the
    pooled output) e.g. for GLUE tasks.
    """,
    MOBILEBERT_START_DOCSTRING,
)
class TFMobileBertForSequenceClassification(TFMobileBertPreTrainedModel, TFSequenceClassificationLoss):
    # names with a '.' represents the authorized unexpected/missing layers when a TF model is loaded from a PT model
    _keys_to_ignore_on_load_unexpected = [
        r"predictions___cls",
        r"seq_relationship___cls",
        r"cls.predictions",
        r"cls.seq_relationship",
    ]
    _keys_to_ignore_on_load_missing = [r"dropout"]

    def __init__(self, config, *inputs, **kwargs):
        super().__init__(config, *inputs, **kwargs)
        self.num_labels = config.num_labels

        self.mobilebert = TFMobileBertMainLayer(config, name="mobilebert")
        classifier_dropout = (
            config.classifier_dropout if config.classifier_dropout is not None else config.hidden_dropout_prob
        )
        self.dropout = tf.keras.layers.Dropout(classifier_dropout)
        self.classifier = tf.keras.layers.Dense(
            config.num_labels, kernel_initializer=get_initializer(config.initializer_range), name="classifier"
        )
        self.config = config

    @unpack_inputs
    @add_start_docstrings_to_model_forward(MOBILEBERT_INPUTS_DOCSTRING.format("batch_size, sequence_length"))
    @add_code_sample_docstrings(
        checkpoint=_CHECKPOINT_FOR_SEQUENCE_CLASSIFICATION,
        output_type=TFSequenceClassifierOutput,
        config_class=_CONFIG_FOR_DOC,
        expected_output=_SEQ_CLASS_EXPECTED_OUTPUT,
        expected_loss=_SEQ_CLASS_EXPECTED_LOSS,
    )
    def call(
        self,
        input_ids: TFModelInputType | None = None,
        attention_mask: np.ndarray | tf.Tensor | None = None,
        token_type_ids: np.ndarray | tf.Tensor | None = None,
        position_ids: np.ndarray | tf.Tensor | None = None,
        head_mask: np.ndarray | tf.Tensor | None = None,
        inputs_embeds: np.ndarray | tf.Tensor | None = None,
        output_attentions: Optional[bool] = None,
        output_hidden_states: Optional[bool] = None,
        return_dict: Optional[bool] = None,
        labels: np.ndarray | tf.Tensor | None = None,
        training: Optional[bool] = False,
    ) -> Union[Tuple, TFSequenceClassifierOutput]:
        r"""
        labels (`tf.Tensor` of shape `(batch_size,)`, *optional*):
            Labels for computing the sequence classification/regression loss. Indices should be in `[0, ...,
            config.num_labels - 1]`. If `config.num_labels == 1` a regression loss is computed (Mean-Square loss), If
            `config.num_labels > 1` a classification loss is computed (Cross-Entropy).
        """
        outputs = self.mobilebert(
            input_ids,
            attention_mask=attention_mask,
            token_type_ids=token_type_ids,
            position_ids=position_ids,
            head_mask=head_mask,
            inputs_embeds=inputs_embeds,
            output_attentions=output_attentions,
            output_hidden_states=output_hidden_states,
            return_dict=return_dict,
            training=training,
        )
        pooled_output = outputs[1]

        pooled_output = self.dropout(pooled_output, training=training)
        logits = self.classifier(pooled_output)

        loss = None if labels is None else self.hf_compute_loss(labels, logits)

        if not return_dict:
            output = (logits,) + outputs[2:]
            return ((loss,) + output) if loss is not None else output

        return TFSequenceClassifierOutput(
            loss=loss,
            logits=logits,
            hidden_states=outputs.hidden_states,
            attentions=outputs.attentions,
        )

    def build(self, input_shape=None):
        if self.built:
            return
        self.built = True
        if getattr(self, "mobilebert", None) is not None:
            with tf.name_scope(self.mobilebert.name):
                self.mobilebert.build(None)
        if getattr(self, "classifier", None) is not None:
            with tf.name_scope(self.classifier.name):
                self.classifier.build(self.config.hidden_size)


@add_start_docstrings(
    """
    MobileBert Model with a span classification head on top for extractive question-answering tasks like SQuAD (a
    linear layers on top of the hidden-states output to compute `span start logits` and `span end logits`).
    """,
    MOBILEBERT_START_DOCSTRING,
)
class TFMobileBertForQuestionAnswering(TFMobileBertPreTrainedModel, TFQuestionAnsweringLoss):
    # names with a '.' represents the authorized unexpected/missing layers when a TF model is loaded from a PT model
    _keys_to_ignore_on_load_unexpected = [
        r"pooler",
        r"predictions___cls",
        r"seq_relationship___cls",
        r"cls.predictions",
        r"cls.seq_relationship",
    ]

    def __init__(self, config, *inputs, **kwargs):
        super().__init__(config, *inputs, **kwargs)
        self.num_labels = config.num_labels

        self.mobilebert = TFMobileBertMainLayer(config, add_pooling_layer=False, name="mobilebert")
        self.qa_outputs = tf.keras.layers.Dense(
            config.num_labels, kernel_initializer=get_initializer(config.initializer_range), name="qa_outputs"
        )
        self.config = config

    @unpack_inputs
    @add_start_docstrings_to_model_forward(MOBILEBERT_INPUTS_DOCSTRING.format("batch_size, sequence_length"))
    @add_code_sample_docstrings(
        checkpoint=_CHECKPOINT_FOR_QA,
        output_type=TFQuestionAnsweringModelOutput,
        config_class=_CONFIG_FOR_DOC,
        qa_target_start_index=_QA_TARGET_START_INDEX,
        qa_target_end_index=_QA_TARGET_END_INDEX,
        expected_output=_QA_EXPECTED_OUTPUT,
        expected_loss=_QA_EXPECTED_LOSS,
    )
    def call(
        self,
        input_ids: TFModelInputType | None = None,
        attention_mask: np.ndarray | tf.Tensor | None = None,
        token_type_ids: np.ndarray | tf.Tensor | None = None,
        position_ids: np.ndarray | tf.Tensor | None = None,
        head_mask: np.ndarray | tf.Tensor | None = None,
        inputs_embeds: np.ndarray | tf.Tensor | None = None,
        output_attentions: Optional[bool] = None,
        output_hidden_states: Optional[bool] = None,
        return_dict: Optional[bool] = None,
        start_positions: np.ndarray | tf.Tensor | None = None,
        end_positions: np.ndarray | tf.Tensor | None = None,
        training: Optional[bool] = False,
    ) -> Union[Tuple, TFQuestionAnsweringModelOutput]:
        r"""
        start_positions (`tf.Tensor` of shape `(batch_size,)`, *optional*):
            Labels for position (index) of the start of the labelled span for computing the token classification loss.
            Positions are clamped to the length of the sequence (`sequence_length`). Position outside of the sequence
            are not taken into account for computing the loss.
        end_positions (`tf.Tensor` of shape `(batch_size,)`, *optional*):
            Labels for position (index) of the end of the labelled span for computing the token classification loss.
            Positions are clamped to the length of the sequence (`sequence_length`). Position outside of the sequence
            are not taken into account for computing the loss.
        """
        outputs = self.mobilebert(
            input_ids,
            attention_mask=attention_mask,
            token_type_ids=token_type_ids,
            position_ids=position_ids,
            head_mask=head_mask,
            inputs_embeds=inputs_embeds,
            output_attentions=output_attentions,
            output_hidden_states=output_hidden_states,
            return_dict=return_dict,
            training=training,
        )
        sequence_output = outputs[0]

        logits = self.qa_outputs(sequence_output)
        start_logits, end_logits = tf.split(logits, 2, axis=-1)
        start_logits = tf.squeeze(start_logits, axis=-1)
        end_logits = tf.squeeze(end_logits, axis=-1)

        loss = None
        if start_positions is not None and end_positions is not None:
            labels = {"start_position": start_positions, "end_position": end_positions}
            loss = self.hf_compute_loss(labels, (start_logits, end_logits))

        if not return_dict:
            output = (start_logits, end_logits) + outputs[2:]
            return ((loss,) + output) if loss is not None else output

        return TFQuestionAnsweringModelOutput(
            loss=loss,
            start_logits=start_logits,
            end_logits=end_logits,
            hidden_states=outputs.hidden_states,
            attentions=outputs.attentions,
        )

    def build(self, input_shape=None):
        if self.built:
            return
        self.built = True
        if getattr(self, "mobilebert", None) is not None:
            with tf.name_scope(self.mobilebert.name):
                self.mobilebert.build(None)
        if getattr(self, "qa_outputs", None) is not None:
            with tf.name_scope(self.qa_outputs.name):
                self.qa_outputs.build(self.config.hidden_size)


@add_start_docstrings(
    """
    MobileBert Model with a multiple choice classification head on top (a linear layer on top of the pooled output and
    a softmax) e.g. for RocStories/SWAG tasks.
    """,
    MOBILEBERT_START_DOCSTRING,
)
class TFMobileBertForMultipleChoice(TFMobileBertPreTrainedModel, TFMultipleChoiceLoss):
    # names with a '.' represents the authorized unexpected/missing layers when a TF model is loaded from a PT model
    _keys_to_ignore_on_load_unexpected = [
        r"predictions___cls",
        r"seq_relationship___cls",
        r"cls.predictions",
        r"cls.seq_relationship",
    ]
    _keys_to_ignore_on_load_missing = [r"dropout"]

    def __init__(self, config, *inputs, **kwargs):
        super().__init__(config, *inputs, **kwargs)

        self.mobilebert = TFMobileBertMainLayer(config, name="mobilebert")
        self.dropout = tf.keras.layers.Dropout(config.hidden_dropout_prob)
        self.classifier = tf.keras.layers.Dense(
            1, kernel_initializer=get_initializer(config.initializer_range), name="classifier"
        )
        self.config = config

    @unpack_inputs
    @add_start_docstrings_to_model_forward(
        MOBILEBERT_INPUTS_DOCSTRING.format("batch_size, num_choices, sequence_length")
    )
    @add_code_sample_docstrings(
        checkpoint=_CHECKPOINT_FOR_DOC,
        output_type=TFMultipleChoiceModelOutput,
        config_class=_CONFIG_FOR_DOC,
    )
    def call(
        self,
        input_ids: TFModelInputType | None = None,
        attention_mask: np.ndarray | tf.Tensor | None = None,
        token_type_ids: np.ndarray | tf.Tensor | None = None,
        position_ids: np.ndarray | tf.Tensor | None = None,
        head_mask: np.ndarray | tf.Tensor | None = None,
        inputs_embeds: np.ndarray | tf.Tensor | None = None,
        output_attentions: Optional[bool] = None,
        output_hidden_states: Optional[bool] = None,
        return_dict: Optional[bool] = None,
        labels: np.ndarray | tf.Tensor | None = None,
        training: Optional[bool] = False,
    ) -> Union[Tuple, TFMultipleChoiceModelOutput]:
        r"""
        labels (`tf.Tensor` of shape `(batch_size,)`, *optional*):
            Labels for computing the multiple choice classification loss. Indices should be in `[0, ..., num_choices]`
            where `num_choices` is the size of the second dimension of the input tensors. (See `input_ids` above)
        """
        if input_ids is not None:
            num_choices = shape_list(input_ids)[1]
            seq_length = shape_list(input_ids)[2]
        else:
            num_choices = shape_list(inputs_embeds)[1]
            seq_length = shape_list(inputs_embeds)[2]

        flat_input_ids = tf.reshape(input_ids, (-1, seq_length)) if input_ids is not None else None
        flat_attention_mask = tf.reshape(attention_mask, (-1, seq_length)) if attention_mask is not None else None
        flat_token_type_ids = tf.reshape(token_type_ids, (-1, seq_length)) if token_type_ids is not None else None
        flat_position_ids = tf.reshape(position_ids, (-1, seq_length)) if position_ids is not None else None
        flat_inputs_embeds = (
            tf.reshape(inputs_embeds, (-1, seq_length, shape_list(inputs_embeds)[3]))
            if inputs_embeds is not None
            else None
        )
        outputs = self.mobilebert(
            flat_input_ids,
            flat_attention_mask,
            flat_token_type_ids,
            flat_position_ids,
            head_mask,
            flat_inputs_embeds,
            output_attentions,
            output_hidden_states,
            return_dict=return_dict,
            training=training,
        )
        pooled_output = outputs[1]
        pooled_output = self.dropout(pooled_output, training=training)
        logits = self.classifier(pooled_output)
        reshaped_logits = tf.reshape(logits, (-1, num_choices))

        loss = None if labels is None else self.hf_compute_loss(labels, reshaped_logits)

        if not return_dict:
            output = (reshaped_logits,) + outputs[2:]
            return ((loss,) + output) if loss is not None else output

        return TFMultipleChoiceModelOutput(
            loss=loss,
            logits=reshaped_logits,
            hidden_states=outputs.hidden_states,
            attentions=outputs.attentions,
        )

    def build(self, input_shape=None):
        if self.built:
            return
        self.built = True
        if getattr(self, "mobilebert", None) is not None:
            with tf.name_scope(self.mobilebert.name):
                self.mobilebert.build(None)
        if getattr(self, "classifier", None) is not None:
            with tf.name_scope(self.classifier.name):
                self.classifier.build(self.config.hidden_size)


@add_start_docstrings(
    """
    MobileBert Model with a token classification head on top (a linear layer on top of the hidden-states output) e.g.
    for Named-Entity-Recognition (NER) tasks.
    """,
    MOBILEBERT_START_DOCSTRING,
)
class TFMobileBertForTokenClassification(TFMobileBertPreTrainedModel, TFTokenClassificationLoss):
    # names with a '.' represents the authorized unexpected/missing layers when a TF model is loaded from a PT model
    _keys_to_ignore_on_load_unexpected = [
        r"pooler",
        r"predictions___cls",
        r"seq_relationship___cls",
        r"cls.predictions",
        r"cls.seq_relationship",
    ]
    _keys_to_ignore_on_load_missing = [r"dropout"]

    def __init__(self, config, *inputs, **kwargs):
        super().__init__(config, *inputs, **kwargs)
        self.num_labels = config.num_labels

        self.mobilebert = TFMobileBertMainLayer(config, add_pooling_layer=False, name="mobilebert")
        classifier_dropout = (
            config.classifier_dropout if config.classifier_dropout is not None else config.hidden_dropout_prob
        )
        self.dropout = tf.keras.layers.Dropout(classifier_dropout)
        self.classifier = tf.keras.layers.Dense(
            config.num_labels, kernel_initializer=get_initializer(config.initializer_range), name="classifier"
        )
        self.config = config

    @unpack_inputs
    @add_start_docstrings_to_model_forward(MOBILEBERT_INPUTS_DOCSTRING.format("batch_size, sequence_length"))
    @add_code_sample_docstrings(
        checkpoint=_CHECKPOINT_FOR_TOKEN_CLASSIFICATION,
        output_type=TFTokenClassifierOutput,
        config_class=_CONFIG_FOR_DOC,
        expected_output=_TOKEN_CLASS_EXPECTED_OUTPUT,
        expected_loss=_TOKEN_CLASS_EXPECTED_LOSS,
    )
    def call(
        self,
        input_ids: TFModelInputType | None = None,
        attention_mask: np.ndarray | tf.Tensor | None = None,
        token_type_ids: np.ndarray | tf.Tensor | None = None,
        position_ids: np.ndarray | tf.Tensor | None = None,
        head_mask: np.ndarray | tf.Tensor | None = None,
        inputs_embeds: np.ndarray | tf.Tensor | None = None,
        output_attentions: Optional[bool] = None,
        output_hidden_states: Optional[bool] = None,
        return_dict: Optional[bool] = None,
        labels: np.ndarray | tf.Tensor | None = None,
        training: Optional[bool] = False,
    ) -> Union[Tuple, TFTokenClassifierOutput]:
        r"""
        labels (`tf.Tensor` of shape `(batch_size, sequence_length)`, *optional*):
            Labels for computing the token classification loss. Indices should be in `[0, ..., config.num_labels - 1]`.
        """
        outputs = self.mobilebert(
            input_ids,
            attention_mask=attention_mask,
            token_type_ids=token_type_ids,
            position_ids=position_ids,
            head_mask=head_mask,
            inputs_embeds=inputs_embeds,
            output_attentions=output_attentions,
            output_hidden_states=output_hidden_states,
            return_dict=return_dict,
            training=training,
        )
        sequence_output = outputs[0]

        sequence_output = self.dropout(sequence_output, training=training)
        logits = self.classifier(sequence_output)

        loss = None if labels is None else self.hf_compute_loss(labels, logits)

        if not return_dict:
            output = (logits,) + outputs[2:]
            return ((loss,) + output) if loss is not None else output

        return TFTokenClassifierOutput(
            loss=loss,
            logits=logits,
            hidden_states=outputs.hidden_states,
            attentions=outputs.attentions,
        )

    def build(self, input_shape=None):
        if self.built:
            return
        self.built = True
        if getattr(self, "mobilebert", None) is not None:
            with tf.name_scope(self.mobilebert.name):
                self.mobilebert.build(None)
        if getattr(self, "classifier", None) is not None:
            with tf.name_scope(self.classifier.name):
                self.classifier.build(self.config.hidden_size)<|MERGE_RESOLUTION|>--- conflicted
+++ resolved
@@ -1310,7 +1310,6 @@
             attentions=outputs.attentions,
         )
 
-<<<<<<< HEAD
     def build(self, input_shape=None):
         if self.built:
             return
@@ -1324,13 +1323,12 @@
         if getattr(self, "seq_relationship", None) is not None:
             with tf.name_scope(self.seq_relationship.name):
                 self.seq_relationship.build(None)
-=======
+
     def tf_to_pt_weight_rename(self, tf_weight):
         if tf_weight == "cls.predictions.decoder.weight":
             return tf_weight, "mobilebert.embeddings.word_embeddings.weight"
         else:
             return (tf_weight,)
->>>>>>> 47500b1d
 
 
 @add_start_docstrings("""MobileBert Model with a `language modeling` head on top.""", MOBILEBERT_START_DOCSTRING)
@@ -1412,7 +1410,6 @@
             attentions=outputs.attentions,
         )
 
-<<<<<<< HEAD
     def build(self, input_shape=None):
         if self.built:
             return
@@ -1423,13 +1420,12 @@
         if getattr(self, "predictions", None) is not None:
             with tf.name_scope(self.predictions.name):
                 self.predictions.build(None)
-=======
+
     def tf_to_pt_weight_rename(self, tf_weight):
         if tf_weight == "cls.predictions.decoder.weight":
             return tf_weight, "mobilebert.embeddings.word_embeddings.weight"
         else:
             return (tf_weight,)
->>>>>>> 47500b1d
 
 
 class TFMobileBertOnlyNSPHead(tf.keras.layers.Layer):

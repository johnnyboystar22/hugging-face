# coding=utf-8
# Copyright 2022 Google AI and The HuggingFace Team. All rights reserved.
#
# Licensed under the Apache License, Version 2.0 (the "License");
# you may not use this file except in compliance with the License.
# You may obtain a copy of the License at
#
#     http://www.apache.org/licenses/LICENSE-2.0
#
# Unless required by applicable law or agreed to in writing, software
# distributed under the License is distributed on an "AS IS" BASIS,
# WITHOUT WARRANTIES OR CONDITIONS OF ANY KIND, either express or implied.
# See the License for the specific language governing permissions and
# limitations under the License.
""" PyTorch OWL-ViT model."""


from dataclasses import dataclass
from typing import Any, Dict, Optional, Tuple, Union

import numpy as np
import torch
import torch.utils.checkpoint
from torch import nn

from ...activations import ACT2FN
from ...modeling_outputs import BaseModelOutput, BaseModelOutputWithPooling
from ...modeling_utils import PreTrainedModel
from ...utils import (
    ModelOutput,
    add_start_docstrings,
    add_start_docstrings_to_model_forward,
    logging,
    replace_return_docstrings,
)
from .configuration_owlvit import OwlViTConfig, OwlViTTextConfig, OwlViTVisionConfig


logger = logging.get_logger(__name__)

_CHECKPOINT_FOR_DOC = "google/owlvit-base-patch32"

# See all OwlViT models at https://huggingface.co/models?filter=owlvit
OWLVIT_PRETRAINED_MODEL_ARCHIVE_LIST = [
    "google/owlvit-base-patch32",
    "google/owlvit-base-patch16",
    "google/owlvit-large-patch14",
]


# Copied from transformers.models.bart.modeling_bart._expand_mask
def _expand_mask(mask: torch.Tensor, dtype: torch.dtype, tgt_len: Optional[int] = None):
    """
    Expands attention_mask from `[bsz, seq_len]` to `[bsz, 1, tgt_seq_len, src_seq_len]`.
    """
    bsz, src_len = mask.size()
    tgt_len = tgt_len if tgt_len is not None else src_len

    expanded_mask = mask[:, None, None, :].expand(bsz, 1, tgt_len, src_len).to(dtype)

    inverted_mask = 1.0 - expanded_mask

    return inverted_mask.masked_fill(inverted_mask.to(torch.bool), torch.finfo(dtype).min)


# Copied from transformers.models.clip.modeling_clip.contrastive_loss with clip->owlvit
def contrastive_loss(logits: torch.Tensor) -> torch.Tensor:
    return nn.functional.cross_entropy(logits, torch.arange(len(logits), device=logits.device))


# Copied from transformers.models.clip.modeling_clip.clip_loss with clip->owlvit
def owlvit_loss(similarity: torch.Tensor) -> torch.Tensor:
    caption_loss = contrastive_loss(similarity)
    image_loss = contrastive_loss(similarity.t())
    return (caption_loss + image_loss) / 2.0


@dataclass
class OwlViTOutput(ModelOutput):
    """
    Args:
        loss (`torch.FloatTensor` of shape `(1,)`, *optional*, returned when `return_loss` is `True`):
            Contrastive loss for image-text similarity.
        logits_per_image (`torch.FloatTensor` of shape `(image_batch_size, text_batch_size)`):
            The scaled dot product scores between `image_embeds` and `text_embeds`. This represents the image-text
            similarity scores.
        logits_per_text (`torch.FloatTensor` of shape `(text_batch_size, image_batch_size)`):
            The scaled dot product scores between `text_embeds` and `image_embeds`. This represents the text-image
            similarity scores.
        text_embeds (`torch.FloatTensor` of shape `(batch_size * num_max_text_queries, output_dim`):
            The text embeddings obtained by applying the projection layer to the pooled output of [`OwlViTTextModel`].
        image_embeds (`torch.FloatTensor` of shape `(batch_size, output_dim`):
            The image embeddings obtained by applying the projection layer to the pooled output of
            [`OwlViTVisionModel`].
        text_model_output (Tuple[`BaseModelOutputWithPooling`]):
            The output of the [`OwlViTTextModel`].
        vision_model_output (`BaseModelOutputWithPooling`):
            The output of the [`OwlViTVisionModel`].
    """

    loss: Optional[torch.FloatTensor] = None
    logits_per_image: torch.FloatTensor = None
    logits_per_text: torch.FloatTensor = None
    text_embeds: torch.FloatTensor = None
    image_embeds: torch.FloatTensor = None
    text_model_output: BaseModelOutputWithPooling = None
    vision_model_output: BaseModelOutputWithPooling = None

    def to_tuple(self) -> Tuple[Any]:
        return tuple(
            self[k] if k not in ["text_model_output", "vision_model_output"] else getattr(self, k).to_tuple()
            for k in self.keys()
        )


<<<<<<< HEAD
# Copied from transformers.models.detr.feature_extraction_detr.center_to_corners_format
def center_to_corners_format(x):
    """
    Converts a PyTorch tensor of bounding boxes of center format (center_x, center_y, width, height) to corners format
    (x_0, y_0, x_1, y_1).
    """
    center_x, center_y, width, height = x.unbind(-1)
    b = [(center_x - 0.5 * width), (center_y - 0.5 * height), (center_x + 0.5 * width), (center_y + 0.5 * height)]
    return torch.stack(b, dim=-1)


# Copied from transformers.models.detr.modeling_detr._upcast
=======
def center_to_corners_format(x):
    """
    Converts a PyTorch tensor of bounding boxes of center format (center_x, center_y, width, height) to corners format
    (left, top, right, bottom).
    """
    x_center, y_center, width, height = x.unbind(-1)
    boxes = [(x_center - 0.5 * width), (y_center - 0.5 * height), (x_center + 0.5 * width), (y_center + 0.5 * height)]
    return torch.stack(boxes, dim=-1)


# below: bounding box utilities taken from https://github.com/facebookresearch/detr/blob/master/util/box_ops.py


>>>>>>> bb61e309
def _upcast(t: torch.Tensor) -> torch.Tensor:
    # Protects from numerical overflows in multiplications by upcasting to the equivalent higher type
    if t.is_floating_point():
        return t if t.dtype in (torch.float32, torch.float64) else t.float()
    else:
        return t if t.dtype in (torch.int32, torch.int64) else t.int()


<<<<<<< HEAD
# Copied from transformers.models.detr.modeling_detr.box_area
=======
>>>>>>> bb61e309
def box_area(boxes: torch.Tensor) -> torch.Tensor:
    """
    Computes the area of a set of bounding boxes, which are specified by its (x1, y1, x2, y2) coordinates.

    Args:
        boxes (`torch.FloatTensor` of shape `(number_of_boxes, 4)`):
            Boxes for which the area will be computed. They are expected to be in (x1, y1, x2, y2) format with `0 <= x1
            < x2` and `0 <= y1 < y2`.

    Returns:
        `torch.FloatTensor`: a tensor containing the area for each box.
    """
    boxes = _upcast(boxes)
    return (boxes[:, 2] - boxes[:, 0]) * (boxes[:, 3] - boxes[:, 1])


<<<<<<< HEAD
# Copied from transformers.models.detr.modeling_detr.box_iou
def box_iou(boxes1: torch.Tensor, boxes2: torch.Tensor) -> torch.Tensor:
=======
# modified from torchvision to also return the union
def box_iou(boxes1, boxes2):
>>>>>>> bb61e309
    area1 = box_area(boxes1)
    area2 = box_area(boxes2)

    left_top = torch.max(boxes1[:, None, :2], boxes2[:, :2])  # [N,M,2]
    right_bottom = torch.min(boxes1[:, None, 2:], boxes2[:, 2:])  # [N,M,2]

    width_height = (right_bottom - left_top).clamp(min=0)  # [N,M,2]
    inter = width_height[:, :, 0] * width_height[:, :, 1]  # [N,M]

    union = area1[:, None] + area2 - inter

    iou = inter / union
    return iou, union


<<<<<<< HEAD
# Copied from transformers.models.detr.modeling_detr.generalized_box_iou
=======
>>>>>>> bb61e309
def generalized_box_iou(boxes1, boxes2):
    """
    Generalized IoU from https://giou.stanford.edu/. The boxes should be in [x0, y0, x1, y1] (corner) format.

    Returns:
        `torch.FloatTensor`: a [N, M] pairwise matrix, where N = len(boxes1) and M = len(boxes2)
    """
    # degenerate boxes gives inf / nan results
    # so do an early check
<<<<<<< HEAD
    if not (boxes1[:, 2:] >= boxes1[:, :2]).all():
        raise ValueError(f"boxes1 must be in [x0, y0, x1, y1] (corner) format, but got {boxes1}")
    if not (boxes2[:, 2:] >= boxes2[:, :2]).all():
        raise ValueError(f"boxes2 must be in [x0, y0, x1, y1] (corner) format, but got {boxes2}")
    iou, union = box_iou(boxes1, boxes2)

    top_left = torch.min(boxes1[:, None, :2], boxes2[:, :2])
    bottom_right = torch.max(boxes1[:, None, 2:], boxes2[:, 2:])

    width_height = (bottom_right - top_left).clamp(min=0)  # [N,M,2]
    area = width_height[:, :, 0] * width_height[:, :, 1]
=======
    assert (boxes1[:, 2:] >= boxes1[:, :2]).all()
    assert (boxes2[:, 2:] >= boxes2[:, :2]).all()
    iou, union = box_iou(boxes1, boxes2)

    lt = torch.min(boxes1[:, None, :2], boxes2[:, :2])
    rb = torch.max(boxes1[:, None, 2:], boxes2[:, 2:])

    wh = (rb - lt).clamp(min=0)  # [N,M,2]
    area = wh[:, :, 0] * wh[:, :, 1]
>>>>>>> bb61e309

    return iou - (area - union) / area


@dataclass
class OwlViTObjectDetectionOutput(ModelOutput):
    """
    Output type of [`OwlViTForObjectDetection`].

    Args:
        loss (`torch.FloatTensor` of shape `(1,)`, *optional*, returned when `labels` are provided)):
            Total loss as a linear combination of a negative log-likehood (cross-entropy) for class prediction and a
            bounding box loss. The latter is defined as a linear combination of the L1 loss and the generalized
            scale-invariant IoU loss.
        loss_dict (`Dict`, *optional*):
            A dictionary containing the individual losses. Useful for logging.
        logits (`torch.FloatTensor` of shape `(batch_size, num_patches, num_queries)`):
            Classification logits (including no-object) for all queries.
        pred_boxes (`torch.FloatTensor` of shape `(batch_size, num_patches, 4)`):
            Normalized boxes coordinates for all queries, represented as (center_x, center_y, width, height). These
            values are normalized in [0, 1], relative to the size of each individual image in the batch (disregarding
            possible padding). You can use [`~OwlViTFeatureExtractor.post_process`] to retrieve the unnormalized
            bounding boxes.
        text_embeds (`torch.FloatTensor` of shape `(batch_size, num_max_text_queries, output_dim`):
            The text embeddings obtained by applying the projection layer to the pooled output of [`OwlViTTextModel`].
        image_embeds (`torch.FloatTensor` of shape `(batch_size, patch_size, patch_size, output_dim`):
            Pooled output of [`OwlViTVisionModel`]. OWL-ViT represents images as a set of image patches and computes
            image embeddings for each patch.
        class_embeds (`torch.FloatTensor` of shape `(batch_size, num_patches, hidden_size)`):
            Class embeddings of all image patches. OWL-ViT represents images as a set of image patches where the total
            number of patches is (image_size / patch_size)**2.
        text_model_last_hidden_state (`torch.FloatTensor` of shape `(batch_size, sequence_length, hidden_size)`)):
            Last hidden states extracted from the [`OwlViTTextModel`].
        vision_model_last_hidden_state (`torch.FloatTensor` of shape `(batch_size, num_patches + 1, hidden_size)`)):
            Last hidden states extracted from the [`OwlViTVisionModel`]. OWL-ViT represents images as a set of image
            patches where the total number of patches is (image_size / patch_size)**2.
        text_model_output (Tuple[`BaseModelOutputWithPooling`]):
            The output of the [`OwlViTTextModel`].
        vision_model_output (`BaseModelOutputWithPooling`):
            The output of the [`OwlViTVisionModel`].
    """

    loss: Optional[torch.FloatTensor] = None
    loss_dict: Optional[Dict] = None
    logits: torch.FloatTensor = None
    pred_boxes: torch.FloatTensor = None
    text_embeds: torch.FloatTensor = None
    image_embeds: torch.FloatTensor = None
    class_embeds: torch.FloatTensor = None
    text_model_last_hidden_state: Optional[torch.FloatTensor] = None
    vision_model_last_hidden_state: Optional[torch.FloatTensor] = None
    text_model_output: BaseModelOutputWithPooling = None
    vision_model_output: BaseModelOutputWithPooling = None


@dataclass
class OwlViTImageGuidedObjectDetectionOutput(ModelOutput):
    """
    Output type of [`OwlViTForObjectDetection.image_guided_detection`].

    Args:
        logits (`torch.FloatTensor` of shape `(batch_size, num_patches, num_queries)`):
            Classification logits (including no-object) for all queries.
        target_pred_boxes (`torch.FloatTensor` of shape `(batch_size, num_patches, 4)`):
            Normalized boxes coordinates for all queries, represented as (center_x, center_y, width, height). These
            values are normalized in [0, 1], relative to the size of each individual target image in the batch
            (disregarding possible padding). You can use [`~OwlViTFeatureExtractor.post_process`] to retrieve the
            unnormalized bounding boxes.
        query_pred_boxes (`torch.FloatTensor` of shape `(batch_size, num_patches, 4)`):
            Normalized boxes coordinates for all queries, represented as (center_x, center_y, width, height). These
            values are normalized in [0, 1], relative to the size of each individual query image in the batch
            (disregarding possible padding). You can use [`~OwlViTFeatureExtractor.post_process`] to retrieve the
            unnormalized bounding boxes.
        image_embeds (`torch.FloatTensor` of shape `(batch_size, patch_size, patch_size, output_dim`):
            Pooled output of [`OwlViTVisionModel`]. OWL-ViT represents images as a set of image patches and computes
            image embeddings for each patch.
        query_image_embeds (`torch.FloatTensor` of shape `(batch_size, patch_size, patch_size, output_dim`):
            Pooled output of [`OwlViTVisionModel`]. OWL-ViT represents images as a set of image patches and computes
            image embeddings for each patch.
        class_embeds (`torch.FloatTensor` of shape `(batch_size, num_patches, hidden_size)`):
            Class embeddings of all image patches. OWL-ViT represents images as a set of image patches where the total
            number of patches is (image_size / patch_size)**2.
        vision_model_last_hidden_state (`torch.FloatTensor` of shape `(batch_size, num_patches + 1, hidden_size)`)):
            Last hidden states extracted from the [`OwlViTVisionModel`]. OWL-ViT represents images as a set of image
            patches where the total number of patches is (image_size / patch_size)**2.
    """

    logits: torch.FloatTensor = None
    image_embeds: torch.FloatTensor = None
    query_image_embeds: torch.FloatTensor = None
    target_pred_boxes: torch.FloatTensor = None
    query_pred_boxes: torch.FloatTensor = None
    class_embeds: torch.FloatTensor = None
    vision_model_last_hidden_state: Optional[torch.FloatTensor] = None


class OwlViTVisionEmbeddings(nn.Module):
    def __init__(self, config: OwlViTVisionConfig):
        super().__init__()
        self.config = config
        self.embed_dim = config.hidden_size
        self.class_embedding = nn.Parameter(torch.randn(config.hidden_size))

        self.patch_embedding = nn.Conv2d(
            in_channels=config.num_channels,
            out_channels=self.embed_dim,
            kernel_size=config.patch_size,
            stride=config.patch_size,
            bias=False,
        )

        self.num_patches = (config.image_size // config.patch_size) ** 2
        self.num_positions = self.num_patches + 1
        self.position_embedding = nn.Embedding(self.num_positions, self.embed_dim)
        self.register_buffer("position_ids", torch.arange(self.num_positions).expand((1, -1)))

    def forward(self, pixel_values: torch.FloatTensor) -> torch.Tensor:
        batch_size = pixel_values.shape[0]
        patch_embeds = self.patch_embedding(pixel_values)  # shape = [batch_size, num_channels, height, width]
        patch_embeds = patch_embeds.flatten(2).transpose(1, 2)

        class_embeds = self.class_embedding.expand(batch_size, 1, -1)
        embeddings = torch.cat([class_embeds, patch_embeds], dim=1)
        embeddings = embeddings + self.position_embedding(self.position_ids)

        return embeddings


class OwlViTTextEmbeddings(nn.Module):
    def __init__(self, config: OwlViTTextConfig):
        super().__init__()
        self.token_embedding = nn.Embedding(config.vocab_size, config.hidden_size)
        self.position_embedding = nn.Embedding(config.max_position_embeddings, config.hidden_size)

        # position_ids (1, len position emb) is contiguous in memory and exported when serialized
        self.register_buffer("position_ids", torch.arange(config.max_position_embeddings).expand((1, -1)))

    def forward(
        self,
        input_ids: Optional[torch.LongTensor] = None,
        position_ids: Optional[torch.LongTensor] = None,
        inputs_embeds: Optional[torch.FloatTensor] = None,
    ) -> torch.Tensor:
        seq_length = input_ids.shape[-1] if input_ids is not None else inputs_embeds.shape[-2]

        if position_ids is None:
            position_ids = self.position_ids[:, :seq_length]

        if inputs_embeds is None:
            inputs_embeds = self.token_embedding(input_ids)

        position_embeddings = self.position_embedding(position_ids)
        embeddings = inputs_embeds + position_embeddings

        return embeddings


class OwlViTAttention(nn.Module):
    """Multi-headed attention from 'Attention Is All You Need' paper"""

    def __init__(self, config):
        super().__init__()
        self.config = config
        self.embed_dim = config.hidden_size
        self.num_heads = config.num_attention_heads
        self.head_dim = self.embed_dim // self.num_heads
        if self.head_dim * self.num_heads != self.embed_dim:
            raise ValueError(
                f"embed_dim must be divisible by num_heads (got `embed_dim`: {self.embed_dim} and `num_heads`:"
                f" {self.num_heads})."
            )
        self.scale = self.head_dim**-0.5
        self.dropout = config.attention_dropout

        self.k_proj = nn.Linear(self.embed_dim, self.embed_dim)
        self.v_proj = nn.Linear(self.embed_dim, self.embed_dim)
        self.q_proj = nn.Linear(self.embed_dim, self.embed_dim)
        self.out_proj = nn.Linear(self.embed_dim, self.embed_dim)

    def _shape(self, tensor: torch.Tensor, seq_len: int, bsz: int):
        return tensor.view(bsz, seq_len, self.num_heads, self.head_dim).transpose(1, 2).contiguous()

    def forward(
        self,
        hidden_states: torch.Tensor,
        attention_mask: Optional[torch.Tensor] = None,
        causal_attention_mask: Optional[torch.Tensor] = None,
        output_attentions: Optional[bool] = False,
    ) -> Tuple[torch.Tensor, Optional[torch.Tensor], Optional[Tuple[torch.Tensor]]]:
        """Input shape: Batch x Time x Channel"""

        bsz, tgt_len, embed_dim = hidden_states.size()

        # get query proj
        query_states = self.q_proj(hidden_states) * self.scale
        key_states = self._shape(self.k_proj(hidden_states), -1, bsz)
        value_states = self._shape(self.v_proj(hidden_states), -1, bsz)

        proj_shape = (bsz * self.num_heads, -1, self.head_dim)
        query_states = self._shape(query_states, tgt_len, bsz).view(*proj_shape)
        key_states = key_states.view(*proj_shape)
        value_states = value_states.view(*proj_shape)

        src_len = key_states.size(1)
        attn_weights = torch.bmm(query_states, key_states.transpose(1, 2))

        if attn_weights.size() != (bsz * self.num_heads, tgt_len, src_len):
            raise ValueError(
                f"Attention weights should be of size {(bsz * self.num_heads, tgt_len, src_len)}, but is"
                f" {attn_weights.size()}"
            )

        # apply the causal_attention_mask first
        if causal_attention_mask is not None:
            if causal_attention_mask.size() != (bsz, 1, tgt_len, src_len):
                raise ValueError(
                    f"Attention mask should be of size {(bsz, 1, tgt_len, src_len)}, but is"
                    f" {causal_attention_mask.size()}"
                )
            attn_weights = attn_weights.view(bsz, self.num_heads, tgt_len, src_len) + causal_attention_mask
            attn_weights = attn_weights.view(bsz * self.num_heads, tgt_len, src_len)

        if attention_mask is not None:
            if attention_mask.size() != (bsz, 1, tgt_len, src_len):
                raise ValueError(
                    f"Attention mask should be of size {(bsz, 1, tgt_len, src_len)}, but is {attention_mask.size()}"
                )
            attn_weights = attn_weights.view(bsz, self.num_heads, tgt_len, src_len) + attention_mask
            attn_weights = attn_weights.view(bsz * self.num_heads, tgt_len, src_len)

        attn_weights = nn.functional.softmax(attn_weights, dim=-1)

        if output_attentions:
            # this operation is a bit akward, but it's required to
            # make sure that attn_weights keeps its gradient.
            # In order to do so, attn_weights have to reshaped
            # twice and have to be reused in the following
            attn_weights_reshaped = attn_weights.view(bsz, self.num_heads, tgt_len, src_len)
            attn_weights = attn_weights_reshaped.view(bsz * self.num_heads, tgt_len, src_len)
        else:
            attn_weights_reshaped = None

        attn_probs = nn.functional.dropout(attn_weights, p=self.dropout, training=self.training)

        attn_output = torch.bmm(attn_probs, value_states)

        if attn_output.size() != (bsz * self.num_heads, tgt_len, self.head_dim):
            raise ValueError(
                f"`attn_output` should be of size {(bsz, self.num_heads, tgt_len, self.head_dim)}, but is"
                f" {attn_output.size()}"
            )

        attn_output = attn_output.view(bsz, self.num_heads, tgt_len, self.head_dim)
        attn_output = attn_output.transpose(1, 2)
        attn_output = attn_output.reshape(bsz, tgt_len, embed_dim)

        attn_output = self.out_proj(attn_output)

        return attn_output, attn_weights_reshaped


# Copied from transformers.models.clip.modeling_clip.CLIPMLP with CLIP->OwlViT
class OwlViTMLP(nn.Module):
    def __init__(self, config):
        super().__init__()
        self.config = config
        self.activation_fn = ACT2FN[config.hidden_act]
        self.fc1 = nn.Linear(config.hidden_size, config.intermediate_size)
        self.fc2 = nn.Linear(config.intermediate_size, config.hidden_size)

    def forward(self, hidden_states: torch.Tensor) -> torch.Tensor:
        hidden_states = self.fc1(hidden_states)
        hidden_states = self.activation_fn(hidden_states)
        hidden_states = self.fc2(hidden_states)
        return hidden_states


# Copied from transformers.models.clip.modeling_clip.CLIPEncoderLayer with CLIP->OwlViT
class OwlViTEncoderLayer(nn.Module):
    def __init__(self, config: OwlViTConfig):
        super().__init__()
        self.embed_dim = config.hidden_size
        self.self_attn = OwlViTAttention(config)
        self.layer_norm1 = nn.LayerNorm(self.embed_dim)
        self.mlp = OwlViTMLP(config)
        self.layer_norm2 = nn.LayerNorm(self.embed_dim)

    def forward(
        self,
        hidden_states: torch.Tensor,
        attention_mask: torch.Tensor,
        causal_attention_mask: torch.Tensor,
        output_attentions: Optional[bool] = False,
    ) -> Tuple[torch.FloatTensor]:
        """
        Args:
            hidden_states (`torch.FloatTensor`): input to the layer of shape `(batch, seq_len, embed_dim)`
            attention_mask (`torch.FloatTensor`): attention mask of size
                `(batch, 1, tgt_len, src_len)` where padding elements are indicated by very large negative values.
                `(config.encoder_attention_heads,)`.
            output_attentions (`bool`, *optional*):
                Whether or not to return the attentions tensors of all attention layers. See `attentions` under
                returned tensors for more detail.
        """
        residual = hidden_states

        hidden_states = self.layer_norm1(hidden_states)
        hidden_states, attn_weights = self.self_attn(
            hidden_states=hidden_states,
            attention_mask=attention_mask,
            causal_attention_mask=causal_attention_mask,
            output_attentions=output_attentions,
        )
        hidden_states = residual + hidden_states

        residual = hidden_states
        hidden_states = self.layer_norm2(hidden_states)
        hidden_states = self.mlp(hidden_states)
        hidden_states = residual + hidden_states

        outputs = (hidden_states,)

        if output_attentions:
            outputs += (attn_weights,)

        return outputs


class OwlViTPreTrainedModel(PreTrainedModel):
    """
    An abstract class to handle weights initialization and a simple interface for downloading and loading pretrained
    models.
    """

    config_class = OwlViTConfig
    base_model_prefix = "owlvit"
    supports_gradient_checkpointing = True
    _keys_to_ignore_on_load_missing = [r"position_ids"]

    def _init_weights(self, module):
        """Initialize the weights"""
        factor = self.config.initializer_factor
        if isinstance(module, OwlViTTextEmbeddings):
            module.token_embedding.weight.data.normal_(mean=0.0, std=factor * 0.02)
            module.position_embedding.weight.data.normal_(mean=0.0, std=factor * 0.02)
        elif isinstance(module, OwlViTVisionEmbeddings):
            factor = self.config.initializer_factor
            nn.init.normal_(module.class_embedding, mean=0.0, std=module.embed_dim**-0.5 * factor)
            nn.init.normal_(module.patch_embedding.weight, std=module.config.initializer_range * factor)
            nn.init.normal_(module.position_embedding.weight, std=module.config.initializer_range * factor)
        elif isinstance(module, OwlViTAttention):
            factor = self.config.initializer_factor
            in_proj_std = (module.embed_dim**-0.5) * ((2 * module.config.num_hidden_layers) ** -0.5) * factor
            out_proj_std = (module.embed_dim**-0.5) * factor
            nn.init.normal_(module.q_proj.weight, std=in_proj_std)
            nn.init.normal_(module.k_proj.weight, std=in_proj_std)
            nn.init.normal_(module.v_proj.weight, std=in_proj_std)
            nn.init.normal_(module.out_proj.weight, std=out_proj_std)
        elif isinstance(module, OwlViTMLP):
            factor = self.config.initializer_factor
            in_proj_std = (
                (module.config.hidden_size**-0.5) * ((2 * module.config.num_hidden_layers) ** -0.5) * factor
            )
            fc_std = (2 * module.config.hidden_size) ** -0.5 * factor
            nn.init.normal_(module.fc1.weight, std=fc_std)
            nn.init.normal_(module.fc2.weight, std=in_proj_std)
        elif isinstance(module, OwlViTModel):
            nn.init.normal_(
                module.text_projection.weight,
                std=module.text_embed_dim**-0.5 * self.config.initializer_factor,
            )
            nn.init.normal_(
                module.visual_projection.weight,
                std=module.vision_embed_dim**-0.5 * self.config.initializer_factor,
            )
        if isinstance(module, nn.LayerNorm):
            module.bias.data.zero_()
            module.weight.data.fill_(1.0)
        if isinstance(module, nn.Linear) and module.bias is not None:
            module.bias.data.zero_()

    def _set_gradient_checkpointing(self, module, value=False):
        if isinstance(module, OwlViTEncoder):
            module.gradient_checkpointing = value


OWLVIT_START_DOCSTRING = r"""
    Parameters:
    This model is a PyTorch [torch.nn.Module](https:
        //pytorch.org/docs/stable/nn.html#torch.nn.Module) subclass. Use it
    as a regular PyTorch Module and refer to the PyTorch documentation for all matter related to general usage and
    behavior.
        config ([`OwlViTConfig`]): Model configuration class with all the parameters of the model.
            Initializing with a config file does not load the weights associated with the model, only the
            configuration. Check out the [`~PreTrainedModel.from_pretrained`] method to load the model weights.
"""

OWLVIT_TEXT_INPUTS_DOCSTRING = r"""
    Args:
        input_ids (`torch.LongTensor` of shape `(batch_size * num_max_text_queries, sequence_length)`):
            Indices of input sequence tokens in the vocabulary. Indices can be obtained using [`CLIPTokenizer`]. See
            [`PreTrainedTokenizer.encode`] and [`PreTrainedTokenizer.__call__`] for details. [What are input
            IDs?](../glossary#input-ids)
        attention_mask (`torch.Tensor` of shape `(batch_size, num_max_text_queries, sequence_length)`, *optional*):
            Mask to avoid performing attention on padding token indices. Mask values selected in `[0, 1]`:
            - 1 for tokens that are **not masked**,
            - 0 for tokens that are **masked**.
            [What are attention masks?](../glossary#attention-mask)
        output_attentions (`bool`, *optional*):
            Whether or not to return the attentions tensors of all attention layers. See `attentions` under returned
            tensors for more detail.
        output_hidden_states (`bool`, *optional*):
            Whether or not to return the hidden states of all layers. See `hidden_states` under returned tensors for
            more detail.
        return_dict (`bool`, *optional*):
            Whether or not to return a [`~utils.ModelOutput`] instead of a plain tuple.
"""

OWLVIT_VISION_INPUTS_DOCSTRING = r"""
    Args:
        pixel_values (`torch.FloatTensor` of shape `(batch_size, num_channels, height, width)`):
            Pixel values.
        output_attentions (`bool`, *optional*):
            Whether or not to return the attentions tensors of all attention layers. See `attentions` under returned
            tensors for more detail.
        output_hidden_states (`bool`, *optional*):
            Whether or not to return the hidden states of all layers. See `hidden_states` under returned tensors for
            more detail.
        return_dict (`bool`, *optional*):
            Whether or not to return a [`~utils.ModelOutput`] instead of a plain tuple.
"""

OWLVIT_INPUTS_DOCSTRING = r"""
    Args:
        input_ids (`torch.LongTensor` of shape `(batch_size, sequence_length)`):
            Indices of input sequence tokens in the vocabulary. Indices can be obtained using [`CLIPTokenizer`]. See
            [`PreTrainedTokenizer.encode`] and [`PreTrainedTokenizer.__call__`] for details. [What are input
            IDs?](../glossary#input-ids)
        attention_mask (`torch.Tensor` of shape `(batch_size, sequence_length)`, *optional*):
            Mask to avoid performing attention on padding token indices. Mask values selected in `[0, 1]`:
            - 1 for tokens that are **not masked**,
            - 0 for tokens that are **masked**.
            [What are attention masks?](../glossary#attention-mask)
        pixel_values (`torch.FloatTensor` of shape `(batch_size, num_channels, height, width)`):
            Pixel values.
        return_loss (`bool`, *optional*):
            Whether or not to return the contrastive loss.
        output_attentions (`bool`, *optional*):
            Whether or not to return the attentions tensors of all attention layers. See `attentions` under returned
            tensors for more detail.
        output_hidden_states (`bool`, *optional*):
            Whether or not to return the hidden states of all layers. See `hidden_states` under returned tensors for
            more detail.
        return_base_image_embeds (`bool`, *optional*):
            Whether or not to return unprojected image embeddings. Set to `True` when `OwlViTModel` is called within
            `OwlViTForObjectDetection`.
        return_dict (`bool`, *optional*):
            Whether or not to return a [`~utils.ModelOutput`] instead of a plain tuple.
"""

OWLVIT_OBJECT_DETECTION_INPUTS_DOCSTRING = r"""
    Args:
        pixel_values (`torch.FloatTensor` of shape `(batch_size, num_channels, height, width)`):
            Pixel values.
        input_ids (`torch.LongTensor` of shape `(batch_size * num_max_text_queries, sequence_length)`, *optional*):
            Indices of input sequence tokens in the vocabulary. Indices can be obtained using [`CLIPTokenizer`]. See
            [`PreTrainedTokenizer.encode`] and [`PreTrainedTokenizer.__call__`] for details. [What are input
            IDs?](../glossary#input-ids).
        attention_mask (`torch.Tensor` of shape `(batch_size, num_max_text_queries, sequence_length)`, *optional*):
            Mask to avoid performing attention on padding token indices. Mask values selected in `[0, 1]`:
            - 1 for tokens that are **not masked**,
            - 0 for tokens that are **masked**.
            [What are attention masks?](../glossary#attention-mask)
        output_hidden_states (`bool`, *optional*):
            Whether or not to return the last hidden state. See `text_model_last_hidden_state` and
            `vision_model_last_hidden_state` under returned tensors for more detail.
        return_dict (`bool`, *optional*):
            Whether or not to return a [`~utils.ModelOutput`] instead of a plain tuple.
"""

OWLVIT_IMAGE_GUIDED_OBJECT_DETECTION_INPUTS_DOCSTRING = r"""
    Args:
        pixel_values (`torch.FloatTensor` of shape `(batch_size, num_channels, height, width)`):
            Pixel values.
        query_pixel_values (`torch.FloatTensor` of shape `(batch_size, num_channels, height, width)`):
            Pixel values of query image(s) to be detected. Pass in one query image per target image.
        output_hidden_states (`bool`, *optional*):
            Whether or not to return the last hidden state. See `vision_model_last_hidden_state` under returned tensors
            for more detail.
        return_dict (`bool`, *optional*):
            Whether or not to return a [`~utils.ModelOutput`] instead of a plain tuple.
"""


class OwlViTEncoder(nn.Module):
    """
    Transformer encoder consisting of `config.num_hidden_layers` self attention layers. Each layer is a
    [`OwlViTEncoderLayer`].

    Args:
        config: OwlViTConfig
    """

    def __init__(self, config: OwlViTConfig):
        super().__init__()
        self.layers = nn.ModuleList([OwlViTEncoderLayer(config) for _ in range(config.num_hidden_layers)])
        self.gradient_checkpointing = False

    def forward(
        self,
        inputs_embeds,
        attention_mask: Optional[torch.Tensor] = None,
        causal_attention_mask: Optional[torch.Tensor] = None,
        output_attentions: Optional[bool] = None,
        output_hidden_states: Optional[bool] = None,
        return_dict: Optional[bool] = None,
    ) -> Union[Tuple, BaseModelOutput]:
        r"""
        Args:
            inputs_embeds (`torch.FloatTensor` of shape `(batch_size, sequence_length, hidden_size)`).
            attention_mask (`torch.Tensor` of shape `(batch_size, sequence_length)`, *optional*):
                Mask to avoid performing attention on padding token indices. Mask values selected in `[0, 1]`:
                - 1 for tokens that are **not masked**,
                - 0 for tokens that are **masked**.
                [What are attention masks?](../glossary#attention-mask)
            causal_attention_mask (`torch.Tensor` of shape `(batch_size, sequence_length)`, *optional*):
                Causal mask for the text model. Mask values selected in `[0, 1]`:
                - 1 for tokens that are **not masked**,
                - 0 for tokens that are **masked**.
                [What are attention masks?](../glossary#attention-mask)
            output_attentions (`bool`, *optional*):
                Whether or not to return the attentions tensors of all attention layers. See `attentions` under
                returned tensors for more detail.
            output_hidden_states (`bool`, *optional*):
                Whether or not to return the hidden states of all layers. See `hidden_states` under returned tensors
                for more detail.
            return_dict (`bool`, *optional*):
                Whether or not to return a [`~utils.ModelOutput`] instead of a plain tuple.
        """
        output_attentions = output_attentions if output_attentions is not None else self.config.output_attentions
        output_hidden_states = (
            output_hidden_states if output_hidden_states is not None else self.config.output_hidden_states
        )
        return_dict = return_dict if return_dict is not None else self.config.use_return_dict

        encoder_states = () if output_hidden_states else None
        all_attentions = () if output_attentions else None

        hidden_states = inputs_embeds
        for encoder_layer in self.layers:
            if output_hidden_states:
                encoder_states = encoder_states + (hidden_states,)
            if self.gradient_checkpointing and self.training:

                def create_custom_forward(module):
                    def custom_forward(*inputs):
                        return module(*inputs, output_attentions)

                    return custom_forward

                layer_outputs = torch.utils.checkpoint.checkpoint(
                    create_custom_forward(encoder_layer),
                    hidden_states,
                    attention_mask,
                    causal_attention_mask,
                )
            else:
                layer_outputs = encoder_layer(
                    hidden_states,
                    attention_mask,
                    causal_attention_mask,
                    output_attentions=output_attentions,
                )

            hidden_states = layer_outputs[0]

            if output_attentions:
                all_attentions = all_attentions + (layer_outputs[1],)

        if output_hidden_states:
            encoder_states = encoder_states + (hidden_states,)

        if not return_dict:
            return tuple(v for v in [hidden_states, encoder_states, all_attentions] if v is not None)
        return BaseModelOutput(
            last_hidden_state=hidden_states, hidden_states=encoder_states, attentions=all_attentions
        )


class OwlViTTextTransformer(nn.Module):
    def __init__(self, config: OwlViTTextConfig):
        super().__init__()
        self.config = config
        embed_dim = config.hidden_size
        self.embeddings = OwlViTTextEmbeddings(config)
        self.encoder = OwlViTEncoder(config)
        self.final_layer_norm = nn.LayerNorm(embed_dim)

    @add_start_docstrings_to_model_forward(OWLVIT_TEXT_INPUTS_DOCSTRING)
    @replace_return_docstrings(output_type=BaseModelOutputWithPooling, config_class=OwlViTTextConfig)
    def forward(
        self,
        input_ids: torch.Tensor,
        attention_mask: Optional[torch.Tensor] = None,
        position_ids: Optional[torch.Tensor] = None,
        output_attentions: Optional[bool] = None,
        output_hidden_states: Optional[bool] = None,
        return_dict: Optional[bool] = None,
    ) -> Union[Tuple, BaseModelOutputWithPooling]:
        r"""
        Returns:

        """
        output_attentions = output_attentions if output_attentions is not None else self.config.output_attentions
        output_hidden_states = (
            output_hidden_states if output_hidden_states is not None else self.config.output_hidden_states
        )
        return_dict = return_dict if return_dict is not None else self.config.use_return_dict

        input_shape = input_ids.size()
        input_ids = input_ids.view(-1, input_shape[-1])
        hidden_states = self.embeddings(input_ids=input_ids, position_ids=position_ids)

        num_samples, seq_len = input_shape  # num_samples = batch_size * num_max_text_queries
        # OWLVIT's text model uses causal mask, prepare it here.
        # https://github.com/openai/CLIP/blob/cfcffb90e69f37bf2ff1e988237a0fbe41f33c04/clip/model.py#L324
        causal_attention_mask = self._build_causal_attention_mask(num_samples, seq_len).to(hidden_states.device)
        # expand attention_mask
        if attention_mask is not None:
            # [num_samples, seq_len] -> [num_samples, 1, tgt_seq_len, src_seq_len]
            attention_mask = _expand_mask(attention_mask, hidden_states.dtype)

        encoder_outputs = self.encoder(
            inputs_embeds=hidden_states,
            attention_mask=attention_mask,
            causal_attention_mask=causal_attention_mask,
            output_attentions=output_attentions,
            output_hidden_states=output_hidden_states,
            return_dict=return_dict,
        )

        last_hidden_state = encoder_outputs[0]
        last_hidden_state = self.final_layer_norm(last_hidden_state)

        # take features from the end of tokens embedding (end of token is the highest number in each sequence)
        # casting to torch.int for onnx compatibility: argmax doesn't support int64 inputs with opset 14
        pooled_output = last_hidden_state[
            torch.arange(last_hidden_state.shape[0]), input_ids.to(torch.int).argmax(dim=-1)
        ]

        if not return_dict:
            return (last_hidden_state, pooled_output) + encoder_outputs[1:]

        return BaseModelOutputWithPooling(
            last_hidden_state=last_hidden_state,
            pooler_output=pooled_output,
            hidden_states=encoder_outputs.hidden_states,
            attentions=encoder_outputs.attentions,
        )

    def _build_causal_attention_mask(self, bsz, seq_len):
        # lazily create causal attention mask, with full attention between the vision tokens
        # pytorch uses additive attention mask; fill with -inf
        mask = torch.empty(bsz, seq_len, seq_len)
        mask.fill_(torch.tensor(float("-inf")))
        mask.triu_(1)  # zero out the lower diagonal
        mask = mask.unsqueeze(1)  # expand mask
        return mask


class OwlViTTextModel(OwlViTPreTrainedModel):
    config_class = OwlViTTextConfig

    def __init__(self, config: OwlViTTextConfig):
        super().__init__(config)
        self.text_model = OwlViTTextTransformer(config)
        # Initialize weights and apply final processing
        self.post_init()

    def get_input_embeddings(self) -> nn.Module:
        return self.text_model.embeddings.token_embedding

    def set_input_embeddings(self, value):
        self.text_model.embeddings.token_embedding = value

    @add_start_docstrings_to_model_forward(OWLVIT_TEXT_INPUTS_DOCSTRING)
    @replace_return_docstrings(output_type=BaseModelOutputWithPooling, config_class=OwlViTTextConfig)
    def forward(
        self,
        input_ids: torch.Tensor,
        attention_mask: Optional[torch.Tensor] = None,
        output_attentions: Optional[bool] = None,
        output_hidden_states: Optional[bool] = None,
        return_dict: Optional[bool] = None,
    ) -> Union[Tuple, BaseModelOutputWithPooling]:
        r"""
        Returns:

        Examples:
        ```python
        >>> from transformers import OwlViTProcessor, OwlViTTextModel

        >>> model = OwlViTTextModel.from_pretrained("google/owlvit-base-patch32")
        >>> processor = OwlViTProcessor.from_pretrained("google/owlvit-base-patch32")
        >>> inputs = processor(
        ...     text=[["a photo of a cat", "a photo of a dog"], ["photo of a astranaut"]], return_tensors="pt"
        ... )
        >>> outputs = model(**inputs)
        >>> last_hidden_state = outputs.last_hidden_state
        >>> pooled_output = outputs.pooler_output  # pooled (EOS token) states
        ```"""

        # Get embeddings for all text queries in all batch samples
        return self.text_model(
            input_ids=input_ids,
            attention_mask=attention_mask,
            output_attentions=output_attentions,
            output_hidden_states=output_hidden_states,
            return_dict=return_dict,
        )


class OwlViTVisionTransformer(nn.Module):
    def __init__(self, config: OwlViTVisionConfig):
        super().__init__()
        self.config = config

        self.embeddings = OwlViTVisionEmbeddings(config)
        self.pre_layernorm = nn.LayerNorm(config.hidden_size)
        self.encoder = OwlViTEncoder(config)
        self.post_layernorm = nn.LayerNorm(config.hidden_size)

    @add_start_docstrings_to_model_forward(OWLVIT_VISION_INPUTS_DOCSTRING)
    @replace_return_docstrings(output_type=BaseModelOutputWithPooling, config_class=OwlViTVisionConfig)
    def forward(
        self,
        pixel_values: torch.FloatTensor,
        output_attentions: Optional[bool] = None,
        output_hidden_states: Optional[bool] = None,
        return_dict: Optional[bool] = None,
    ) -> Union[Tuple, BaseModelOutputWithPooling]:
        r"""
        Returns:

        """
        output_attentions = output_attentions if output_attentions is not None else self.config.output_attentions
        output_hidden_states = (
            output_hidden_states if output_hidden_states is not None else self.config.output_hidden_states
        )
        return_dict = return_dict if return_dict is not None else self.config.use_return_dict

        hidden_states = self.embeddings(pixel_values)
        hidden_states = self.pre_layernorm(hidden_states)
        encoder_outputs = self.encoder(
            inputs_embeds=hidden_states,
            output_attentions=output_attentions,
            output_hidden_states=output_hidden_states,
            return_dict=return_dict,
        )

        last_hidden_state = encoder_outputs[0]
        pooled_output = last_hidden_state[:, 0, :]

        pooled_output = self.post_layernorm(pooled_output)

        if not return_dict:
            return (last_hidden_state, pooled_output) + encoder_outputs[1:]

        return BaseModelOutputWithPooling(
            last_hidden_state=last_hidden_state,
            pooler_output=pooled_output,
            hidden_states=encoder_outputs.hidden_states,
            attentions=encoder_outputs.attentions,
        )


class OwlViTVisionModel(OwlViTPreTrainedModel):
    config_class = OwlViTVisionConfig
    main_input_name = "pixel_values"

    def __init__(self, config: OwlViTVisionConfig):
        super().__init__(config)
        self.vision_model = OwlViTVisionTransformer(config)
        # Initialize weights and apply final processing
        self.post_init()

    def get_input_embeddings(self) -> nn.Module:
        return self.vision_model.embeddings.patch_embedding

    @add_start_docstrings_to_model_forward(OWLVIT_VISION_INPUTS_DOCSTRING)
    @replace_return_docstrings(output_type=BaseModelOutputWithPooling, config_class=OwlViTVisionConfig)
    def forward(
        self,
        pixel_values: Optional[torch.FloatTensor] = None,
        output_attentions: Optional[bool] = None,
        output_hidden_states: Optional[bool] = None,
        return_dict: Optional[bool] = None,
    ) -> Union[Tuple, BaseModelOutputWithPooling]:
        r"""
        Returns:

        Examples:
        ```python
        >>> from PIL import Image
        >>> import requests
        >>> from transformers import OwlViTProcessor, OwlViTVisionModel

        >>> model = OwlViTVisionModel.from_pretrained("google/owlvit-base-patch32")
        >>> processor = OwlViTProcessor.from_pretrained("google/owlvit-base-patch32")
        >>> url = "http://images.cocodataset.org/val2017/000000039769.jpg"
        >>> image = Image.open(requests.get(url, stream=True).raw)

        >>> inputs = processor(images=image, return_tensors="pt")

        >>> outputs = model(**inputs)
        >>> last_hidden_state = outputs.last_hidden_state
        >>> pooled_output = outputs.pooler_output  # pooled CLS states
        ```"""
        return self.vision_model(
            pixel_values=pixel_values,
            output_attentions=output_attentions,
            output_hidden_states=output_hidden_states,
            return_dict=return_dict,
        )


@add_start_docstrings(OWLVIT_START_DOCSTRING)
class OwlViTModel(OwlViTPreTrainedModel):
    config_class = OwlViTConfig

    def __init__(self, config: OwlViTConfig):
        super().__init__(config)

        if not isinstance(config.text_config, OwlViTTextConfig):
            raise ValueError(
                "config.text_config is expected to be of type OwlViTTextConfig but is of type"
                f" {type(config.text_config)}."
            )

        if not isinstance(config.vision_config, OwlViTVisionConfig):
            raise ValueError(
                "config.vision_config is expected to be of type OwlViTVisionConfig but is of type"
                f" {type(config.vision_config)}."
            )

        text_config = config.text_config
        vision_config = config.vision_config

        self.projection_dim = config.projection_dim
        self.text_embed_dim = text_config.hidden_size
        self.vision_embed_dim = vision_config.hidden_size

        self.text_model = OwlViTTextTransformer(text_config)
        self.vision_model = OwlViTVisionTransformer(vision_config)

        self.visual_projection = nn.Linear(self.vision_embed_dim, self.projection_dim, bias=False)
        self.text_projection = nn.Linear(self.text_embed_dim, self.projection_dim, bias=False)
        self.logit_scale = nn.Parameter(torch.ones([]) * config.logit_scale_init_value)

        # Initialize weights and apply final processing
        self.post_init()

    @add_start_docstrings_to_model_forward(OWLVIT_TEXT_INPUTS_DOCSTRING)
    def get_text_features(
        self,
        input_ids: Optional[torch.Tensor] = None,
        attention_mask: Optional[torch.Tensor] = None,
        output_attentions: Optional[bool] = None,
        output_hidden_states: Optional[bool] = None,
        return_dict: Optional[bool] = None,
    ) -> torch.FloatTensor:
        r"""
        Returns:
            text_features (`torch.FloatTensor` of shape `(batch_size, output_dim`): The text embeddings obtained by
            applying the projection layer to the pooled output of [`OwlViTTextModel`].

        Examples:
        ```python
        >>> from transformers import OwlViTProcessor, OwlViTModel

        >>> model = OwlViTModel.from_pretrained("google/owlvit-base-patch32")
        >>> processor = OwlViTProcessor.from_pretrained("google/owlvit-base-patch32")
        >>> inputs = processor(
        ...     text=[["a photo of a cat", "a photo of a dog"], ["photo of a astranaut"]], return_tensors="pt"
        ... )
        >>> text_features = model.get_text_features(**inputs)
        ```"""
        # Use OWL-ViT model's config for some fields (if specified) instead of those of vision & text components.
        return_dict = return_dict if return_dict is not None else self.config.use_return_dict

        # Get embeddings for all text queries in all batch samples
        text_output = self.text_model(input_ids=input_ids, attention_mask=attention_mask, return_dict=return_dict)
        pooled_output = text_output[1]
        text_features = self.text_projection(pooled_output)

        return text_features

    @add_start_docstrings_to_model_forward(OWLVIT_VISION_INPUTS_DOCSTRING)
    def get_image_features(
        self,
        pixel_values: Optional[torch.FloatTensor] = None,
        output_attentions: Optional[bool] = None,
        output_hidden_states: Optional[bool] = None,
        return_dict: Optional[bool] = None,
<<<<<<< HEAD
        return_projected: Optional[bool] = True,
=======
>>>>>>> bb61e309
        return_base_image_embeds: Optional[bool] = None,
    ) -> torch.FloatTensor:
        r"""
        Returns:
            image_features (`torch.FloatTensor` of shape `(batch_size, output_dim`): The image embeddings obtained by
            applying the projection layer to the pooled output of [`OwlViTVisionModel`].

        Examples:
        ```python
        >>> from PIL import Image
        >>> import requests
        >>> from transformers import OwlViTProcessor, OwlViTModel

        >>> model = OwlViTModel.from_pretrained("google/owlvit-base-patch32")
        >>> processor = OwlViTProcessor.from_pretrained("google/owlvit-base-patch32")
        >>> url = "http://images.cocodataset.org/val2017/000000039769.jpg"
        >>> image = Image.open(requests.get(url, stream=True).raw)
        >>> inputs = processor(images=image, return_tensors="pt")
        >>> image_features = model.get_image_features(**inputs)
        ```"""
        logger.warning(
            "`return_projected` is deprecated and will be removed in v5 of Transformers, please use"
            " `return_base_image_embeds`.",
            FutureWarning,
        )

        # Use OWL-ViT model's config for some fields (if specified) instead of those of vision & text components.
        return_dict = return_dict if return_dict is not None else self.config.use_return_dict
        return_base_image_embeds = (
            return_base_image_embeds if return_base_image_embeds is not None or return_projected else False
        )

<<<<<<< HEAD
        vision_outputs = self.vision_model(pixel_values=pixel_values, return_dict=return_dict)

=======
>>>>>>> bb61e309
        # Apply post_layernorm to last_hidden_state, return non-projected output
        if return_base_image_embeds:
            last_hidden_state = vision_outputs[0]
            image_features = self.vision_model.post_layernorm(last_hidden_state)
<<<<<<< HEAD
        # Unmodified OwlViTModel (CLIP) embeddings
=======
        # Unmodified CLIP embeddings
>>>>>>> bb61e309
        else:
            pooled_output = vision_outputs[1]
            image_features = self.visual_projection(pooled_output)

        return image_features

    @add_start_docstrings_to_model_forward(OWLVIT_INPUTS_DOCSTRING)
    @replace_return_docstrings(output_type=OwlViTOutput, config_class=OwlViTConfig)
    def forward(
        self,
        input_ids: Optional[torch.LongTensor] = None,
        pixel_values: Optional[torch.FloatTensor] = None,
        attention_mask: Optional[torch.Tensor] = None,
        return_loss: Optional[bool] = None,
        output_attentions: Optional[bool] = None,
        output_hidden_states: Optional[bool] = None,
        return_base_image_embeds: Optional[bool] = None,
        return_dict: Optional[bool] = None,
    ) -> Union[Tuple, OwlViTOutput]:
        r"""
        Returns:

        Examples:
        ```python
        >>> from PIL import Image
        >>> import requests
        >>> from transformers import OwlViTProcessor, OwlViTModel

        >>> model = OwlViTModel.from_pretrained("google/owlvit-base-patch32")
        >>> processor = OwlViTProcessor.from_pretrained("google/owlvit-base-patch32")
        >>> url = "http://images.cocodataset.org/val2017/000000039769.jpg"
        >>> image = Image.open(requests.get(url, stream=True).raw)
        >>> inputs = processor(text=[["a photo of a cat", "a photo of a dog"]], images=image, return_tensors="pt")
        >>> outputs = model(**inputs)
        >>> logits_per_image = outputs.logits_per_image  # this is the image-text similarity score
        >>> probs = logits_per_image.softmax(dim=1)  # we can take the softmax to get the label probabilities
        ```"""
        # Use OWL-ViT model's config for some fields (if specified) instead of those of vision & text components.
        output_attentions = output_attentions if output_attentions is not None else self.config.output_attentions
        output_hidden_states = (
            output_hidden_states if output_hidden_states is not None else self.config.output_hidden_states
        )
        return_dict = return_dict if return_dict is not None else self.config.use_return_dict

        # Whether to return unprojected image features
        return_base_image_embeds = return_base_image_embeds if return_base_image_embeds is not None else False

        vision_outputs = self.vision_model(
            pixel_values=pixel_values,
            output_attentions=output_attentions,
            output_hidden_states=output_hidden_states,
            return_dict=return_dict,
        )

        # Get embeddings for all text queries in all batch samples
        text_outputs = self.text_model(
            input_ids=input_ids,
            attention_mask=attention_mask,
            output_attentions=output_attentions,
            output_hidden_states=output_hidden_states,
            return_dict=return_dict,
        )

        text_embeds = text_outputs[1]
        text_embeds = self.text_projection(text_embeds)
        image_embeds = vision_outputs[1]
        image_embeds = self.visual_projection(image_embeds)

        # normalized features
        image_embeds_norm = image_embeds / torch.linalg.norm(image_embeds, ord=2, dim=-1, keepdim=True)
        text_embeds_norm = text_embeds / torch.linalg.norm(text_embeds, ord=2, dim=-1, keepdim=True)

        # cosine similarity as logits
        logit_scale = self.logit_scale.exp()
        logits_per_text = torch.matmul(text_embeds_norm, image_embeds_norm.t()) * logit_scale
        logits_per_image = logits_per_text.t()

        loss = None
        if return_loss:
            loss = owlvit_loss(logits_per_text)

        if return_base_image_embeds:
            last_hidden_state = vision_outputs[0]
            image_embeds = self.vision_model.post_layernorm(last_hidden_state)
        else:
            image_embeds = image_embeds_norm
            text_embeds = text_embeds_norm

        if not return_dict:
            output = (logits_per_image, logits_per_text, text_embeds, image_embeds, text_outputs, vision_outputs)
            return ((loss,) + output) if loss is not None else output

        return OwlViTOutput(
            loss=loss,
            logits_per_image=logits_per_image,
            logits_per_text=logits_per_text,
            text_embeds=text_embeds,
            image_embeds=image_embeds,
            text_model_output=text_outputs,
            vision_model_output=vision_outputs,
        )


class OwlViTBoxPredictionHead(nn.Module):
    def __init__(self, config: OwlViTConfig):
        super().__init__()

        width = config.vision_config.hidden_size
        self.dense0 = nn.Linear(width, width)
        self.dense1 = nn.Linear(width, width)
        self.gelu = nn.GELU()
        self.dense2 = nn.Linear(width, 4)

    def forward(self, image_features: torch.Tensor) -> torch.FloatTensor:
        output = self.dense0(image_features)
        output = self.gelu(output)
        output = self.dense1(output)
        output = self.gelu(output)
        output = self.dense2(output)
        return output


class OwlViTClassPredictionHead(nn.Module):
    def __init__(self, config: OwlViTConfig):
        super().__init__()

        out_dim = config.text_config.hidden_size
        self.query_dim = config.vision_config.hidden_size

        self.dense0 = nn.Linear(self.query_dim, out_dim)
        self.logit_shift = nn.Linear(self.query_dim, 1)
        self.logit_scale = nn.Linear(self.query_dim, 1)
        self.elu = nn.ELU()

    def forward(
        self,
        image_embeds: torch.FloatTensor,
        query_embeds: Optional[torch.FloatTensor],
        query_mask: Optional[torch.Tensor],
    ) -> Tuple[torch.FloatTensor]:

        image_class_embeds = self.dense0(image_embeds)
        if query_embeds is None:
<<<<<<< HEAD
            device = image_class_embeds.device
            batch_size, num_patches = image_class_embeds.shape[:2]
            pred_logits = torch.zeros((batch_size, num_patches, self.query_dim)).to(device)
            return (pred_logits, image_class_embeds)
=======
            return (None, image_class_embeds)
>>>>>>> bb61e309

        # Normalize image and text features
        image_class_embeds /= torch.linalg.norm(image_class_embeds, dim=-1, keepdim=True) + 1e-6
        query_embeds /= torch.linalg.norm(query_embeds, dim=-1, keepdim=True) + 1e-6

        # Get class predictions
        pred_logits = torch.einsum("...pd,...qd->...pq", image_class_embeds, query_embeds)

        # Apply a learnable shift and scale to logits
        logit_shift = self.logit_shift(image_embeds)
        logit_scale = self.logit_scale(image_embeds)
        logit_scale = self.elu(logit_scale) + 1
        pred_logits = (pred_logits + logit_shift) * logit_scale

        if query_mask is not None:
            if query_mask.ndim > 1:
                query_mask = torch.unsqueeze(query_mask, dim=-2)

            pred_logits = pred_logits.to(torch.float64)
            pred_logits = torch.where(query_mask == 0, -1e6, pred_logits)
            pred_logits = pred_logits.to(torch.float32)

        return (pred_logits, image_class_embeds)


class OwlViTForObjectDetection(OwlViTPreTrainedModel):
    config_class = OwlViTConfig
    main_input_name = "pixel_values"

    def __init__(self, config: OwlViTConfig):
        super().__init__(config)

        self.owlvit = OwlViTModel(config)
        self.class_head = OwlViTClassPredictionHead(config)
        self.box_head = OwlViTBoxPredictionHead(config)

        self.layer_norm = nn.LayerNorm(config.vision_config.hidden_size)
        self.sigmoid = nn.Sigmoid()

    def normalize_grid_corner_coordinates(self, feature_map: torch.FloatTensor):
        # Computes normalized xy corner coordinates from feature_map.
        if not feature_map.ndim == 4:
            raise ValueError("Expected input shape is [batch_size, num_patches, num_patches, hidden_dim]")

        device = feature_map.device
        num_patches = feature_map.shape[1]

        box_coordinates = np.stack(
            np.meshgrid(np.arange(1, num_patches + 1), np.arange(1, num_patches + 1)), axis=-1
        ).astype(np.float32)
        box_coordinates /= np.array([num_patches, num_patches], np.float32)

        # Flatten (h, w, 2) -> (h*w, 2)
        box_coordinates = box_coordinates.reshape(
            box_coordinates.shape[0] * box_coordinates.shape[1], box_coordinates.shape[2]
        )
        box_coordinates = torch.from_numpy(box_coordinates).to(device)

        return box_coordinates

    def compute_box_bias(self, feature_map: torch.FloatTensor) -> torch.FloatTensor:
        # The box center is biased to its position on the feature grid
        box_coordinates = self.normalize_grid_corner_coordinates(feature_map)
        box_coordinates = torch.clip(box_coordinates, 0.0, 1.0)

        # Unnormalize xy
        box_coord_bias = torch.log(box_coordinates + 1e-4) - torch.log1p(-box_coordinates + 1e-4)

        # The box size is biased to the patch size
        box_size = torch.full_like(box_coord_bias, 1.0 / feature_map.shape[-2])
        box_size_bias = torch.log(box_size + 1e-4) - torch.log1p(-box_size + 1e-4)

        # Compute box bias
        box_bias = torch.cat([box_coord_bias, box_size_bias], dim=-1)
        return box_bias

    def box_predictor(
        self,
        image_feats: torch.FloatTensor,
        feature_map: torch.FloatTensor,
    ) -> torch.FloatTensor:
        """
        Args:
            image_feats:
                Features extracted from the image, returned by the `image_text_embedder` method.
            feature_map:
                A spatial re-arrangement of image_features, also returned by the `image_text_embedder` method.
        Returns:
            pred_boxes:
                List of predicted boxes (cxcywh normalized to 0, 1) nested within a dictionary.
        """
        # Bounding box detection head [batch_size, num_boxes, 4].
        pred_boxes = self.box_head(image_feats)

        # Compute the location of each token on the grid and use it to compute a bias for the bbox prediction
        pred_boxes += self.compute_box_bias(feature_map)
        pred_boxes = self.sigmoid(pred_boxes)
        return pred_boxes

    def class_predictor(
        self,
        image_feats: torch.FloatTensor,
        query_embeds: Optional[torch.FloatTensor] = None,
        query_mask: Optional[torch.Tensor] = None,
    ) -> Tuple[torch.FloatTensor]:
        """
        Args:
            image_feats:
                Features extracted from the `image_text_embedder`.
            query_embeds:
                Text query embeddings.
            query_mask:
                Must be provided with query_embeddings. A mask indicating which query embeddings are valid.
        """
        (pred_logits, image_class_embeds) = self.class_head(image_feats, query_embeds, query_mask)

        return (pred_logits, image_class_embeds)

    def image_text_embedder(
        self,
        input_ids: torch.Tensor,
        pixel_values: torch.FloatTensor,
        attention_mask: torch.Tensor,
        output_attentions: Optional[bool] = None,
        output_hidden_states: Optional[bool] = None,
        return_dict: Optional[bool] = None,
    ) -> Tuple[torch.FloatTensor]:

        # Encode text and image
        outputs = self.owlvit(
            pixel_values=pixel_values,
            input_ids=input_ids,
            attention_mask=attention_mask,
            output_attentions=output_attentions,
            output_hidden_states=output_hidden_states,
            return_base_image_embeds=True,
            return_dict=return_dict,
        )

        # Resize class token
        image_embeds = outputs[-3]
        new_size = tuple(np.array(image_embeds.shape) - np.array((0, 1, 0)))
        class_token_out = torch.broadcast_to(image_embeds[:, :1, :], new_size)

        # Merge image embedding with class tokens
        image_embeds = image_embeds[:, 1:, :] * class_token_out
        image_embeds = self.layer_norm(image_embeds)

        # Resize to [batch_size, num_patches, num_patches, hidden_size]
        new_size = (
            image_embeds.shape[0],
            int(np.sqrt(image_embeds.shape[1])),
            int(np.sqrt(image_embeds.shape[1])),
            image_embeds.shape[-1],
        )
        image_embeds = image_embeds.reshape(new_size)
        text_embeds = outputs[-4]

        return (text_embeds, image_embeds, outputs)

    def image_embedder(
        self,
        pixel_values: torch.FloatTensor,
        output_hidden_states: Optional[bool] = None,
    ) -> Tuple[torch.FloatTensor]:
        # Get OwlViTModel vision embeddings (same as CLIP)
        vision_outputs = self.owlvit.vision_model(pixel_values=pixel_values)

        # Apply post_layernorm to last_hidden_state, return non-projected output
        last_hidden_state = vision_outputs[0]
        image_embeds = self.vision_model.post_layernorm(last_hidden_state)

        # Resize class token
        new_size = tuple(np.array(image_embeds.shape) - np.array((0, 1, 0)))
        class_token_out = torch.broadcast_to(image_embeds[:, :1, :], new_size)

        # Merge image embedding with class tokens
        image_embeds = image_embeds[:, 1:, :] * class_token_out
        image_embeds = self.layer_norm(image_embeds)

        # Resize to [batch_size, num_patches, num_patches, hidden_size]
        new_size = (
            image_embeds.shape[0],
            int(np.sqrt(image_embeds.shape[1])),
            int(np.sqrt(image_embeds.shape[1])),
            image_embeds.shape[-1],
        )
        image_embeds = image_embeds.reshape(new_size)

        return (image_embeds, last_hidden_state)

    def embed_image_query(
        self, query_image_features: torch.FloatTensor, query_feature_map: torch.FloatTensor
    ) -> torch.FloatTensor:

        (_, class_embeds) = self.class_predictor(query_image_features)
        pred_boxes = self.box_predictor(query_image_features, query_feature_map)
        pred_boxes_as_corners = center_to_corners_format(pred_boxes)

        # Loop over query images
        best_class_embeds = []
        best_box_indices = []

        for i in range(query_image_features.shape[0]):
            each_query_box = torch.tensor([[0, 0, 1, 1]])
            each_query_pred_boxes = pred_boxes_as_corners[i]
            ious, _ = box_iou(each_query_box, each_query_pred_boxes)

            # If there are no overlapping boxes, fall back to generalized IoU
            if torch.all(ious[0] == 0.0):
                ious = generalized_box_iou(each_query_box, each_query_pred_boxes)

            # Use an adaptive threshold to include all boxes within 80% of the best IoU
            iou_threshold = torch.max(ious) * 0.8

            selected_inds = (ious[0] >= iou_threshold).nonzero()
            if selected_inds.numel():
                selected_embeddings = class_embeds[i][selected_inds[0]]
                mean_embeds = torch.mean(class_embeds[i], axis=0)
                mean_sim = torch.einsum("d,id->i", mean_embeds, selected_embeddings)
                best_box_ind = selected_inds[torch.argmin(mean_sim)]
                best_class_embeds.append(class_embeds[i][best_box_ind])
                best_box_indices.append(best_box_ind)

        if best_class_embeds:
            query_embeds = torch.stack(best_class_embeds)
            box_indices = torch.stack(best_box_indices)
        else:
            query_embeds, box_indices = None, None

        return query_embeds, box_indices, pred_boxes

    @add_start_docstrings_to_model_forward(OWLVIT_IMAGE_GUIDED_OBJECT_DETECTION_INPUTS_DOCSTRING)
    @replace_return_docstrings(output_type=OwlViTImageGuidedObjectDetectionOutput, config_class=OwlViTConfig)
    def image_guided_detection(
        self,
        pixel_values: torch.FloatTensor,
        query_pixel_values: Optional[torch.FloatTensor] = None,
        output_hidden_states: Optional[bool] = None,
        return_dict: Optional[bool] = None,
    ) -> OwlViTImageGuidedObjectDetectionOutput:
        r"""
        Returns:

        Examples:
        ```python
        >>> import requests
        >>> from PIL import Image
        >>> import torch
        >>> from transformers import OwlViTProcessor, OwlViTForObjectDetection

        >>> processor = OwlViTProcessor.from_pretrained("google/owlvit-base-patch32")
        >>> model = OwlViTForObjectDetection.from_pretrained("google/owlvit-base-patch32")

        >>> url = "http://images.cocodataset.org/val2017/000000039769.jpg"
        >>> image = Image.open(requests.get(url, stream=True).raw)
        >>> query_url = "http://images.cocodataset.org/val2017/000000001675.jpg"
        >>> query_image = Image.open(requests.get(query_url, stream=True).raw)
        >>> inputs = processor(images=image, query_images=query_image, return_tensors="pt")
        >>> with torch.no_grad():
        ...     outputs = model.image_guided_detection(**inputs)

        >>> # Target image sizes (height, width) to rescale box predictions [batch_size, 2]
        >>> target_sizes = torch.Tensor([image.size[::-1]])
        >>> # Convert outputs (bounding boxes and class logits) to COCO API
        >>> results = processor.post_process_image_guided_detection(
        ...     outputs=outputs, threshold=0.6, nms_threshold=0.3, target_sizes=target_sizes
        ... )

        >>> i = 0  # Retrieve predictions for the first image
        >>> boxes, scores = results[i]["boxes"], results[i]["scores"]
        >>> for box, score in zip(boxes, scores):
        ...     box = [round(i, 2) for i in box.tolist()]
        ...     print(f"Detected similar object with confidence {round(score.item(), 3)} at location {box}")
        Detected similar object with confidence 0.782 at location [-0.06, -1.52, 637.96, 271.16]
        Detected similar object with confidence 1.0 at location [39.64, 71.61, 176.21, 117.15]
        ```"""
        output_hidden_states = (
            output_hidden_states if output_hidden_states is not None else self.config.output_hidden_states
        )
        return_dict = return_dict if return_dict is not None else self.config.return_dict

        # Compute feature maps for the input and query images
        query_feature_map = self.image_embedder(pixel_values=query_pixel_values)[0]
        feature_map, last_hidden_state = self.image_embedder(pixel_values=pixel_values)
        vision_model_last_hidden_state = last_hidden_state if output_hidden_states else None

        batch_size, num_patches, num_patches, hidden_dim = feature_map.shape
        image_feats = torch.reshape(feature_map, (batch_size, num_patches * num_patches, hidden_dim))

        batch_size, num_patches, num_patches, hidden_dim = query_feature_map.shape
        query_image_feats = torch.reshape(query_feature_map, (batch_size, num_patches * num_patches, hidden_dim))
        # Get top class embedding and best box index for each query image in batch
        query_embeds, best_box_indices, query_pred_boxes = self.embed_image_query(query_image_feats, query_feature_map)

        # Predict object classes [batch_size, num_patches, num_queries+1]
        (pred_logits, class_embeds) = self.class_predictor(image_feats=image_feats, query_embeds=query_embeds)

        # Predict object boxes
        target_pred_boxes = self.box_predictor(image_feats, feature_map)

        if not return_dict:
            output = (
                feature_map,
                query_feature_map,
                target_pred_boxes,
                query_pred_boxes,
                pred_logits,
                class_embeds,
                vision_model_last_hidden_state,
            )
            output = tuple(x for x in output if x is not None)
            return output

        return OwlViTImageGuidedObjectDetectionOutput(
            image_embeds=feature_map,
            query_image_embeds=query_feature_map,
            target_pred_boxes=target_pred_boxes,
            query_pred_boxes=query_pred_boxes,
            logits=pred_logits,
            class_embeds=class_embeds,
            vision_model_last_hidden_state=vision_model_last_hidden_state,
        )

    def embed_image_query(
        self, query_pixel_values: torch.FloatTensor, query_feature_map: torch.FloatTensor, iou_threshold: float = 0.65
    ) -> torch.FloatTensor:
        (_, class_embeds) = self.class_predictor(query_pixel_values)
        pred_boxes = self.box_predictor(query_pixel_values, query_feature_map)
        pred_boxes_as_corners = center_to_corners_format(pred_boxes)

        filtered_embeds = []
        for i in range(query_pixel_values.shape[0]):
            each_query_box = torch.tensor([[0, 0, 1, 1]])
            each_query_pred_boxes = pred_boxes_as_corners[i]
            ious, _ = box_iou(each_query_box, each_query_pred_boxes)
            if torch.all(ious[0] == 0.0):
                ious = generalized_box_iou(each_query_box, each_query_pred_boxes)

            selected_inds = (ious[0] >= iou_threshold).nonzero().squeeze()
            if selected_inds.numel():
                selected_embeddings = class_embeds[i][selected_inds]
                mean_embeds = torch.mean(class_embeds[i], axis=0)
                mean_sim = torch.einsum("d,id->i", mean_embeds, selected_embeddings)
                best_box_ind = selected_inds[torch.argmin(mean_sim)]
                filtered_embeds.append(class_embeds[i][best_box_ind])

        if filtered_embeds:
            query_embeds = torch.stack(filtered_embeds)
        else:
            query_embeds = None

        return query_embeds

    def image_image_embedder(
        self,
        query_pixel_values: torch.FloatTensor,
        pixel_values: torch.FloatTensor,
        output_attentions: Optional[bool] = None,
        output_hidden_states: Optional[bool] = None,
    ) -> Tuple[torch.FloatTensor]:

        query_image_embeds = self.owlvit.get_image_features(
            pixel_values=query_pixel_values,
            output_attentions=output_attentions,
            output_hidden_states=output_hidden_states,
            return_base_image_embeds=True,
        )
        image_embeds = self.owlvit.get_image_features(
            pixel_values=pixel_values,
            output_attentions=output_attentions,
            output_hidden_states=output_hidden_states,
            return_base_image_embeds=True,
        )

        # Normalize query image, image embeddings
        query_image_embeds = query_image_embeds / query_image_embeds.norm(p=2, dim=-1, keepdim=True)
        image_embeds = image_embeds / image_embeds.norm(p=2, dim=-1, keepdim=True)

        # Resize class token
        new_size = tuple(np.array(image_embeds.shape) - np.array((0, 1, 0)))
        class_token_out = torch.broadcast_to(image_embeds[:, :1, :], new_size)

        # Merge image embedding with class tokens
        image_embeds = image_embeds[:, 1:, :] * class_token_out
        image_embeds = self.layer_norm(image_embeds)

        # Resize to [batch_size, num_patches, num_patches, hidden_size]
        new_size = (
            image_embeds.shape[0],
            int(np.sqrt(image_embeds.shape[1])),
            int(np.sqrt(image_embeds.shape[1])),
            image_embeds.shape[-1],
        )
        image_embeds = image_embeds.reshape(new_size)

        # Similar for query

        # Resize class token
        new_size = tuple(np.array(query_image_embeds.shape) - np.array((0, 1, 0)))
        class_token_out = torch.broadcast_to(query_image_embeds[:, :1, :], new_size)

        # Merge image embedding with class tokens
        query_image_embeds = query_image_embeds[:, 1:, :] * class_token_out
        query_image_embeds = self.layer_norm(query_image_embeds)

        # Resize to [batch_size, num_patches, num_patches, hidden_size]
        new_size = (
            query_image_embeds.shape[0],
            int(np.sqrt(query_image_embeds.shape[1])),
            int(np.sqrt(query_image_embeds.shape[1])),
            query_image_embeds.shape[-1],
        )
        query_image_embeds = query_image_embeds.reshape(new_size)

        return (query_image_embeds, image_embeds)

    @add_start_docstrings_to_model_forward(OWLVIT_OBJECT_DETECTION_INPUTS_DOCSTRING)
    @replace_return_docstrings(output_type=OwlViTObjectDetectionOutput, config_class=OwlViTConfig)
    def forward(
        self,
        pixel_values: torch.FloatTensor,
        input_ids: Optional[torch.Tensor] = None,
        query_pixel_values: Optional[torch.FloatTensor] = None,
        attention_mask: Optional[torch.Tensor] = None,
        output_attentions: Optional[bool] = None,
        output_hidden_states: Optional[bool] = None,
        return_dict: Optional[bool] = None,
    ) -> OwlViTObjectDetectionOutput:
        r"""
        Returns:

        Examples:
        ```python
        >>> import requests
        >>> from PIL import Image
        >>> import torch
        >>> from transformers import OwlViTProcessor, OwlViTForObjectDetection

        >>> processor = OwlViTProcessor.from_pretrained("google/owlvit-base-patch32")
        >>> model = OwlViTForObjectDetection.from_pretrained("google/owlvit-base-patch32")

        >>> url = "http://images.cocodataset.org/val2017/000000039769.jpg"
        >>> image = Image.open(requests.get(url, stream=True).raw)
        >>> texts = [["a photo of a cat", "a photo of a dog"]]
        >>> inputs = processor(text=texts, images=image, return_tensors="pt")
        >>> outputs = model(**inputs)

        >>> # Target image sizes (height, width) to rescale box predictions [batch_size, 2]
        >>> target_sizes = torch.Tensor([image.size[::-1]])
        >>> # Convert outputs (bounding boxes and class logits) to COCO API
        >>> results = processor.post_process(outputs=outputs, target_sizes=target_sizes)

        >>> i = 0  # Retrieve predictions for the first image for the corresponding text queries
        >>> text = texts[i]
        >>> boxes, scores, labels = results[i]["boxes"], results[i]["scores"], results[i]["labels"]

        >>> score_threshold = 0.1
        >>> for box, score, label in zip(boxes, scores, labels):
        ...     box = [round(i, 2) for i in box.tolist()]
        ...     if score >= score_threshold:
        ...         print(f"Detected {text[label]} with confidence {round(score.item(), 3)} at location {box}")
        Detected a photo of a cat with confidence 0.707 at location [324.97, 20.44, 640.58, 373.29]
        Detected a photo of a cat with confidence 0.717 at location [1.46, 55.26, 315.55, 472.17]
        ```"""
        output_hidden_states = (
            output_hidden_states if output_hidden_states is not None else self.config.output_hidden_states
        )
        return_dict = return_dict if return_dict is not None else self.config.return_dict

<<<<<<< HEAD
        # Embed images and text queries
        query_embeds, feature_map, outputs = self.image_text_embedder(
            input_ids=input_ids,
            pixel_values=pixel_values,
            attention_mask=attention_mask,
            output_attentions=output_attentions,
            output_hidden_states=output_hidden_states,
            return_dict=return_dict,
        )

        # Text and vision model outputs
        text_outputs = outputs[-2]
        vision_outputs = outputs[-1]
=======
        query_embeds = None
        query_mask = None
        assert (
            input_ids is None or query_pixel_values is None
        ), "Both input_ids and query_pixel_values cannot be passed"
        if query_pixel_values is not None:
            outputs = self.image_image_embedder(
                query_pixel_values=query_pixel_values,
                pixel_values=pixel_values,
                output_attentions=output_attentions,
                output_hidden_states=output_hidden_states,
            )
            text_model_last_hidden_state = None
            vision_model_last_hidden_state = None
            query_feature_map = outputs[0]

        else:
            # Embed images and text queries
            outputs = self.image_text_embedder(
                input_ids=input_ids,
                pixel_values=pixel_values,
                attention_mask=attention_mask,
                output_attentions=output_attentions,
                output_hidden_states=output_hidden_states,
            )

            # Last hidden states of text and vision transformers
            text_model_last_hidden_state = outputs[2]
            vision_model_last_hidden_state = outputs[3]
            query_embeds = outputs[0]

        feature_map = outputs[1]
>>>>>>> bb61e309

        batch_size, num_patches, num_patches, hidden_dim = feature_map.shape
        image_feats = torch.reshape(feature_map, (batch_size, num_patches * num_patches, hidden_dim))

        if input_ids is not None:
            # Reshape from [batch_size * max_text_queries, hidden_dim] -> [batch_size, max_text_queries, hidden_dim]
            max_text_queries = input_ids.shape[0] // batch_size
            query_embeds = query_embeds.reshape(batch_size, max_text_queries, query_embeds.shape[-1])

            # If first token is 0, then this is a padded query [batch_size, num_queries].
            input_ids = input_ids.reshape(batch_size, max_text_queries, input_ids.shape[-1])
            query_mask = input_ids[..., 0] > 0
        else:
            batch_size, num_patches, num_patches, hidden_dim = query_feature_map.shape
            query_image_feats = torch.reshape(query_feature_map, (batch_size, num_patches * num_patches, hidden_dim))
            query_embeds = self.embed_image_query(query_image_feats, query_feature_map)

        # Predict object classes [batch_size, num_patches, num_queries+1]
        (pred_logits, class_embeds) = self.class_predictor(image_feats, query_embeds, query_mask)

        # Predict object boxes
        pred_boxes = self.box_predictor(image_feats, feature_map)

        if not return_dict:
            output = (
                pred_logits,
                pred_boxes,
                query_embeds,
                feature_map,
                class_embeds,
                text_outputs[0],
                vision_outputs[0],
                text_outputs,
                vision_outputs,
            )
            output = tuple(x for x in output if x is not None)
            return output

        return OwlViTObjectDetectionOutput(
            image_embeds=feature_map,
            text_embeds=query_embeds,
            pred_boxes=pred_boxes,
            logits=pred_logits,
            class_embeds=class_embeds,
            text_model_last_hidden_state=text_outputs[0],
            vision_model_last_hidden_state=vision_outputs[0],
            text_model_output=text_outputs,
            vision_model_output=vision_outputs,
        )<|MERGE_RESOLUTION|>--- conflicted
+++ resolved
@@ -113,7 +113,6 @@
         )
 
 
-<<<<<<< HEAD
 # Copied from transformers.models.detr.feature_extraction_detr.center_to_corners_format
 def center_to_corners_format(x):
     """
@@ -126,21 +125,6 @@
 
 
 # Copied from transformers.models.detr.modeling_detr._upcast
-=======
-def center_to_corners_format(x):
-    """
-    Converts a PyTorch tensor of bounding boxes of center format (center_x, center_y, width, height) to corners format
-    (left, top, right, bottom).
-    """
-    x_center, y_center, width, height = x.unbind(-1)
-    boxes = [(x_center - 0.5 * width), (y_center - 0.5 * height), (x_center + 0.5 * width), (y_center + 0.5 * height)]
-    return torch.stack(boxes, dim=-1)
-
-
-# below: bounding box utilities taken from https://github.com/facebookresearch/detr/blob/master/util/box_ops.py
-
-
->>>>>>> bb61e309
 def _upcast(t: torch.Tensor) -> torch.Tensor:
     # Protects from numerical overflows in multiplications by upcasting to the equivalent higher type
     if t.is_floating_point():
@@ -149,10 +133,7 @@
         return t if t.dtype in (torch.int32, torch.int64) else t.int()
 
 
-<<<<<<< HEAD
 # Copied from transformers.models.detr.modeling_detr.box_area
-=======
->>>>>>> bb61e309
 def box_area(boxes: torch.Tensor) -> torch.Tensor:
     """
     Computes the area of a set of bounding boxes, which are specified by its (x1, y1, x2, y2) coordinates.
@@ -169,13 +150,8 @@
     return (boxes[:, 2] - boxes[:, 0]) * (boxes[:, 3] - boxes[:, 1])
 
 
-<<<<<<< HEAD
 # Copied from transformers.models.detr.modeling_detr.box_iou
 def box_iou(boxes1: torch.Tensor, boxes2: torch.Tensor) -> torch.Tensor:
-=======
-# modified from torchvision to also return the union
-def box_iou(boxes1, boxes2):
->>>>>>> bb61e309
     area1 = box_area(boxes1)
     area2 = box_area(boxes2)
 
@@ -191,10 +167,7 @@
     return iou, union
 
 
-<<<<<<< HEAD
 # Copied from transformers.models.detr.modeling_detr.generalized_box_iou
-=======
->>>>>>> bb61e309
 def generalized_box_iou(boxes1, boxes2):
     """
     Generalized IoU from https://giou.stanford.edu/. The boxes should be in [x0, y0, x1, y1] (corner) format.
@@ -204,7 +177,6 @@
     """
     # degenerate boxes gives inf / nan results
     # so do an early check
-<<<<<<< HEAD
     if not (boxes1[:, 2:] >= boxes1[:, :2]).all():
         raise ValueError(f"boxes1 must be in [x0, y0, x1, y1] (corner) format, but got {boxes1}")
     if not (boxes2[:, 2:] >= boxes2[:, :2]).all():
@@ -216,17 +188,6 @@
 
     width_height = (bottom_right - top_left).clamp(min=0)  # [N,M,2]
     area = width_height[:, :, 0] * width_height[:, :, 1]
-=======
-    assert (boxes1[:, 2:] >= boxes1[:, :2]).all()
-    assert (boxes2[:, 2:] >= boxes2[:, :2]).all()
-    iou, union = box_iou(boxes1, boxes2)
-
-    lt = torch.min(boxes1[:, None, :2], boxes2[:, :2])
-    rb = torch.max(boxes1[:, None, 2:], boxes2[:, 2:])
-
-    wh = (rb - lt).clamp(min=0)  # [N,M,2]
-    area = wh[:, :, 0] * wh[:, :, 1]
->>>>>>> bb61e309
 
     return iou - (area - union) / area
 
@@ -234,9 +195,8 @@
 @dataclass
 class OwlViTObjectDetectionOutput(ModelOutput):
     """
+    Args:
     Output type of [`OwlViTForObjectDetection`].
-
-    Args:
         loss (`torch.FloatTensor` of shape `(1,)`, *optional*, returned when `labels` are provided)):
             Total loss as a linear combination of a negative log-likehood (cross-entropy) for class prediction and a
             bounding box loss. The latter is defined as a linear combination of the L1 loss and the generalized
@@ -285,9 +245,8 @@
 @dataclass
 class OwlViTImageGuidedObjectDetectionOutput(ModelOutput):
     """
+    Args:
     Output type of [`OwlViTForObjectDetection.image_guided_detection`].
-
-    Args:
         logits (`torch.FloatTensor` of shape `(batch_size, num_patches, num_queries)`):
             Classification logits (including no-object) for all queries.
         target_pred_boxes (`torch.FloatTensor` of shape `(batch_size, num_patches, 4)`):
@@ -723,10 +682,9 @@
 
 class OwlViTEncoder(nn.Module):
     """
+    Args:
     Transformer encoder consisting of `config.num_hidden_layers` self attention layers. Each layer is a
     [`OwlViTEncoderLayer`].
-
-    Args:
         config: OwlViTConfig
     """
 
@@ -838,7 +796,6 @@
     ) -> Union[Tuple, BaseModelOutputWithPooling]:
         r"""
         Returns:
-
         """
         output_attentions = output_attentions if output_attentions is not None else self.config.output_attentions
         output_hidden_states = (
@@ -923,7 +880,7 @@
         return_dict: Optional[bool] = None,
     ) -> Union[Tuple, BaseModelOutputWithPooling]:
         r"""
-        Returns:
+        Returns: 
 
         Examples:
         ```python
@@ -970,7 +927,6 @@
     ) -> Union[Tuple, BaseModelOutputWithPooling]:
         r"""
         Returns:
-
         """
         output_attentions = output_attentions if output_attentions is not None else self.config.output_attentions
         output_hidden_states = (
@@ -1038,9 +994,7 @@
         >>> processor = OwlViTProcessor.from_pretrained("google/owlvit-base-patch32")
         >>> url = "http://images.cocodataset.org/val2017/000000039769.jpg"
         >>> image = Image.open(requests.get(url, stream=True).raw)
-
         >>> inputs = processor(images=image, return_tensors="pt")
-
         >>> outputs = model(**inputs)
         >>> last_hidden_state = outputs.last_hidden_state
         >>> pooled_output = outputs.pooler_output  # pooled CLS states
@@ -1131,10 +1085,7 @@
         output_attentions: Optional[bool] = None,
         output_hidden_states: Optional[bool] = None,
         return_dict: Optional[bool] = None,
-<<<<<<< HEAD
         return_projected: Optional[bool] = True,
-=======
->>>>>>> bb61e309
         return_base_image_embeds: Optional[bool] = None,
     ) -> torch.FloatTensor:
         r"""
@@ -1167,20 +1118,13 @@
             return_base_image_embeds if return_base_image_embeds is not None or return_projected else False
         )
 
-<<<<<<< HEAD
         vision_outputs = self.vision_model(pixel_values=pixel_values, return_dict=return_dict)
 
-=======
->>>>>>> bb61e309
         # Apply post_layernorm to last_hidden_state, return non-projected output
         if return_base_image_embeds:
             last_hidden_state = vision_outputs[0]
             image_features = self.vision_model.post_layernorm(last_hidden_state)
-<<<<<<< HEAD
         # Unmodified OwlViTModel (CLIP) embeddings
-=======
-        # Unmodified CLIP embeddings
->>>>>>> bb61e309
         else:
             pooled_output = vision_outputs[1]
             image_features = self.visual_projection(pooled_output)
@@ -1324,14 +1268,10 @@
 
         image_class_embeds = self.dense0(image_embeds)
         if query_embeds is None:
-<<<<<<< HEAD
             device = image_class_embeds.device
             batch_size, num_patches = image_class_embeds.shape[:2]
             pred_logits = torch.zeros((batch_size, num_patches, self.query_dim)).to(device)
             return (pred_logits, image_class_embeds)
-=======
-            return (None, image_class_embeds)
->>>>>>> bb61e309
 
         # Normalize image and text features
         image_class_embeds /= torch.linalg.norm(image_class_embeds, dim=-1, keepdim=True) + 1e-6
@@ -1359,7 +1299,6 @@
 
 class OwlViTForObjectDetection(OwlViTPreTrainedModel):
     config_class = OwlViTConfig
-    main_input_name = "pixel_values"
 
     def __init__(self, config: OwlViTConfig):
         super().__init__(config)
@@ -1408,7 +1347,7 @@
         box_bias = torch.cat([box_coord_bias, box_size_bias], dim=-1)
         return box_bias
 
-    def box_predictor(
+    def rctor(
         self,
         image_feats: torch.FloatTensor,
         feature_map: torch.FloatTensor,
@@ -1574,7 +1513,7 @@
         return_dict: Optional[bool] = None,
     ) -> OwlViTImageGuidedObjectDetectionOutput:
         r"""
-        Returns:
+        Returns: 
 
         Examples:
         ```python
@@ -1585,7 +1524,6 @@
 
         >>> processor = OwlViTProcessor.from_pretrained("google/owlvit-base-patch32")
         >>> model = OwlViTForObjectDetection.from_pretrained("google/owlvit-base-patch32")
-
         >>> url = "http://images.cocodataset.org/val2017/000000039769.jpg"
         >>> image = Image.open(requests.get(url, stream=True).raw)
         >>> query_url = "http://images.cocodataset.org/val2017/000000001675.jpg"
@@ -1593,14 +1531,12 @@
         >>> inputs = processor(images=image, query_images=query_image, return_tensors="pt")
         >>> with torch.no_grad():
         ...     outputs = model.image_guided_detection(**inputs)
-
         >>> # Target image sizes (height, width) to rescale box predictions [batch_size, 2]
         >>> target_sizes = torch.Tensor([image.size[::-1]])
         >>> # Convert outputs (bounding boxes and class logits) to COCO API
         >>> results = processor.post_process_image_guided_detection(
         ...     outputs=outputs, threshold=0.6, nms_threshold=0.3, target_sizes=target_sizes
         ... )
-
         >>> i = 0  # Retrieve predictions for the first image
         >>> boxes, scores = results[i]["boxes"], results[i]["scores"]
         >>> for box, score in zip(boxes, scores):
@@ -1656,113 +1592,19 @@
             vision_model_last_hidden_state=vision_model_last_hidden_state,
         )
 
-    def embed_image_query(
-        self, query_pixel_values: torch.FloatTensor, query_feature_map: torch.FloatTensor, iou_threshold: float = 0.65
-    ) -> torch.FloatTensor:
-        (_, class_embeds) = self.class_predictor(query_pixel_values)
-        pred_boxes = self.box_predictor(query_pixel_values, query_feature_map)
-        pred_boxes_as_corners = center_to_corners_format(pred_boxes)
-
-        filtered_embeds = []
-        for i in range(query_pixel_values.shape[0]):
-            each_query_box = torch.tensor([[0, 0, 1, 1]])
-            each_query_pred_boxes = pred_boxes_as_corners[i]
-            ious, _ = box_iou(each_query_box, each_query_pred_boxes)
-            if torch.all(ious[0] == 0.0):
-                ious = generalized_box_iou(each_query_box, each_query_pred_boxes)
-
-            selected_inds = (ious[0] >= iou_threshold).nonzero().squeeze()
-            if selected_inds.numel():
-                selected_embeddings = class_embeds[i][selected_inds]
-                mean_embeds = torch.mean(class_embeds[i], axis=0)
-                mean_sim = torch.einsum("d,id->i", mean_embeds, selected_embeddings)
-                best_box_ind = selected_inds[torch.argmin(mean_sim)]
-                filtered_embeds.append(class_embeds[i][best_box_ind])
-
-        if filtered_embeds:
-            query_embeds = torch.stack(filtered_embeds)
-        else:
-            query_embeds = None
-
-        return query_embeds
-
-    def image_image_embedder(
-        self,
-        query_pixel_values: torch.FloatTensor,
-        pixel_values: torch.FloatTensor,
-        output_attentions: Optional[bool] = None,
-        output_hidden_states: Optional[bool] = None,
-    ) -> Tuple[torch.FloatTensor]:
-
-        query_image_embeds = self.owlvit.get_image_features(
-            pixel_values=query_pixel_values,
-            output_attentions=output_attentions,
-            output_hidden_states=output_hidden_states,
-            return_base_image_embeds=True,
-        )
-        image_embeds = self.owlvit.get_image_features(
-            pixel_values=pixel_values,
-            output_attentions=output_attentions,
-            output_hidden_states=output_hidden_states,
-            return_base_image_embeds=True,
-        )
-
-        # Normalize query image, image embeddings
-        query_image_embeds = query_image_embeds / query_image_embeds.norm(p=2, dim=-1, keepdim=True)
-        image_embeds = image_embeds / image_embeds.norm(p=2, dim=-1, keepdim=True)
-
-        # Resize class token
-        new_size = tuple(np.array(image_embeds.shape) - np.array((0, 1, 0)))
-        class_token_out = torch.broadcast_to(image_embeds[:, :1, :], new_size)
-
-        # Merge image embedding with class tokens
-        image_embeds = image_embeds[:, 1:, :] * class_token_out
-        image_embeds = self.layer_norm(image_embeds)
-
-        # Resize to [batch_size, num_patches, num_patches, hidden_size]
-        new_size = (
-            image_embeds.shape[0],
-            int(np.sqrt(image_embeds.shape[1])),
-            int(np.sqrt(image_embeds.shape[1])),
-            image_embeds.shape[-1],
-        )
-        image_embeds = image_embeds.reshape(new_size)
-
-        # Similar for query
-
-        # Resize class token
-        new_size = tuple(np.array(query_image_embeds.shape) - np.array((0, 1, 0)))
-        class_token_out = torch.broadcast_to(query_image_embeds[:, :1, :], new_size)
-
-        # Merge image embedding with class tokens
-        query_image_embeds = query_image_embeds[:, 1:, :] * class_token_out
-        query_image_embeds = self.layer_norm(query_image_embeds)
-
-        # Resize to [batch_size, num_patches, num_patches, hidden_size]
-        new_size = (
-            query_image_embeds.shape[0],
-            int(np.sqrt(query_image_embeds.shape[1])),
-            int(np.sqrt(query_image_embeds.shape[1])),
-            query_image_embeds.shape[-1],
-        )
-        query_image_embeds = query_image_embeds.reshape(new_size)
-
-        return (query_image_embeds, image_embeds)
-
     @add_start_docstrings_to_model_forward(OWLVIT_OBJECT_DETECTION_INPUTS_DOCSTRING)
     @replace_return_docstrings(output_type=OwlViTObjectDetectionOutput, config_class=OwlViTConfig)
     def forward(
         self,
+        input_ids: torch.Tensor,
         pixel_values: torch.FloatTensor,
-        input_ids: Optional[torch.Tensor] = None,
-        query_pixel_values: Optional[torch.FloatTensor] = None,
         attention_mask: Optional[torch.Tensor] = None,
         output_attentions: Optional[bool] = None,
         output_hidden_states: Optional[bool] = None,
         return_dict: Optional[bool] = None,
     ) -> OwlViTObjectDetectionOutput:
         r"""
-        Returns:
+        Returns: 
 
         Examples:
         ```python
@@ -1773,22 +1615,18 @@
 
         >>> processor = OwlViTProcessor.from_pretrained("google/owlvit-base-patch32")
         >>> model = OwlViTForObjectDetection.from_pretrained("google/owlvit-base-patch32")
-
         >>> url = "http://images.cocodataset.org/val2017/000000039769.jpg"
         >>> image = Image.open(requests.get(url, stream=True).raw)
         >>> texts = [["a photo of a cat", "a photo of a dog"]]
         >>> inputs = processor(text=texts, images=image, return_tensors="pt")
         >>> outputs = model(**inputs)
-
         >>> # Target image sizes (height, width) to rescale box predictions [batch_size, 2]
         >>> target_sizes = torch.Tensor([image.size[::-1]])
         >>> # Convert outputs (bounding boxes and class logits) to COCO API
         >>> results = processor.post_process(outputs=outputs, target_sizes=target_sizes)
-
         >>> i = 0  # Retrieve predictions for the first image for the corresponding text queries
         >>> text = texts[i]
         >>> boxes, scores, labels = results[i]["boxes"], results[i]["scores"], results[i]["labels"]
-
         >>> score_threshold = 0.1
         >>> for box, score, label in zip(boxes, scores, labels):
         ...     box = [round(i, 2) for i in box.tolist()]
@@ -1802,7 +1640,6 @@
         )
         return_dict = return_dict if return_dict is not None else self.config.return_dict
 
-<<<<<<< HEAD
         # Embed images and text queries
         query_embeds, feature_map, outputs = self.image_text_embedder(
             input_ids=input_ids,
@@ -1816,56 +1653,17 @@
         # Text and vision model outputs
         text_outputs = outputs[-2]
         vision_outputs = outputs[-1]
-=======
-        query_embeds = None
-        query_mask = None
-        assert (
-            input_ids is None or query_pixel_values is None
-        ), "Both input_ids and query_pixel_values cannot be passed"
-        if query_pixel_values is not None:
-            outputs = self.image_image_embedder(
-                query_pixel_values=query_pixel_values,
-                pixel_values=pixel_values,
-                output_attentions=output_attentions,
-                output_hidden_states=output_hidden_states,
-            )
-            text_model_last_hidden_state = None
-            vision_model_last_hidden_state = None
-            query_feature_map = outputs[0]
-
-        else:
-            # Embed images and text queries
-            outputs = self.image_text_embedder(
-                input_ids=input_ids,
-                pixel_values=pixel_values,
-                attention_mask=attention_mask,
-                output_attentions=output_attentions,
-                output_hidden_states=output_hidden_states,
-            )
-
-            # Last hidden states of text and vision transformers
-            text_model_last_hidden_state = outputs[2]
-            vision_model_last_hidden_state = outputs[3]
-            query_embeds = outputs[0]
-
-        feature_map = outputs[1]
->>>>>>> bb61e309
 
         batch_size, num_patches, num_patches, hidden_dim = feature_map.shape
         image_feats = torch.reshape(feature_map, (batch_size, num_patches * num_patches, hidden_dim))
 
-        if input_ids is not None:
-            # Reshape from [batch_size * max_text_queries, hidden_dim] -> [batch_size, max_text_queries, hidden_dim]
-            max_text_queries = input_ids.shape[0] // batch_size
-            query_embeds = query_embeds.reshape(batch_size, max_text_queries, query_embeds.shape[-1])
-
-            # If first token is 0, then this is a padded query [batch_size, num_queries].
-            input_ids = input_ids.reshape(batch_size, max_text_queries, input_ids.shape[-1])
-            query_mask = input_ids[..., 0] > 0
-        else:
-            batch_size, num_patches, num_patches, hidden_dim = query_feature_map.shape
-            query_image_feats = torch.reshape(query_feature_map, (batch_size, num_patches * num_patches, hidden_dim))
-            query_embeds = self.embed_image_query(query_image_feats, query_feature_map)
+        # Reshape from [batch_size * max_text_queries, hidden_dim] -> [batch_size, max_text_queries, hidden_dim]
+        max_text_queries = input_ids.shape[0] // batch_size
+        query_embeds = query_embeds.reshape(batch_size, max_text_queries, query_embeds.shape[-1])
+
+        # If first token is 0, then this is a padded query [batch_size, num_queries].
+        input_ids = input_ids.reshape(batch_size, max_text_queries, input_ids.shape[-1])
+        query_mask = input_ids[..., 0] > 0
 
         # Predict object classes [batch_size, num_patches, num_queries+1]
         (pred_logits, class_embeds) = self.class_predictor(image_feats, query_embeds, query_mask)

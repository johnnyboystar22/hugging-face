--- conflicted
+++ resolved
@@ -791,19 +791,12 @@
 
         # check if head_mask has a correct number of layers specified if desired
         if head_mask is not None:
-<<<<<<< HEAD
-            assert head_mask.size()[0] == (
-                len(self.layers)
-            ), f"The head_mask should be specified for {len(self.layers)} layers, but it is for {head_mask.size()[0]}."
-
-        deepspeed_zero3_is_enabled = is_deepspeed_zero3_enabled()
-
-=======
             if head_mask.size()[0] != len(self.layers):
                 raise ValueError(
                     f"The head_mask should be specified for {len(self.layers)} layers, but it is for {head_mask.size()[0]}."
                 )
->>>>>>> 442dc456
+        deepspeed_zero3_is_enabled = is_deepspeed_zero3_enabled()
+
         for idx, encoder_layer in enumerate(self.layers):
             if output_hidden_states:
                 encoder_states = encoder_states + (hidden_states,)
@@ -1030,19 +1023,12 @@
         # check if head_mask/cross_attn_head_mask has a correct number of layers specified if desired
         for attn_mask, mask_name in zip([head_mask, cross_attn_head_mask], ["head_mask", "cross_attn_head_mask"]):
             if attn_mask is not None:
-<<<<<<< HEAD
-                assert attn_mask.size()[0] == (
-                    len(self.layers)
-                ), f"The `{mask_name}` should be specified for {len(self.layers)} layers, but it is for {head_mask.size()[0]}."
-
-        deepspeed_zero3_is_enabled = is_deepspeed_zero3_enabled()
-
-=======
                 if attn_mask.size()[0] != len(self.layers):
                     raise ValueError(
                         f"The `{mask_name}` should be specified for {len(self.layers)} layers, but it is for {head_mask.size()[0]}."
                     )
->>>>>>> 442dc456
+        deepspeed_zero3_is_enabled = is_deepspeed_zero3_enabled()
+
         for idx, decoder_layer in enumerate(self.layers):
             if output_hidden_states:
                 all_hidden_states += (hidden_states,)

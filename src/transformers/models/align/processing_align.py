--- conflicted
+++ resolved
@@ -33,10 +33,7 @@
 
 
 class AlignProcessorKwargs(ProcessingKwargs, total=False):
-<<<<<<< HEAD
-=======
     # see processing_utils.ProcessingKwargs documentation for usage.
->>>>>>> 7e1c7dc8
     _defaults = {
         "text_kwargs": {
             "padding": "max_length",

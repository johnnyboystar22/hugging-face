--- conflicted
+++ resolved
@@ -848,18 +848,10 @@
 
     def __init__(self, config):
         super().__init__()
-<<<<<<< HEAD
-        self.self_attn = GroundingDinoMultiheadAttention(
-            embed_dim=config.d_model,
-            num_heads=config.encoder_attention_heads // 2,
-            dropout=config.text_enhancer_dropout,
-        )
-=======
         mha_config = copy.deepcopy(config)
         mha_config.num_attention_heads = config.encoder_attention_heads // 2
         self.self_attn = GroundingDinoMultiheadAttention(mha_config)
 
->>>>>>> 5d1f0e77
         # Implementation of Feedforward model
         self.fc1 = nn.Linear(config.d_model, config.encoder_ffn_dim // 2)
         self.fc2 = nn.Linear(config.encoder_ffn_dim // 2, config.d_model)
@@ -1371,8 +1363,6 @@
         )
 
 
-<<<<<<< HEAD
-=======
 class GroundingDinoMultiheadAttention(nn.Module):
     """Equivalent implementation of nn.MultiheadAttention with `batch_first=True`."""
 
@@ -1441,40 +1431,23 @@
         return outputs
 
 
->>>>>>> 5d1f0e77
 class GroundingDinoDecoderLayer(nn.Module):
     def __init__(self, config: GroundingDinoConfig):
         super().__init__()
         self.embed_dim = config.d_model
 
         # self-attention
-<<<<<<< HEAD
-        self.self_attn = GroundingDinoMultiheadAttention(
-            embed_dim=self.embed_dim,
-            num_heads=config.decoder_attention_heads,
-            dropout=config.attention_dropout,
-        )
-=======
         mha_config = copy.deepcopy(config)
         mha_config.num_attention_heads = config.decoder_attention_heads
         self.self_attn = GroundingDinoMultiheadAttention(mha_config)
 
->>>>>>> 5d1f0e77
         self.dropout = config.dropout
         self.activation_fn = ACT2FN[config.activation_function]
         self.activation_dropout = config.activation_dropout
 
         self.self_attn_layer_norm = nn.LayerNorm(self.embed_dim)
         # cross-attention text
-<<<<<<< HEAD
-        self.encoder_attn_text = GroundingDinoMultiheadAttention(
-            embed_dim=self.embed_dim,
-            num_heads=config.decoder_attention_heads,
-            dropout=config.attention_dropout,
-        )
-=======
         self.encoder_attn_text = GroundingDinoMultiheadAttention(mha_config)
->>>>>>> 5d1f0e77
         self.encoder_attn_text_layer_norm = nn.LayerNorm(self.embed_dim)
         # cross-attention
         self.encoder_attn = GroundingDinoMultiscaleDeformableAttention(

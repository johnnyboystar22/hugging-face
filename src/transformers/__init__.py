# flake8: noqa
# There's no way to ignore "F401 '...' imported but unused" warnings in this
# module, but to preserve other warnings. So, don't check this module at all.

__version__ = "3.0.1"

# Work around to update TensorFlow's absl.logging threshold which alters the
# default Python logging output behavior when present.
# see: https://github.com/abseil/abseil-py/issues/99
# and: https://github.com/tensorflow/tensorflow/issues/26691#issuecomment-500369493
try:
    import absl.logging
except ImportError:
    pass
else:
    absl.logging.set_verbosity("info")
    absl.logging.set_stderrthreshold("info")
    absl.logging._warn_preinit_stderr = False

import logging

# Configurations
from .configuration_albert import ALBERT_PRETRAINED_CONFIG_ARCHIVE_MAP, AlbertConfig
from .configuration_auto import ALL_PRETRAINED_CONFIG_ARCHIVE_MAP, CONFIG_MAPPING, AutoConfig
from .configuration_bart import BartConfig
from .configuration_bert import BERT_PRETRAINED_CONFIG_ARCHIVE_MAP, BertConfig
from .configuration_camembert import CAMEMBERT_PRETRAINED_CONFIG_ARCHIVE_MAP, CamembertConfig
from .configuration_ctrl import CTRL_PRETRAINED_CONFIG_ARCHIVE_MAP, CTRLConfig
from .configuration_distilbert import DISTILBERT_PRETRAINED_CONFIG_ARCHIVE_MAP, DistilBertConfig
from .configuration_electra import ELECTRA_PRETRAINED_CONFIG_ARCHIVE_MAP, ElectraConfig
from .configuration_encoder_decoder import EncoderDecoderConfig
from .configuration_flaubert import FLAUBERT_PRETRAINED_CONFIG_ARCHIVE_MAP, FlaubertConfig
from .configuration_gpt2 import GPT2_PRETRAINED_CONFIG_ARCHIVE_MAP, GPT2Config
from .configuration_longformer import LONGFORMER_PRETRAINED_CONFIG_ARCHIVE_MAP, LongformerConfig
from .configuration_marian import MarianConfig
from .configuration_mmbt import MMBTConfig
from .configuration_mobilebert import MOBILEBERT_PRETRAINED_CONFIG_ARCHIVE_MAP, MobileBertConfig
from .configuration_openai import OPENAI_GPT_PRETRAINED_CONFIG_ARCHIVE_MAP, OpenAIGPTConfig
from .configuration_reformer import REFORMER_PRETRAINED_CONFIG_ARCHIVE_MAP, ReformerConfig
from .configuration_retribert import RETRIBERT_PRETRAINED_CONFIG_ARCHIVE_MAP, RetriBertConfig
from .configuration_roberta import ROBERTA_PRETRAINED_CONFIG_ARCHIVE_MAP, RobertaConfig
from .configuration_t5 import T5_PRETRAINED_CONFIG_ARCHIVE_MAP, T5Config
from .configuration_transfo_xl import TRANSFO_XL_PRETRAINED_CONFIG_ARCHIVE_MAP, TransfoXLConfig
from .configuration_utils import PretrainedConfig
from .configuration_xlm import XLM_PRETRAINED_CONFIG_ARCHIVE_MAP, XLMConfig
from .configuration_xlm_roberta import XLM_ROBERTA_PRETRAINED_CONFIG_ARCHIVE_MAP, XLMRobertaConfig
from .configuration_xlnet import XLNET_PRETRAINED_CONFIG_ARCHIVE_MAP, XLNetConfig
from .data import (
    DataProcessor,
    InputExample,
    InputFeatures,
    SingleSentenceClassificationProcessor,
    SquadExample,
    SquadFeatures,
    SquadV1Processor,
    SquadV2Processor,
    glue_convert_examples_to_features,
    glue_output_modes,
    glue_processors,
    glue_tasks_num_labels,
    is_sklearn_available,
    squad_convert_examples_to_features,
    xnli_output_modes,
    xnli_processors,
    xnli_tasks_num_labels,
)

# Files and general utilities
from .file_utils import (
    CONFIG_NAME,
    MODEL_CARD_NAME,
    PYTORCH_PRETRAINED_BERT_CACHE,
    PYTORCH_TRANSFORMERS_CACHE,
    TF2_WEIGHTS_NAME,
    TF_WEIGHTS_NAME,
    TRANSFORMERS_CACHE,
    WEIGHTS_NAME,
    add_end_docstrings,
    add_start_docstrings,
    cached_path,
    is_apex_available,
    is_psutil_available,
    is_py3nvml_available,
    is_tf_available,
    is_torch_available,
    is_torch_tpu_available,
)
from .hf_argparser import HfArgumentParser

# Model Cards
from .modelcard import ModelCard

# TF 2.0 <=> PyTorch conversion utilities
from .modeling_tf_pytorch_utils import (
    convert_tf_weight_name_to_pt_weight_name,
    load_pytorch_checkpoint_in_tf2_model,
    load_pytorch_model_in_tf2_model,
    load_pytorch_weights_in_tf2_model,
    load_tf2_checkpoint_in_pytorch_model,
    load_tf2_model_in_pytorch_model,
    load_tf2_weights_in_pytorch_model,
)

# Pipelines
from .pipelines import (
    CsvPipelineDataFormat,
    FeatureExtractionPipeline,
    FillMaskPipeline,
    JsonPipelineDataFormat,
    NerPipeline,
    PipedPipelineDataFormat,
    Pipeline,
    PipelineDataFormat,
    QuestionAnsweringPipeline,
    SummarizationPipeline,
    TextClassificationPipeline,
    TextGenerationPipeline,
    TokenClassificationPipeline,
    TranslationPipeline,
    pipeline,
)

# Tokenizers
from .tokenization_albert import AlbertTokenizer
from .tokenization_auto import TOKENIZER_MAPPING, AutoTokenizer
from .tokenization_bart import BartTokenizer, BartTokenizerFast, MBartTokenizer
from .tokenization_bert import BasicTokenizer, BertTokenizer, BertTokenizerFast, WordpieceTokenizer
from .tokenization_bert_japanese import BertJapaneseTokenizer, CharacterTokenizer, MecabTokenizer
from .tokenization_camembert import CamembertTokenizer
from .tokenization_ctrl import CTRLTokenizer
from .tokenization_distilbert import DistilBertTokenizer, DistilBertTokenizerFast
from .tokenization_electra import ElectraTokenizer, ElectraTokenizerFast
from .tokenization_flaubert import FlaubertTokenizer
from .tokenization_gpt2 import GPT2Tokenizer, GPT2TokenizerFast
from .tokenization_longformer import LongformerTokenizer, LongformerTokenizerFast
from .tokenization_mobilebert import MobileBertTokenizer, MobileBertTokenizerFast
from .tokenization_openai import OpenAIGPTTokenizer, OpenAIGPTTokenizerFast
from .tokenization_reformer import ReformerTokenizer
from .tokenization_retribert import RetriBertTokenizer, RetriBertTokenizerFast
from .tokenization_roberta import RobertaTokenizer, RobertaTokenizerFast
from .tokenization_t5 import T5Tokenizer
from .tokenization_transfo_xl import TransfoXLCorpus, TransfoXLTokenizer, TransfoXLTokenizerFast
from .tokenization_utils import PreTrainedTokenizer
from .tokenization_utils_base import (
    BatchEncoding,
    CharSpan,
    PreTrainedTokenizerBase,
    SpecialTokensMixin,
    TensorType,
    TokenSpan,
)
from .tokenization_utils_fast import PreTrainedTokenizerFast
from .tokenization_xlm import XLMTokenizer
from .tokenization_xlm_roberta import XLMRobertaTokenizer
from .tokenization_xlnet import SPIECE_UNDERLINE, XLNetTokenizer

# Trainer
from .trainer_utils import EvalPrediction, set_seed
from .training_args import TrainingArguments
from .training_args_tf import TFTrainingArguments


logger = logging.getLogger(__name__)  # pylint: disable=invalid-name


if is_sklearn_available():
    from .data import glue_compute_metrics, xnli_compute_metrics


# Modeling
if is_torch_available():
    from .generation_utils import top_k_top_p_filtering
    from .modeling_utils import PreTrainedModel, prune_layer, Conv1D, apply_chunking_to_forward
    from .modeling_auto import (
        AutoModel,
        AutoModelForPreTraining,
        AutoModelForSequenceClassification,
        AutoModelForQuestionAnswering,
        AutoModelWithLMHead,
        AutoModelForCausalLM,
        AutoModelForMaskedLM,
        AutoModelForSeq2SeqLM,
        AutoModelForTokenClassification,
        AutoModelForMultipleChoice,
        MODEL_MAPPING,
        MODEL_FOR_PRETRAINING_MAPPING,
        MODEL_WITH_LM_HEAD_MAPPING,
        MODEL_FOR_CAUSAL_LM_MAPPING,
        MODEL_FOR_MASKED_LM_MAPPING,
        MODEL_FOR_SEQ_TO_SEQ_CAUSAL_LM_MAPPING,
        MODEL_FOR_SEQUENCE_CLASSIFICATION_MAPPING,
        MODEL_FOR_QUESTION_ANSWERING_MAPPING,
        MODEL_FOR_TOKEN_CLASSIFICATION_MAPPING,
        MODEL_FOR_MULTIPLE_CHOICE_MAPPING,
    )

    from .modeling_mobilebert import (
        MobileBertPreTrainedModel,
        MobileBertModel,
        MobileBertForPreTraining,
        MobileBertForSequenceClassification,
        MobileBertForQuestionAnswering,
        MobileBertForMaskedLM,
        MobileBertForNextSentencePrediction,
        MobileBertForMultipleChoice,
        MobileBertForTokenClassification,
        load_tf_weights_in_mobilebert,
        MOBILEBERT_PRETRAINED_MODEL_ARCHIVE_LIST,
        MobileBertLayer,
    )

    from .modeling_bert import (
        BertPreTrainedModel,
        BertModel,
        BertForPreTraining,
        BertForMaskedLM,
        BertLMHeadModel,
        BertForNextSentencePrediction,
        BertForSequenceClassification,
        BertForMultipleChoice,
        BertForTokenClassification,
        BertForQuestionAnswering,
        load_tf_weights_in_bert,
        BERT_PRETRAINED_MODEL_ARCHIVE_LIST,
        BertLayer,
    )
    from .modeling_openai import (
        OpenAIGPTPreTrainedModel,
        OpenAIGPTModel,
        OpenAIGPTLMHeadModel,
        OpenAIGPTDoubleHeadsModel,
        load_tf_weights_in_openai_gpt,
        OPENAI_GPT_PRETRAINED_MODEL_ARCHIVE_LIST,
    )
    from .modeling_transfo_xl import (
        TransfoXLPreTrainedModel,
        TransfoXLModel,
        TransfoXLLMHeadModel,
        AdaptiveEmbedding,
        load_tf_weights_in_transfo_xl,
        TRANSFO_XL_PRETRAINED_MODEL_ARCHIVE_LIST,
    )
    from .modeling_gpt2 import (
        GPT2PreTrainedModel,
        GPT2Model,
        GPT2LMHeadModel,
        GPT2DoubleHeadsModel,
        load_tf_weights_in_gpt2,
        GPT2_PRETRAINED_MODEL_ARCHIVE_LIST,
    )
    from .modeling_ctrl import CTRLPreTrainedModel, CTRLModel, CTRLLMHeadModel, CTRL_PRETRAINED_MODEL_ARCHIVE_LIST
    from .modeling_xlnet import (
        XLNetPreTrainedModel,
        XLNetModel,
        XLNetLMHeadModel,
        XLNetForSequenceClassification,
        XLNetForTokenClassification,
        XLNetForMultipleChoice,
        XLNetForQuestionAnsweringSimple,
        XLNetForQuestionAnswering,
        load_tf_weights_in_xlnet,
        XLNET_PRETRAINED_MODEL_ARCHIVE_LIST,
    )
    from .modeling_xlm import (
        XLMPreTrainedModel,
        XLMModel,
        XLMWithLMHeadModel,
        XLMForSequenceClassification,
        XLMForTokenClassification,
        XLMForQuestionAnswering,
        XLMForQuestionAnsweringSimple,
        XLM_PRETRAINED_MODEL_ARCHIVE_LIST,
    )
    from .modeling_bart import (
        PretrainedBartModel,
        BartForSequenceClassification,
        BartModel,
        BartForConditionalGeneration,
        BartForQuestionAnswering,
        BART_PRETRAINED_MODEL_ARCHIVE_LIST,
    )
    from .modeling_marian import MarianMTModel
    from .tokenization_marian import MarianTokenizer
    from .modeling_roberta import (
        RobertaForMaskedLM,
        RobertaModel,
        RobertaForSequenceClassification,
        RobertaForMultipleChoice,
        RobertaForTokenClassification,
        RobertaForQuestionAnswering,
        ROBERTA_PRETRAINED_MODEL_ARCHIVE_LIST,
    )
    from .modeling_distilbert import (
        DistilBertPreTrainedModel,
        DistilBertForMaskedLM,
        DistilBertModel,
        DistilBertForMultipleChoice,
        DistilBertForSequenceClassification,
        DistilBertForQuestionAnswering,
        DistilBertForTokenClassification,
        DISTILBERT_PRETRAINED_MODEL_ARCHIVE_LIST,
    )
    from .modeling_camembert import (
        CamembertForMaskedLM,
        CamembertModel,
        CamembertForSequenceClassification,
        CamembertForMultipleChoice,
        CamembertForTokenClassification,
        CamembertForQuestionAnswering,
        CAMEMBERT_PRETRAINED_MODEL_ARCHIVE_LIST,
    )
    from .modeling_encoder_decoder import EncoderDecoderModel
    from .modeling_t5 import (
        T5PreTrainedModel,
        T5Model,
        T5ForConditionalGeneration,
        load_tf_weights_in_t5,
        T5_PRETRAINED_MODEL_ARCHIVE_LIST,
    )
    from .modeling_albert import (
        AlbertPreTrainedModel,
        AlbertModel,
        AlbertForPreTraining,
        AlbertForMaskedLM,
        AlbertForMultipleChoice,
        AlbertForSequenceClassification,
        AlbertForQuestionAnswering,
        AlbertForTokenClassification,
        load_tf_weights_in_albert,
        ALBERT_PRETRAINED_MODEL_ARCHIVE_LIST,
    )
    from .modeling_xlm_roberta import (
        XLMRobertaForMaskedLM,
        XLMRobertaModel,
        XLMRobertaForMultipleChoice,
        XLMRobertaForSequenceClassification,
        XLMRobertaForTokenClassification,
        XLMRobertaForQuestionAnswering,
        XLM_ROBERTA_PRETRAINED_MODEL_ARCHIVE_LIST,
    )
    from .modeling_mmbt import ModalEmbeddings, MMBTModel, MMBTForClassification

    from .modeling_flaubert import (
        FlaubertModel,
        FlaubertWithLMHeadModel,
        FlaubertForSequenceClassification,
        FlaubertForQuestionAnswering,
        FlaubertForQuestionAnsweringSimple,
        FLAUBERT_PRETRAINED_MODEL_ARCHIVE_LIST,
    )

    from .modeling_electra import (
        ElectraForPreTraining,
        ElectraForMaskedLM,
        ElectraForTokenClassification,
        ElectraPreTrainedModel,
        ElectraForMultipleChoice,
        ElectraForSequenceClassification,
        ElectraForQuestionAnswering,
        ElectraModel,
        load_tf_weights_in_electra,
        ELECTRA_PRETRAINED_MODEL_ARCHIVE_LIST,
    )

    from .modeling_reformer import (
        ReformerAttention,
        ReformerLayer,
        ReformerModel,
        ReformerForMaskedLM,
        ReformerModelWithLMHead,
<<<<<<< HEAD
        ReformerForSequenceClassification,
=======
        ReformerForQuestionAnswering,
>>>>>>> 58cca47c
        REFORMER_PRETRAINED_MODEL_ARCHIVE_LIST,
    )

    from .modeling_longformer import (
        LongformerModel,
        LongformerForMaskedLM,
        LongformerForSequenceClassification,
        LongformerForMultipleChoice,
        LongformerForTokenClassification,
        LongformerForQuestionAnswering,
        LONGFORMER_PRETRAINED_MODEL_ARCHIVE_LIST,
    )

    from .modeling_retribert import (
        RetriBertPreTrainedModel,
        RetriBertModel,
        RETRIBERT_PRETRAINED_MODEL_ARCHIVE_LIST,
    )

    # Optimization
    from .optimization import (
        AdamW,
        get_constant_schedule,
        get_constant_schedule_with_warmup,
        get_cosine_schedule_with_warmup,
        get_cosine_with_hard_restarts_schedule_with_warmup,
        get_linear_schedule_with_warmup,
    )

    # Trainer
    from .trainer import Trainer, torch_distributed_zero_first
    from .data.data_collator import default_data_collator, DataCollator, DataCollatorForLanguageModeling
    from .data.datasets import GlueDataset, TextDataset, LineByLineTextDataset, GlueDataTrainingArguments

    # Benchmarks
    from .benchmark.benchmark import PyTorchBenchmark
    from .benchmark.benchmark_args import PyTorchBenchmarkArguments

# TensorFlow
if is_tf_available():
    from .generation_tf_utils import tf_top_k_top_p_filtering
    from .modeling_tf_utils import (
        shape_list,
        TFPreTrainedModel,
        TFSequenceSummary,
        TFSharedEmbeddings,
    )
    from .modeling_tf_auto import (
        TF_MODEL_MAPPING,
        TF_MODEL_FOR_MULTIPLE_CHOICE_MAPPING,
        TF_MODEL_FOR_PRETRAINING_MAPPING,
        TF_MODEL_FOR_QUESTION_ANSWERING_MAPPING,
        TF_MODEL_FOR_SEQUENCE_CLASSIFICATION_MAPPING,
        TF_MODEL_FOR_TOKEN_CLASSIFICATION_MAPPING,
        TF_MODEL_WITH_LM_HEAD_MAPPING,
        TFAutoModel,
        TFAutoModelForMultipleChoice,
        TFAutoModelForPreTraining,
        TFAutoModelForQuestionAnswering,
        TFAutoModelForSequenceClassification,
        TFAutoModelForTokenClassification,
        TFAutoModelWithLMHead,
    )

    from .modeling_tf_albert import (
        TF_ALBERT_PRETRAINED_MODEL_ARCHIVE_LIST,
        TFAlbertForMaskedLM,
        TFAlbertForMultipleChoice,
        TFAlbertForPreTraining,
        TFAlbertForQuestionAnswering,
        TFAlbertForSequenceClassification,
        TFAlbertForTokenClassification,
        TFAlbertMainLayer,
        TFAlbertModel,
        TFAlbertPreTrainedModel,
    )

    from .modeling_tf_bert import (
        TF_BERT_PRETRAINED_MODEL_ARCHIVE_LIST,
        TFBertEmbeddings,
        TFBertForMaskedLM,
        TFBertForMultipleChoice,
        TFBertForNextSentencePrediction,
        TFBertForPreTraining,
        TFBertForQuestionAnswering,
        TFBertForSequenceClassification,
        TFBertForTokenClassification,
        TFBertMainLayer,
        TFBertModel,
        TFBertPreTrainedModel,
    )

    from .modeling_tf_camembert import (
        TF_CAMEMBERT_PRETRAINED_MODEL_ARCHIVE_LIST,
        TFCamembertForMaskedLM,
        TFCamembertModel,
        TFCamembertForMultipleChoice,
        TFCamembertForQuestionAnswering,
        TFCamembertForSequenceClassification,
        TFCamembertForTokenClassification,
    )

    from .modeling_tf_ctrl import (
        TF_CTRL_PRETRAINED_MODEL_ARCHIVE_LIST,
        TFCTRLLMHeadModel,
        TFCTRLModel,
        TFCTRLPreTrainedModel,
    )

    from .modeling_tf_distilbert import (
        TF_DISTILBERT_PRETRAINED_MODEL_ARCHIVE_LIST,
        TFDistilBertForMaskedLM,
        TFDistilBertForMultipleChoice,
        TFDistilBertForQuestionAnswering,
        TFDistilBertForSequenceClassification,
        TFDistilBertForTokenClassification,
        TFDistilBertMainLayer,
        TFDistilBertModel,
        TFDistilBertPreTrainedModel,
    )

    from .modeling_tf_electra import (
        TF_ELECTRA_PRETRAINED_MODEL_ARCHIVE_LIST,
        TFElectraForMaskedLM,
        TFElectraForPreTraining,
        TFElectraForQuestionAnswering,
        TFElectraForTokenClassification,
        TFElectraModel,
        TFElectraPreTrainedModel,
    )

    from .modeling_tf_flaubert import (
        TF_FLAUBERT_PRETRAINED_MODEL_ARCHIVE_LIST,
        TFFlaubertForMultipleChoice,
        TFFlaubertForQuestionAnsweringSimple,
        TFFlaubertForSequenceClassification,
        TFFlaubertForTokenClassification,
        TFFlaubertWithLMHeadModel,
        TFFlaubertModel,
    )

    from .modeling_tf_gpt2 import (
        TF_GPT2_PRETRAINED_MODEL_ARCHIVE_LIST,
        TFGPT2DoubleHeadsModel,
        TFGPT2LMHeadModel,
        TFGPT2MainLayer,
        TFGPT2Model,
        TFGPT2PreTrainedModel,
    )

    from .modeling_tf_mobilebert import (
        TF_MOBILEBERT_PRETRAINED_MODEL_ARCHIVE_LIST,
        TFMobileBertModel,
        TFMobileBertPreTrainedModel,
        TFMobileBertForPreTraining,
        TFMobileBertForSequenceClassification,
        TFMobileBertForQuestionAnswering,
        TFMobileBertForMaskedLM,
        TFMobileBertForNextSentencePrediction,
        TFMobileBertForMultipleChoice,
        TFMobileBertForTokenClassification,
        TFMobileBertMainLayer,
    )

    from .modeling_tf_openai import (
        TF_OPENAI_GPT_PRETRAINED_MODEL_ARCHIVE_LIST,
        TFOpenAIGPTDoubleHeadsModel,
        TFOpenAIGPTLMHeadModel,
        TFOpenAIGPTMainLayer,
        TFOpenAIGPTModel,
        TFOpenAIGPTPreTrainedModel,
    )

    from .modeling_tf_roberta import (
        TF_ROBERTA_PRETRAINED_MODEL_ARCHIVE_LIST,
        TFRobertaForMaskedLM,
        TFRobertaForMultipleChoice,
        TFRobertaForQuestionAnswering,
        TFRobertaForSequenceClassification,
        TFRobertaForTokenClassification,
        TFRobertaMainLayer,
        TFRobertaModel,
        TFRobertaPreTrainedModel,
    )

    from .modeling_tf_t5 import (
        TF_T5_PRETRAINED_MODEL_ARCHIVE_LIST,
        TFT5ForConditionalGeneration,
        TFT5Model,
        TFT5PreTrainedModel,
    )

    from .modeling_tf_transfo_xl import (
        TF_TRANSFO_XL_PRETRAINED_MODEL_ARCHIVE_LIST,
        TFAdaptiveEmbedding,
        TFTransfoXLLMHeadModel,
        TFTransfoXLMainLayer,
        TFTransfoXLModel,
        TFTransfoXLPreTrainedModel,
    )

    from .modeling_tf_xlm import (
        TF_XLM_PRETRAINED_MODEL_ARCHIVE_LIST,
        TFXLMForMultipleChoice,
        TFXLMForQuestionAnsweringSimple,
        TFXLMForSequenceClassification,
        TFXLMForTokenClassification,
        TFXLMWithLMHeadModel,
        TFXLMMainLayer,
        TFXLMModel,
        TFXLMPreTrainedModel,
    )

    from .modeling_tf_xlm_roberta import (
        TF_XLM_ROBERTA_PRETRAINED_MODEL_ARCHIVE_LIST,
        TFXLMRobertaForMaskedLM,
        TFXLMRobertaForMultipleChoice,
        TFXLMRobertaForQuestionAnswering,
        TFXLMRobertaForSequenceClassification,
        TFXLMRobertaForTokenClassification,
        TFXLMRobertaModel,
    )

    from .modeling_tf_xlnet import (
        TF_XLNET_PRETRAINED_MODEL_ARCHIVE_LIST,
        TFXLNetForMultipleChoice,
        TFXLNetForQuestionAnsweringSimple,
        TFXLNetForSequenceClassification,
        TFXLNetForTokenClassification,
        TFXLNetLMHeadModel,
        TFXLNetMainLayer,
        TFXLNetModel,
        TFXLNetPreTrainedModel,
    )

    # Optimization
    from .optimization_tf import (
        AdamWeightDecay,
        create_optimizer,
        GradientAccumulator,
        WarmUp,
    )

    # Trainer
    from .trainer_tf import TFTrainer

    # Benchmarks
    from .benchmark.benchmark_tf import TensorFlowBenchmark
    from .benchmark.benchmark_args_tf import TensorFlowBenchmarkArguments


if not is_tf_available() and not is_torch_available():
    logger.warning(
        "Neither PyTorch nor TensorFlow >= 2.0 have been found."
        "Models won't be available and only tokenizers, configuration"
        "and file/data utilities can be used."
    )<|MERGE_RESOLUTION|>--- conflicted
+++ resolved
@@ -368,11 +368,8 @@
         ReformerModel,
         ReformerForMaskedLM,
         ReformerModelWithLMHead,
-<<<<<<< HEAD
         ReformerForSequenceClassification,
-=======
         ReformerForQuestionAnswering,
->>>>>>> 58cca47c
         REFORMER_PRETRAINED_MODEL_ARCHIVE_LIST,
     )
 

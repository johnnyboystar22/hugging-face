# flake8: noqa
# There's no way to ignore "F401 '...' imported but unused" warnings in this
# module, but to preserve other warnings. So, don't check this module at all.

# Copyright 2020 The HuggingFace Team. All rights reserved.
#
# Licensed under the Apache License, Version 2.0 (the "License");
# you may not use this file except in compliance with the License.
# You may obtain a copy of the License at
#
#     http://www.apache.org/licenses/LICENSE-2.0
#
# Unless required by applicable law or agreed to in writing, software
# distributed under the License is distributed on an "AS IS" BASIS,
# WITHOUT WARRANTIES OR CONDITIONS OF ANY KIND, either express or implied.
# See the License for the specific language governing permissions and
# limitations under the License.

# When adding a new object to this init, remember to add it twice: once inside the `_import_structure` dictionary and
# once inside the `if TYPE_CHECKING` branch. The `TYPE_CHECKING` should have import statements as usual, but they are
# only there for type checking. The `_import_structure` is a dictionary submodule to list of object names, and is used
# to defer the actual importing for when the objects are requested. This way `import transformers` provides the names
# in the namespace without actually importing anything (and especially none of the backends).

__version__ = "4.27.0.dev0"

from typing import TYPE_CHECKING

# Check the dependencies satisfy the minimal versions required.
from . import dependency_versions_check
from .utils import (
    OptionalDependencyNotAvailable,
    _LazyModule,
    is_flax_available,
    is_keras_nlp_available,
    is_sentencepiece_available,
    is_speech_available,
    is_tensorflow_text_available,
    is_tf_available,
    is_timm_available,
    is_tokenizers_available,
    is_torch_available,
    is_vision_available,
    logging,
)


logger = logging.get_logger(__name__)  # pylint: disable=invalid-name


# Base objects, independent of any specific backend
_import_structure = {
    "benchmark": [],
    "commands": [],
    "configuration_utils": ["PretrainedConfig"],
    "convert_graph_to_onnx": [],
    "convert_slow_tokenizers_checkpoints_to_fast": [],
    "convert_tf_hub_seq_to_seq_bert_to_pytorch": [],
    "data": [
        "DataProcessor",
        "InputExample",
        "InputFeatures",
        "SingleSentenceClassificationProcessor",
        "SquadExample",
        "SquadFeatures",
        "SquadV1Processor",
        "SquadV2Processor",
        "glue_compute_metrics",
        "glue_convert_examples_to_features",
        "glue_output_modes",
        "glue_processors",
        "glue_tasks_num_labels",
        "squad_convert_examples_to_features",
        "xnli_compute_metrics",
        "xnli_output_modes",
        "xnli_processors",
        "xnli_tasks_num_labels",
    ],
    "data.data_collator": [
        "DataCollator",
        "DataCollatorForLanguageModeling",
        "DataCollatorForPermutationLanguageModeling",
        "DataCollatorForSeq2Seq",
        "DataCollatorForSOP",
        "DataCollatorForTokenClassification",
        "DataCollatorForWholeWordMask",
        "DataCollatorWithPadding",
        "DefaultDataCollator",
        "default_data_collator",
    ],
    "data.metrics": [],
    "data.processors": [],
    "debug_utils": [],
    "dependency_versions_check": [],
    "dependency_versions_table": [],
    "dynamic_module_utils": [],
    "feature_extraction_sequence_utils": ["SequenceFeatureExtractor"],
    "feature_extraction_utils": ["BatchFeature", "FeatureExtractionMixin"],
    "file_utils": [],
    "generation": ["GenerationConfig"],
    "hf_argparser": ["HfArgumentParser"],
    "image_transforms": [],
    "integrations": [
        "is_clearml_available",
        "is_comet_available",
        "is_neptune_available",
        "is_optuna_available",
        "is_ray_available",
        "is_ray_tune_available",
        "is_sigopt_available",
        "is_tensorboard_available",
        "is_wandb_available",
    ],
    "modelcard": ["ModelCard"],
    "modeling_tf_pytorch_utils": [
        "convert_tf_weight_name_to_pt_weight_name",
        "load_pytorch_checkpoint_in_tf2_model",
        "load_pytorch_model_in_tf2_model",
        "load_pytorch_weights_in_tf2_model",
        "load_tf2_checkpoint_in_pytorch_model",
        "load_tf2_model_in_pytorch_model",
        "load_tf2_weights_in_pytorch_model",
    ],
    "models": [],
    # Models
    "models.albert": ["ALBERT_PRETRAINED_CONFIG_ARCHIVE_MAP", "AlbertConfig"],
    "models.altclip": [
        "ALTCLIP_PRETRAINED_CONFIG_ARCHIVE_MAP",
        "AltCLIPConfig",
        "AltCLIPProcessor",
        "AltCLIPTextConfig",
        "AltCLIPVisionConfig",
    ],
    "models.audio_spectrogram_transformer": [
        "AUDIO_SPECTROGRAM_TRANSFORMER_PRETRAINED_CONFIG_ARCHIVE_MAP",
        "ASTConfig",
    ],
    "models.auto": [
        "ALL_PRETRAINED_CONFIG_ARCHIVE_MAP",
        "CONFIG_MAPPING",
        "FEATURE_EXTRACTOR_MAPPING",
        "IMAGE_PROCESSOR_MAPPING",
        "MODEL_NAMES_MAPPING",
        "PROCESSOR_MAPPING",
        "TOKENIZER_MAPPING",
        "AutoConfig",
        "AutoFeatureExtractor",
        "AutoImageProcessor",
        "AutoProcessor",
        "AutoTokenizer",
    ],
    "models.bart": ["BartConfig", "BartTokenizer"],
    "models.barthez": [],
    "models.bartpho": [],
    "models.beit": ["BEIT_PRETRAINED_CONFIG_ARCHIVE_MAP", "BeitConfig"],
    "models.bert": [
        "BERT_PRETRAINED_CONFIG_ARCHIVE_MAP",
        "BasicTokenizer",
        "BertConfig",
        "BertTokenizer",
        "WordpieceTokenizer",
    ],
    "models.bert_generation": ["BertGenerationConfig"],
    "models.bert_japanese": ["BertJapaneseTokenizer", "CharacterTokenizer", "MecabTokenizer"],
    "models.bertweet": ["BertweetTokenizer"],
    "models.big_bird": ["BIG_BIRD_PRETRAINED_CONFIG_ARCHIVE_MAP", "BigBirdConfig"],
    "models.bigbird_pegasus": [
        "BIGBIRD_PEGASUS_PRETRAINED_CONFIG_ARCHIVE_MAP",
        "BigBirdPegasusConfig",
    ],
    "models.biogpt": ["BIOGPT_PRETRAINED_CONFIG_ARCHIVE_MAP", "BioGptConfig", "BioGptTokenizer"],
    "models.bit": ["BIT_PRETRAINED_CONFIG_ARCHIVE_MAP", "BitConfig"],
    "models.blenderbot": ["BLENDERBOT_PRETRAINED_CONFIG_ARCHIVE_MAP", "BlenderbotConfig", "BlenderbotTokenizer"],
    "models.blenderbot_small": [
        "BLENDERBOT_SMALL_PRETRAINED_CONFIG_ARCHIVE_MAP",
        "BlenderbotSmallConfig",
        "BlenderbotSmallTokenizer",
    ],
    "models.blip": [
        "BLIP_PRETRAINED_CONFIG_ARCHIVE_MAP",
        "BlipConfig",
        "BlipProcessor",
        "BlipTextConfig",
        "BlipVisionConfig",
    ],
    "models.bloom": ["BLOOM_PRETRAINED_CONFIG_ARCHIVE_MAP", "BloomConfig"],
    "models.bort": [],
    "models.bridgetower": [
        "BRIDGETOWER_PRETRAINED_CONFIG_ARCHIVE_MAP",
        "BridgeTowerConfig",
        "BridgeTowerProcessor",
        "BridgeTowerTextConfig",
        "BridgeTowerVisionConfig",
    ],
    "models.byt5": ["ByT5Tokenizer"],
    "models.camembert": ["CAMEMBERT_PRETRAINED_CONFIG_ARCHIVE_MAP", "CamembertConfig"],
    "models.canine": ["CANINE_PRETRAINED_CONFIG_ARCHIVE_MAP", "CanineConfig", "CanineTokenizer"],
    "models.chinese_clip": [
        "CHINESE_CLIP_PRETRAINED_CONFIG_ARCHIVE_MAP",
        "ChineseCLIPConfig",
        "ChineseCLIPProcessor",
        "ChineseCLIPTextConfig",
        "ChineseCLIPVisionConfig",
    ],
    "models.clip": [
        "CLIP_PRETRAINED_CONFIG_ARCHIVE_MAP",
        "CLIPConfig",
        "CLIPProcessor",
        "CLIPTextConfig",
        "CLIPTokenizer",
        "CLIPVisionConfig",
    ],
    "models.clipseg": [
        "CLIPSEG_PRETRAINED_CONFIG_ARCHIVE_MAP",
        "CLIPSegConfig",
        "CLIPSegProcessor",
        "CLIPSegTextConfig",
        "CLIPSegVisionConfig",
    ],
    "models.codegen": ["CODEGEN_PRETRAINED_CONFIG_ARCHIVE_MAP", "CodeGenConfig", "CodeGenTokenizer"],
    "models.conditional_detr": ["CONDITIONAL_DETR_PRETRAINED_CONFIG_ARCHIVE_MAP", "ConditionalDetrConfig"],
    "models.convbert": ["CONVBERT_PRETRAINED_CONFIG_ARCHIVE_MAP", "ConvBertConfig", "ConvBertTokenizer"],
    "models.convnext": ["CONVNEXT_PRETRAINED_CONFIG_ARCHIVE_MAP", "ConvNextConfig"],
    "models.cpm": [],
    "models.ctrl": ["CTRL_PRETRAINED_CONFIG_ARCHIVE_MAP", "CTRLConfig", "CTRLTokenizer"],
    "models.cvt": ["CVT_PRETRAINED_CONFIG_ARCHIVE_MAP", "CvtConfig"],
    "models.data2vec": [
        "DATA2VEC_TEXT_PRETRAINED_CONFIG_ARCHIVE_MAP",
        "DATA2VEC_VISION_PRETRAINED_CONFIG_ARCHIVE_MAP",
        "Data2VecAudioConfig",
        "Data2VecTextConfig",
        "Data2VecVisionConfig",
    ],
    "models.deberta": ["DEBERTA_PRETRAINED_CONFIG_ARCHIVE_MAP", "DebertaConfig", "DebertaTokenizer"],
    "models.deberta_v2": ["DEBERTA_V2_PRETRAINED_CONFIG_ARCHIVE_MAP", "DebertaV2Config"],
    "models.decision_transformer": ["DECISION_TRANSFORMER_PRETRAINED_CONFIG_ARCHIVE_MAP", "DecisionTransformerConfig"],
    "models.deformable_detr": ["DEFORMABLE_DETR_PRETRAINED_CONFIG_ARCHIVE_MAP", "DeformableDetrConfig"],
    "models.deit": ["DEIT_PRETRAINED_CONFIG_ARCHIVE_MAP", "DeiTConfig"],
    "models.detr": ["DETR_PRETRAINED_CONFIG_ARCHIVE_MAP", "DetrConfig"],
    "models.dialogpt": [],
    "models.dinat": ["DINAT_PRETRAINED_CONFIG_ARCHIVE_MAP", "DinatConfig"],
    "models.distilbert": ["DISTILBERT_PRETRAINED_CONFIG_ARCHIVE_MAP", "DistilBertConfig", "DistilBertTokenizer"],
    "models.dit": [],
    "models.donut": ["DONUT_SWIN_PRETRAINED_CONFIG_ARCHIVE_MAP", "DonutProcessor", "DonutSwinConfig"],
    "models.dpr": [
        "DPR_PRETRAINED_CONFIG_ARCHIVE_MAP",
        "DPRConfig",
        "DPRContextEncoderTokenizer",
        "DPRQuestionEncoderTokenizer",
        "DPRReaderOutput",
        "DPRReaderTokenizer",
    ],
    "models.dpt": ["DPT_PRETRAINED_CONFIG_ARCHIVE_MAP", "DPTConfig"],
    "models.efficientformer": ["EFFICIENTFORMER_PRETRAINED_CONFIG_ARCHIVE_MAP", "EfficientFormerConfig"],
    "models.electra": ["ELECTRA_PRETRAINED_CONFIG_ARCHIVE_MAP", "ElectraConfig", "ElectraTokenizer"],
    "models.encoder_decoder": ["EncoderDecoderConfig"],
    "models.ernie": [
        "ERNIE_PRETRAINED_CONFIG_ARCHIVE_MAP",
        "ErnieConfig",
    ],
    "models.esm": ["ESM_PRETRAINED_CONFIG_ARCHIVE_MAP", "EsmConfig", "EsmTokenizer"],
    "models.flaubert": ["FLAUBERT_PRETRAINED_CONFIG_ARCHIVE_MAP", "FlaubertConfig", "FlaubertTokenizer"],
    "models.flava": [
        "FLAVA_PRETRAINED_CONFIG_ARCHIVE_MAP",
        "FlavaConfig",
        "FlavaImageCodebookConfig",
        "FlavaImageConfig",
        "FlavaMultimodalConfig",
        "FlavaTextConfig",
    ],
    "models.fnet": ["FNET_PRETRAINED_CONFIG_ARCHIVE_MAP", "FNetConfig"],
    "models.fsmt": ["FSMT_PRETRAINED_CONFIG_ARCHIVE_MAP", "FSMTConfig", "FSMTTokenizer"],
    "models.funnel": ["FUNNEL_PRETRAINED_CONFIG_ARCHIVE_MAP", "FunnelConfig", "FunnelTokenizer"],
    "models.git": ["GIT_PRETRAINED_CONFIG_ARCHIVE_MAP", "GitConfig", "GitProcessor", "GitVisionConfig"],
    "models.glpn": ["GLPN_PRETRAINED_CONFIG_ARCHIVE_MAP", "GLPNConfig"],
    "models.gpt2": ["GPT2_PRETRAINED_CONFIG_ARCHIVE_MAP", "GPT2Config", "GPT2Tokenizer"],
    "models.gpt_neo": ["GPT_NEO_PRETRAINED_CONFIG_ARCHIVE_MAP", "GPTNeoConfig"],
    "models.gpt_neox": ["GPT_NEOX_PRETRAINED_CONFIG_ARCHIVE_MAP", "GPTNeoXConfig"],
    "models.gpt_neox_japanese": ["GPT_NEOX_JAPANESE_PRETRAINED_CONFIG_ARCHIVE_MAP", "GPTNeoXJapaneseConfig"],
    "models.gpt_sw3": [],
    "models.gptj": ["GPTJ_PRETRAINED_CONFIG_ARCHIVE_MAP", "GPTJConfig"],
    "models.graphormer": ["GRAPHORMER_PRETRAINED_CONFIG_ARCHIVE_MAP", "GraphormerConfig"],
    "models.groupvit": [
        "GROUPVIT_PRETRAINED_CONFIG_ARCHIVE_MAP",
        "GroupViTConfig",
        "GroupViTTextConfig",
        "GroupViTVisionConfig",
    ],
    "models.herbert": ["HerbertTokenizer"],
    "models.hubert": ["HUBERT_PRETRAINED_CONFIG_ARCHIVE_MAP", "HubertConfig"],
    "models.ibert": ["IBERT_PRETRAINED_CONFIG_ARCHIVE_MAP", "IBertConfig"],
    "models.imagegpt": ["IMAGEGPT_PRETRAINED_CONFIG_ARCHIVE_MAP", "ImageGPTConfig"],
    "models.jukebox": [
        "JUKEBOX_PRETRAINED_CONFIG_ARCHIVE_MAP",
        "JukeboxConfig",
        "JukeboxPriorConfig",
        "JukeboxTokenizer",
        "JukeboxVQVAEConfig",
    ],
    "models.layoutlm": ["LAYOUTLM_PRETRAINED_CONFIG_ARCHIVE_MAP", "LayoutLMConfig", "LayoutLMTokenizer"],
    "models.layoutlmv2": [
        "LAYOUTLMV2_PRETRAINED_CONFIG_ARCHIVE_MAP",
        "LayoutLMv2Config",
        "LayoutLMv2FeatureExtractor",
        "LayoutLMv2ImageProcessor",
        "LayoutLMv2Processor",
        "LayoutLMv2Tokenizer",
    ],
    "models.layoutlmv3": [
        "LAYOUTLMV3_PRETRAINED_CONFIG_ARCHIVE_MAP",
        "LayoutLMv3Config",
        "LayoutLMv3FeatureExtractor",
        "LayoutLMv3ImageProcessor",
        "LayoutLMv3Processor",
        "LayoutLMv3Tokenizer",
    ],
    "models.layoutxlm": ["LayoutXLMProcessor"],
    "models.led": ["LED_PRETRAINED_CONFIG_ARCHIVE_MAP", "LEDConfig", "LEDTokenizer"],
    "models.levit": ["LEVIT_PRETRAINED_CONFIG_ARCHIVE_MAP", "LevitConfig"],
    "models.lilt": ["LILT_PRETRAINED_CONFIG_ARCHIVE_MAP", "LiltConfig"],
    "models.longformer": ["LONGFORMER_PRETRAINED_CONFIG_ARCHIVE_MAP", "LongformerConfig", "LongformerTokenizer"],
    "models.longt5": ["LONGT5_PRETRAINED_CONFIG_ARCHIVE_MAP", "LongT5Config"],
    "models.luke": ["LUKE_PRETRAINED_CONFIG_ARCHIVE_MAP", "LukeConfig", "LukeTokenizer"],
    "models.lxmert": ["LXMERT_PRETRAINED_CONFIG_ARCHIVE_MAP", "LxmertConfig", "LxmertTokenizer"],
    "models.m2m_100": ["M2M_100_PRETRAINED_CONFIG_ARCHIVE_MAP", "M2M100Config"],
    "models.marian": ["MarianConfig"],
    "models.markuplm": [
        "MARKUPLM_PRETRAINED_CONFIG_ARCHIVE_MAP",
        "MarkupLMConfig",
        "MarkupLMFeatureExtractor",
        "MarkupLMProcessor",
        "MarkupLMTokenizer",
    ],
    "models.mask2former": [
        "MASK2FORMER_PRETRAINED_CONFIG_ARCHIVE_MAP",
        "Mask2FormerConfig",
    ],
    "models.maskformer": ["MASKFORMER_PRETRAINED_CONFIG_ARCHIVE_MAP", "MaskFormerConfig", "MaskFormerSwinConfig"],
    "models.mbart": ["MBartConfig"],
    "models.mbart50": [],
    "models.mctct": ["MCTCT_PRETRAINED_CONFIG_ARCHIVE_MAP", "MCTCTConfig", "MCTCTProcessor"],
    "models.megatron_bert": ["MEGATRON_BERT_PRETRAINED_CONFIG_ARCHIVE_MAP", "MegatronBertConfig"],
    "models.megatron_gpt2": [],
    "models.mluke": [],
    "models.mmbt": ["MMBTConfig"],
    "models.mobilebert": ["MOBILEBERT_PRETRAINED_CONFIG_ARCHIVE_MAP", "MobileBertConfig", "MobileBertTokenizer"],
    "models.mobilenet_v1": ["MOBILENET_V1_PRETRAINED_CONFIG_ARCHIVE_MAP", "MobileNetV1Config"],
    "models.mobilenet_v2": ["MOBILENET_V2_PRETRAINED_CONFIG_ARCHIVE_MAP", "MobileNetV2Config"],
    "models.mobilevit": ["MOBILEVIT_PRETRAINED_CONFIG_ARCHIVE_MAP", "MobileViTConfig"],
    "models.mpnet": ["MPNET_PRETRAINED_CONFIG_ARCHIVE_MAP", "MPNetConfig", "MPNetTokenizer"],
    "models.mra": ["MRA_PRETRAINED_CONFIG_ARCHIVE_MAP", "MRAConfig"],
    "models.mt5": ["MT5Config"],
    "models.mvp": ["MvpConfig", "MvpTokenizer"],
    "models.nat": ["NAT_PRETRAINED_CONFIG_ARCHIVE_MAP", "NatConfig"],
    "models.nezha": ["NEZHA_PRETRAINED_CONFIG_ARCHIVE_MAP", "NezhaConfig"],
    "models.nllb": [],
    "models.nystromformer": [
        "NYSTROMFORMER_PRETRAINED_CONFIG_ARCHIVE_MAP",
        "NystromformerConfig",
    ],
    "models.oneformer": ["ONEFORMER_PRETRAINED_CONFIG_ARCHIVE_MAP", "OneFormerConfig", "OneFormerProcessor"],
    "models.openai": ["OPENAI_GPT_PRETRAINED_CONFIG_ARCHIVE_MAP", "OpenAIGPTConfig", "OpenAIGPTTokenizer"],
    "models.opt": ["OPTConfig"],
    "models.owlvit": [
        "OWLVIT_PRETRAINED_CONFIG_ARCHIVE_MAP",
        "OwlViTConfig",
        "OwlViTProcessor",
        "OwlViTTextConfig",
        "OwlViTVisionConfig",
    ],
    "models.pegasus": ["PEGASUS_PRETRAINED_CONFIG_ARCHIVE_MAP", "PegasusConfig", "PegasusTokenizer"],
    "models.pegasus_x": ["PEGASUS_X_PRETRAINED_CONFIG_ARCHIVE_MAP", "PegasusXConfig"],
    "models.perceiver": ["PERCEIVER_PRETRAINED_CONFIG_ARCHIVE_MAP", "PerceiverConfig", "PerceiverTokenizer"],
    "models.phobert": ["PhobertTokenizer"],
    "models.plbart": ["PLBART_PRETRAINED_CONFIG_ARCHIVE_MAP", "PLBartConfig"],
    "models.poolformer": ["POOLFORMER_PRETRAINED_CONFIG_ARCHIVE_MAP", "PoolFormerConfig"],
    "models.prophetnet": ["PROPHETNET_PRETRAINED_CONFIG_ARCHIVE_MAP", "ProphetNetConfig", "ProphetNetTokenizer"],
    "models.qdqbert": ["QDQBERT_PRETRAINED_CONFIG_ARCHIVE_MAP", "QDQBertConfig"],
    "models.rag": ["RagConfig", "RagRetriever", "RagTokenizer"],
    "models.realm": ["REALM_PRETRAINED_CONFIG_ARCHIVE_MAP", "RealmConfig", "RealmTokenizer"],
    "models.reformer": ["REFORMER_PRETRAINED_CONFIG_ARCHIVE_MAP", "ReformerConfig"],
    "models.regnet": ["REGNET_PRETRAINED_CONFIG_ARCHIVE_MAP", "RegNetConfig"],
    "models.rembert": ["REMBERT_PRETRAINED_CONFIG_ARCHIVE_MAP", "RemBertConfig"],
    "models.resnet": ["RESNET_PRETRAINED_CONFIG_ARCHIVE_MAP", "ResNetConfig"],
    "models.retribert": ["RETRIBERT_PRETRAINED_CONFIG_ARCHIVE_MAP", "RetriBertConfig", "RetriBertTokenizer"],
    "models.roberta": ["ROBERTA_PRETRAINED_CONFIG_ARCHIVE_MAP", "RobertaConfig", "RobertaTokenizer"],
    "models.roberta_prelayernorm": ["ROBERTA_PRELAYERNORM_PRETRAINED_CONFIG_ARCHIVE_MAP", "RobertaPreLayerNormConfig"],
    "models.roc_bert": ["ROC_BERT_PRETRAINED_CONFIG_ARCHIVE_MAP", "RoCBertConfig", "RoCBertTokenizer"],
    "models.roformer": ["ROFORMER_PRETRAINED_CONFIG_ARCHIVE_MAP", "RoFormerConfig", "RoFormerTokenizer"],
    "models.segformer": ["SEGFORMER_PRETRAINED_CONFIG_ARCHIVE_MAP", "SegformerConfig"],
    "models.sew": ["SEW_PRETRAINED_CONFIG_ARCHIVE_MAP", "SEWConfig"],
    "models.sew_d": ["SEW_D_PRETRAINED_CONFIG_ARCHIVE_MAP", "SEWDConfig"],
    "models.speech_encoder_decoder": ["SpeechEncoderDecoderConfig"],
    "models.speech_to_text": [
        "SPEECH_TO_TEXT_PRETRAINED_CONFIG_ARCHIVE_MAP",
        "Speech2TextConfig",
    ],
    "models.speech_to_text_2": [
        "SPEECH_TO_TEXT_2_PRETRAINED_CONFIG_ARCHIVE_MAP",
        "Speech2Text2Config",
        "Speech2Text2Processor",
        "Speech2Text2Tokenizer",
    ],
    "models.splinter": ["SPLINTER_PRETRAINED_CONFIG_ARCHIVE_MAP", "SplinterConfig", "SplinterTokenizer"],
    "models.squeezebert": ["SQUEEZEBERT_PRETRAINED_CONFIG_ARCHIVE_MAP", "SqueezeBertConfig", "SqueezeBertTokenizer"],
    "models.swin": ["SWIN_PRETRAINED_CONFIG_ARCHIVE_MAP", "SwinConfig"],
    "models.swin2sr": ["SWIN2SR_PRETRAINED_CONFIG_ARCHIVE_MAP", "Swin2SRConfig"],
    "models.swinv2": ["SWINV2_PRETRAINED_CONFIG_ARCHIVE_MAP", "Swinv2Config"],
    "models.switch_transformers": ["SWITCH_TRANSFORMERS_PRETRAINED_CONFIG_ARCHIVE_MAP", "SwitchTransformersConfig"],
    "models.t5": ["T5_PRETRAINED_CONFIG_ARCHIVE_MAP", "T5Config"],
    "models.table_transformer": ["TABLE_TRANSFORMER_PRETRAINED_CONFIG_ARCHIVE_MAP", "TableTransformerConfig"],
    "models.tapas": ["TAPAS_PRETRAINED_CONFIG_ARCHIVE_MAP", "TapasConfig", "TapasTokenizer"],
    "models.tapex": ["TapexTokenizer"],
    "models.time_series_transformer": [
        "TIME_SERIES_TRANSFORMER_PRETRAINED_CONFIG_ARCHIVE_MAP",
        "TimeSeriesTransformerConfig",
    ],
    "models.timesformer": ["TIMESFORMER_PRETRAINED_CONFIG_ARCHIVE_MAP", "TimesformerConfig"],
    "models.trajectory_transformer": [
        "TRAJECTORY_TRANSFORMER_PRETRAINED_CONFIG_ARCHIVE_MAP",
        "TrajectoryTransformerConfig",
    ],
    "models.transfo_xl": [
        "TRANSFO_XL_PRETRAINED_CONFIG_ARCHIVE_MAP",
        "TransfoXLConfig",
        "TransfoXLCorpus",
        "TransfoXLTokenizer",
    ],
    "models.trocr": [
        "TROCR_PRETRAINED_CONFIG_ARCHIVE_MAP",
        "TrOCRConfig",
        "TrOCRProcessor",
    ],
    "models.unispeech": [
        "UNISPEECH_PRETRAINED_CONFIG_ARCHIVE_MAP",
        "UniSpeechConfig",
    ],
    "models.unispeech_sat": [
        "UNISPEECH_SAT_PRETRAINED_CONFIG_ARCHIVE_MAP",
        "UniSpeechSatConfig",
    ],
    "models.upernet": ["UperNetConfig"],
    "models.van": ["VAN_PRETRAINED_CONFIG_ARCHIVE_MAP", "VanConfig"],
    "models.videomae": ["VIDEOMAE_PRETRAINED_CONFIG_ARCHIVE_MAP", "VideoMAEConfig"],
    "models.vilt": [
        "VILT_PRETRAINED_CONFIG_ARCHIVE_MAP",
        "ViltConfig",
        "ViltFeatureExtractor",
        "ViltImageProcessor",
        "ViltProcessor",
    ],
    "models.vision_encoder_decoder": ["VisionEncoderDecoderConfig"],
    "models.vision_text_dual_encoder": ["VisionTextDualEncoderConfig", "VisionTextDualEncoderProcessor"],
    "models.visual_bert": ["VISUAL_BERT_PRETRAINED_CONFIG_ARCHIVE_MAP", "VisualBertConfig"],
    "models.vit": ["VIT_PRETRAINED_CONFIG_ARCHIVE_MAP", "ViTConfig"],
    "models.vit_hybrid": ["VIT_HYBRID_PRETRAINED_CONFIG_ARCHIVE_MAP", "ViTHybridConfig"],
    "models.vit_mae": ["VIT_MAE_PRETRAINED_CONFIG_ARCHIVE_MAP", "ViTMAEConfig"],
    "models.vit_msn": ["VIT_MSN_PRETRAINED_CONFIG_ARCHIVE_MAP", "ViTMSNConfig"],
    "models.wav2vec2": [
        "WAV_2_VEC_2_PRETRAINED_CONFIG_ARCHIVE_MAP",
        "Wav2Vec2Config",
        "Wav2Vec2CTCTokenizer",
        "Wav2Vec2FeatureExtractor",
        "Wav2Vec2Processor",
        "Wav2Vec2Tokenizer",
    ],
    "models.wav2vec2_conformer": [
        "WAV2VEC2_CONFORMER_PRETRAINED_CONFIG_ARCHIVE_MAP",
        "Wav2Vec2ConformerConfig",
    ],
    "models.wav2vec2_phoneme": ["Wav2Vec2PhonemeCTCTokenizer"],
    "models.wav2vec2_with_lm": ["Wav2Vec2ProcessorWithLM"],
    "models.wavlm": [
        "WAVLM_PRETRAINED_CONFIG_ARCHIVE_MAP",
        "WavLMConfig",
    ],
    "models.whisper": [
        "WHISPER_PRETRAINED_CONFIG_ARCHIVE_MAP",
        "WhisperConfig",
        "WhisperFeatureExtractor",
        "WhisperProcessor",
        "WhisperTokenizer",
    ],
    "models.x_clip": [
        "XCLIP_PRETRAINED_CONFIG_ARCHIVE_MAP",
        "XCLIPConfig",
        "XCLIPProcessor",
        "XCLIPTextConfig",
        "XCLIPVisionConfig",
    ],
    "models.xglm": ["XGLM_PRETRAINED_CONFIG_ARCHIVE_MAP", "XGLMConfig"],
    "models.xlm": ["XLM_PRETRAINED_CONFIG_ARCHIVE_MAP", "XLMConfig", "XLMTokenizer"],
    "models.xlm_prophetnet": ["XLM_PROPHETNET_PRETRAINED_CONFIG_ARCHIVE_MAP", "XLMProphetNetConfig"],
    "models.xlm_roberta": ["XLM_ROBERTA_PRETRAINED_CONFIG_ARCHIVE_MAP", "XLMRobertaConfig"],
    "models.xlm_roberta_xl": ["XLM_ROBERTA_XL_PRETRAINED_CONFIG_ARCHIVE_MAP", "XLMRobertaXLConfig"],
    "models.xlnet": ["XLNET_PRETRAINED_CONFIG_ARCHIVE_MAP", "XLNetConfig"],
    "models.yolos": ["YOLOS_PRETRAINED_CONFIG_ARCHIVE_MAP", "YolosConfig"],
    "models.yoso": ["YOSO_PRETRAINED_CONFIG_ARCHIVE_MAP", "YosoConfig"],
    "onnx": [],
    "pipelines": [
        "AudioClassificationPipeline",
        "AutomaticSpeechRecognitionPipeline",
        "Conversation",
        "ConversationalPipeline",
        "CsvPipelineDataFormat",
        "DepthEstimationPipeline",
        "DocumentQuestionAnsweringPipeline",
        "FeatureExtractionPipeline",
        "FillMaskPipeline",
        "ImageClassificationPipeline",
        "ImageSegmentationPipeline",
        "ImageToTextPipeline",
        "JsonPipelineDataFormat",
        "NerPipeline",
        "ObjectDetectionPipeline",
        "PipedPipelineDataFormat",
        "Pipeline",
        "PipelineDataFormat",
        "QuestionAnsweringPipeline",
        "SummarizationPipeline",
        "TableQuestionAnsweringPipeline",
        "Text2TextGenerationPipeline",
        "TextClassificationPipeline",
        "TextGenerationPipeline",
        "TokenClassificationPipeline",
        "TranslationPipeline",
        "VideoClassificationPipeline",
        "VisualQuestionAnsweringPipeline",
        "ZeroShotClassificationPipeline",
        "ZeroShotImageClassificationPipeline",
        "ZeroShotObjectDetectionPipeline",
        "pipeline",
    ],
    "processing_utils": ["ProcessorMixin"],
    "testing_utils": [],
    "tokenization_utils": ["PreTrainedTokenizer"],
    "tokenization_utils_base": [
        "AddedToken",
        "BatchEncoding",
        "CharSpan",
        "PreTrainedTokenizerBase",
        "SpecialTokensMixin",
        "TokenSpan",
    ],
    "trainer_callback": [
        "DefaultFlowCallback",
        "EarlyStoppingCallback",
        "PrinterCallback",
        "ProgressCallback",
        "TrainerCallback",
        "TrainerControl",
        "TrainerState",
    ],
    "trainer_utils": ["EvalPrediction", "IntervalStrategy", "SchedulerType", "enable_full_determinism", "set_seed"],
    "training_args": ["TrainingArguments"],
    "training_args_seq2seq": ["Seq2SeqTrainingArguments"],
    "training_args_tf": ["TFTrainingArguments"],
    "utils": [
        "CONFIG_NAME",
        "MODEL_CARD_NAME",
        "PYTORCH_PRETRAINED_BERT_CACHE",
        "PYTORCH_TRANSFORMERS_CACHE",
        "SPIECE_UNDERLINE",
        "TF2_WEIGHTS_NAME",
        "TF_WEIGHTS_NAME",
        "TRANSFORMERS_CACHE",
        "WEIGHTS_NAME",
        "TensorType",
        "add_end_docstrings",
        "add_start_docstrings",
        "is_apex_available",
        "is_datasets_available",
        "is_decord_available",
        "is_faiss_available",
        "is_flax_available",
        "is_keras_nlp_available",
        "is_phonemizer_available",
        "is_psutil_available",
        "is_py3nvml_available",
        "is_pyctcdecode_available",
        "is_safetensors_available",
        "is_scipy_available",
        "is_sentencepiece_available",
        "is_sklearn_available",
        "is_speech_available",
        "is_tensorflow_text_available",
        "is_tf_available",
        "is_timm_available",
        "is_tokenizers_available",
        "is_torch_available",
        "is_torch_neuroncore_available",
        "is_torch_tpu_available",
        "is_vision_available",
        "logging",
    ],
    "utils.bitsandbytes": [],
}

# sentencepiece-backed objects
try:
    if not is_sentencepiece_available():
        raise OptionalDependencyNotAvailable()
except OptionalDependencyNotAvailable:
    from .utils import dummy_sentencepiece_objects

    _import_structure["utils.dummy_sentencepiece_objects"] = [
        name for name in dir(dummy_sentencepiece_objects) if not name.startswith("_")
    ]
else:
    _import_structure["models.albert"].append("AlbertTokenizer")
    _import_structure["models.barthez"].append("BarthezTokenizer")
    _import_structure["models.bartpho"].append("BartphoTokenizer")
    _import_structure["models.bert_generation"].append("BertGenerationTokenizer")
    _import_structure["models.big_bird"].append("BigBirdTokenizer")
    _import_structure["models.camembert"].append("CamembertTokenizer")
    _import_structure["models.cpm"].append("CpmTokenizer")
    _import_structure["models.deberta_v2"].append("DebertaV2Tokenizer")
    _import_structure["models.fnet"].append("FNetTokenizer")
    _import_structure["models.gpt_sw3"].append("GPTSw3Tokenizer")
    _import_structure["models.layoutxlm"].append("LayoutXLMTokenizer")
    _import_structure["models.m2m_100"].append("M2M100Tokenizer")
    _import_structure["models.marian"].append("MarianTokenizer")
    _import_structure["models.mbart"].append("MBartTokenizer")
    _import_structure["models.mbart50"].append("MBart50Tokenizer")
    _import_structure["models.mluke"].append("MLukeTokenizer")
    _import_structure["models.mt5"].append("MT5Tokenizer")
    _import_structure["models.nllb"].append("NllbTokenizer")
    _import_structure["models.pegasus"].append("PegasusTokenizer")
    _import_structure["models.plbart"].append("PLBartTokenizer")
    _import_structure["models.reformer"].append("ReformerTokenizer")
    _import_structure["models.rembert"].append("RemBertTokenizer")
    _import_structure["models.speech_to_text"].append("Speech2TextTokenizer")
    _import_structure["models.t5"].append("T5Tokenizer")
    _import_structure["models.xglm"].append("XGLMTokenizer")
    _import_structure["models.xlm_prophetnet"].append("XLMProphetNetTokenizer")
    _import_structure["models.xlm_roberta"].append("XLMRobertaTokenizer")
    _import_structure["models.xlnet"].append("XLNetTokenizer")

# tokenizers-backed objects
try:
    if not is_tokenizers_available():
        raise OptionalDependencyNotAvailable()
except OptionalDependencyNotAvailable:
    from .utils import dummy_tokenizers_objects

    _import_structure["utils.dummy_tokenizers_objects"] = [
        name for name in dir(dummy_tokenizers_objects) if not name.startswith("_")
    ]
else:
    # Fast tokenizers structure
    _import_structure["models.albert"].append("AlbertTokenizerFast")
    _import_structure["models.bart"].append("BartTokenizerFast")
    _import_structure["models.barthez"].append("BarthezTokenizerFast")
    _import_structure["models.bert"].append("BertTokenizerFast")
    _import_structure["models.big_bird"].append("BigBirdTokenizerFast")
    _import_structure["models.blenderbot"].append("BlenderbotTokenizerFast")
    _import_structure["models.blenderbot_small"].append("BlenderbotSmallTokenizerFast")
    _import_structure["models.bloom"].append("BloomTokenizerFast")
    _import_structure["models.camembert"].append("CamembertTokenizerFast")
    _import_structure["models.clip"].append("CLIPTokenizerFast")
    _import_structure["models.codegen"].append("CodeGenTokenizerFast")
    _import_structure["models.convbert"].append("ConvBertTokenizerFast")
    _import_structure["models.cpm"].append("CpmTokenizerFast")
    _import_structure["models.deberta"].append("DebertaTokenizerFast")
    _import_structure["models.deberta_v2"].append("DebertaV2TokenizerFast")
    _import_structure["models.distilbert"].append("DistilBertTokenizerFast")
    _import_structure["models.dpr"].extend(
        ["DPRContextEncoderTokenizerFast", "DPRQuestionEncoderTokenizerFast", "DPRReaderTokenizerFast"]
    )
    _import_structure["models.electra"].append("ElectraTokenizerFast")
    _import_structure["models.fnet"].append("FNetTokenizerFast")
    _import_structure["models.funnel"].append("FunnelTokenizerFast")
    _import_structure["models.gpt2"].append("GPT2TokenizerFast")
    _import_structure["models.gpt_neox"].append("GPTNeoXTokenizerFast")
    _import_structure["models.gpt_neox_japanese"].append("GPTNeoXJapaneseTokenizer")
    _import_structure["models.herbert"].append("HerbertTokenizerFast")
    _import_structure["models.layoutlm"].append("LayoutLMTokenizerFast")
    _import_structure["models.layoutlmv2"].append("LayoutLMv2TokenizerFast")
    _import_structure["models.layoutlmv3"].append("LayoutLMv3TokenizerFast")
    _import_structure["models.layoutxlm"].append("LayoutXLMTokenizerFast")
    _import_structure["models.led"].append("LEDTokenizerFast")
    _import_structure["models.longformer"].append("LongformerTokenizerFast")
    _import_structure["models.lxmert"].append("LxmertTokenizerFast")
    _import_structure["models.markuplm"].append("MarkupLMTokenizerFast")
    _import_structure["models.mbart"].append("MBartTokenizerFast")
    _import_structure["models.mbart50"].append("MBart50TokenizerFast")
    _import_structure["models.mobilebert"].append("MobileBertTokenizerFast")
    _import_structure["models.mpnet"].append("MPNetTokenizerFast")
    _import_structure["models.mt5"].append("MT5TokenizerFast")
    _import_structure["models.mvp"].append("MvpTokenizerFast")
    _import_structure["models.nllb"].append("NllbTokenizerFast")
    _import_structure["models.openai"].append("OpenAIGPTTokenizerFast")
    _import_structure["models.pegasus"].append("PegasusTokenizerFast")
    _import_structure["models.realm"].append("RealmTokenizerFast")
    _import_structure["models.reformer"].append("ReformerTokenizerFast")
    _import_structure["models.rembert"].append("RemBertTokenizerFast")
    _import_structure["models.retribert"].append("RetriBertTokenizerFast")
    _import_structure["models.roberta"].append("RobertaTokenizerFast")
    _import_structure["models.roformer"].append("RoFormerTokenizerFast")
    _import_structure["models.splinter"].append("SplinterTokenizerFast")
    _import_structure["models.squeezebert"].append("SqueezeBertTokenizerFast")
    _import_structure["models.t5"].append("T5TokenizerFast")
    _import_structure["models.xglm"].append("XGLMTokenizerFast")
    _import_structure["models.xlm_roberta"].append("XLMRobertaTokenizerFast")
    _import_structure["models.xlnet"].append("XLNetTokenizerFast")
    _import_structure["tokenization_utils_fast"] = ["PreTrainedTokenizerFast"]


try:
    if not (is_sentencepiece_available() and is_tokenizers_available()):
        raise OptionalDependencyNotAvailable()
except OptionalDependencyNotAvailable:
    from .utils import dummy_sentencepiece_and_tokenizers_objects

    _import_structure["utils.dummy_sentencepiece_and_tokenizers_objects"] = [
        name for name in dir(dummy_sentencepiece_and_tokenizers_objects) if not name.startswith("_")
    ]
else:
    _import_structure["convert_slow_tokenizer"] = ["SLOW_TO_FAST_CONVERTERS", "convert_slow_tokenizer"]

# Speech-specific objects
try:
    if not is_speech_available():
        raise OptionalDependencyNotAvailable()
except OptionalDependencyNotAvailable:
    from .utils import dummy_speech_objects

    _import_structure["utils.dummy_speech_objects"] = [
        name for name in dir(dummy_speech_objects) if not name.startswith("_")
    ]
else:
    _import_structure["models.audio_spectrogram_transformer"].append("ASTFeatureExtractor")
    _import_structure["models.mctct"].append("MCTCTFeatureExtractor")
    _import_structure["models.speech_to_text"].append("Speech2TextFeatureExtractor")

# Tensorflow-text-specific objects
try:
    if not is_tensorflow_text_available():
        raise OptionalDependencyNotAvailable()
except OptionalDependencyNotAvailable:
    from .utils import dummy_tensorflow_text_objects

    _import_structure["utils.dummy_tensorflow_text_objects"] = [
        name for name in dir(dummy_tensorflow_text_objects) if not name.startswith("_")
    ]
else:
    _import_structure["models.bert"].append("TFBertTokenizer")

# keras-nlp-specific objects
try:
    if not is_keras_nlp_available():
        raise OptionalDependencyNotAvailable()
except OptionalDependencyNotAvailable:
    from .utils import dummy_keras_nlp_objects

    _import_structure["utils.dummy_keras_nlp_objects"] = [
        name for name in dir(dummy_keras_nlp_objects) if not name.startswith("_")
    ]
else:
    _import_structure["models.gpt2"].append("TFGPT2Tokenizer")

try:
    if not (is_sentencepiece_available() and is_speech_available()):
        raise OptionalDependencyNotAvailable()
except OptionalDependencyNotAvailable:
    from .utils import dummy_sentencepiece_and_speech_objects

    _import_structure["utils.dummy_sentencepiece_and_speech_objects"] = [
        name for name in dir(dummy_sentencepiece_and_speech_objects) if not name.startswith("_")
    ]
else:
    _import_structure["models.speech_to_text"].append("Speech2TextProcessor")

# Vision-specific objects
try:
    if not is_vision_available():
        raise OptionalDependencyNotAvailable()
except OptionalDependencyNotAvailable:
    from .utils import dummy_vision_objects

    _import_structure["utils.dummy_vision_objects"] = [
        name for name in dir(dummy_vision_objects) if not name.startswith("_")
    ]
else:
    _import_structure["image_processing_utils"] = ["ImageProcessingMixin"]
    _import_structure["image_utils"] = ["ImageFeatureExtractionMixin"]
    _import_structure["models.beit"].extend(["BeitFeatureExtractor", "BeitImageProcessor"])
    _import_structure["models.bit"].extend(["BitImageProcessor"])
    _import_structure["models.blip"].extend(["BlipImageProcessor"])
    _import_structure["models.bridgetower"].append("BridgeTowerImageProcessor")
    _import_structure["models.chinese_clip"].extend(["ChineseCLIPFeatureExtractor", "ChineseCLIPImageProcessor"])
    _import_structure["models.clip"].extend(["CLIPFeatureExtractor", "CLIPImageProcessor"])
    _import_structure["models.conditional_detr"].extend(
        ["ConditionalDetrFeatureExtractor", "ConditionalDetrImageProcessor"]
    )
    _import_structure["models.convnext"].extend(["ConvNextFeatureExtractor", "ConvNextImageProcessor"])
    _import_structure["models.deformable_detr"].extend(
        ["DeformableDetrFeatureExtractor", "DeformableDetrImageProcessor"]
    )
    _import_structure["models.deit"].extend(["DeiTFeatureExtractor", "DeiTImageProcessor"])
    _import_structure["models.detr"].extend(["DetrFeatureExtractor", "DetrImageProcessor"])
    _import_structure["models.donut"].extend(["DonutFeatureExtractor", "DonutImageProcessor"])
    _import_structure["models.dpt"].extend(["DPTFeatureExtractor", "DPTImageProcessor"])
    _import_structure["models.efficientformer"].append("EfficientFormerImageProcessor")
    _import_structure["models.flava"].extend(["FlavaFeatureExtractor", "FlavaImageProcessor", "FlavaProcessor"])
    _import_structure["models.glpn"].extend(["GLPNFeatureExtractor", "GLPNImageProcessor"])
    _import_structure["models.imagegpt"].extend(["ImageGPTFeatureExtractor", "ImageGPTImageProcessor"])
    _import_structure["models.layoutlmv2"].extend(["LayoutLMv2FeatureExtractor", "LayoutLMv2ImageProcessor"])
    _import_structure["models.layoutlmv3"].extend(["LayoutLMv3FeatureExtractor", "LayoutLMv3ImageProcessor"])
    _import_structure["models.levit"].extend(["LevitFeatureExtractor", "LevitImageProcessor"])
    _import_structure["models.mask2former"].append("Mask2FormerImageProcessor")
    _import_structure["models.maskformer"].extend(["MaskFormerFeatureExtractor", "MaskFormerImageProcessor"])
    _import_structure["models.mobilenet_v1"].extend(["MobileNetV1FeatureExtractor", "MobileNetV1ImageProcessor"])
    _import_structure["models.mobilenet_v2"].extend(["MobileNetV2FeatureExtractor", "MobileNetV2ImageProcessor"])
    _import_structure["models.mobilevit"].extend(["MobileViTFeatureExtractor", "MobileViTImageProcessor"])
    _import_structure["models.oneformer"].extend(["OneFormerImageProcessor"])
    _import_structure["models.owlvit"].extend(["OwlViTFeatureExtractor", "OwlViTImageProcessor"])
    _import_structure["models.perceiver"].extend(["PerceiverFeatureExtractor", "PerceiverImageProcessor"])
    _import_structure["models.poolformer"].extend(["PoolFormerFeatureExtractor", "PoolFormerImageProcessor"])
    _import_structure["models.segformer"].extend(["SegformerFeatureExtractor", "SegformerImageProcessor"])
    _import_structure["models.swin2sr"].append("Swin2SRImageProcessor")
    _import_structure["models.videomae"].extend(["VideoMAEFeatureExtractor", "VideoMAEImageProcessor"])
    _import_structure["models.vilt"].extend(["ViltFeatureExtractor", "ViltImageProcessor", "ViltProcessor"])
    _import_structure["models.vit"].extend(["ViTFeatureExtractor", "ViTImageProcessor"])
    _import_structure["models.vit_hybrid"].extend(["ViTHybridImageProcessor"])
    _import_structure["models.yolos"].extend(["YolosFeatureExtractor", "YolosImageProcessor"])

# Timm-backed objects
try:
    if not (is_timm_available() and is_vision_available()):
        raise OptionalDependencyNotAvailable()
except OptionalDependencyNotAvailable:
    from .utils import dummy_timm_and_vision_objects

    _import_structure["utils.dummy_timm_and_vision_objects"] = [
        name for name in dir(dummy_timm_and_vision_objects) if not name.startswith("_")
    ]
else:
    _import_structure["models.deformable_detr"].extend(
        [
            "DEFORMABLE_DETR_PRETRAINED_MODEL_ARCHIVE_LIST",
            "DeformableDetrForObjectDetection",
            "DeformableDetrModel",
            "DeformableDetrPreTrainedModel",
        ]
    )
    _import_structure["models.detr"].extend(
        [
            "DETR_PRETRAINED_MODEL_ARCHIVE_LIST",
            "DetrForObjectDetection",
            "DetrForSegmentation",
            "DetrModel",
            "DetrPreTrainedModel",
        ]
    )
    _import_structure["models.table_transformer"].extend(
        [
            "TABLE_TRANSFORMER_PRETRAINED_MODEL_ARCHIVE_LIST",
            "TableTransformerForObjectDetection",
            "TableTransformerModel",
            "TableTransformerPreTrainedModel",
        ]
    )
    _import_structure["models.conditional_detr"].extend(
        [
            "CONDITIONAL_DETR_PRETRAINED_MODEL_ARCHIVE_LIST",
            "ConditionalDetrForObjectDetection",
            "ConditionalDetrForSegmentation",
            "ConditionalDetrModel",
            "ConditionalDetrPreTrainedModel",
        ]
    )


# PyTorch-backed objects
try:
    if not is_torch_available():
        raise OptionalDependencyNotAvailable()
except OptionalDependencyNotAvailable:
    from .utils import dummy_pt_objects

    _import_structure["utils.dummy_pt_objects"] = [name for name in dir(dummy_pt_objects) if not name.startswith("_")]
else:
    _import_structure["activations"] = []
    _import_structure["benchmark.benchmark"] = ["PyTorchBenchmark"]
    _import_structure["benchmark.benchmark_args"] = ["PyTorchBenchmarkArguments"]
    _import_structure["data.datasets"] = [
        "GlueDataset",
        "GlueDataTrainingArguments",
        "LineByLineTextDataset",
        "LineByLineWithRefDataset",
        "LineByLineWithSOPTextDataset",
        "SquadDataset",
        "SquadDataTrainingArguments",
        "TextDataset",
        "TextDatasetForNextSentencePrediction",
    ]
    _import_structure["deepspeed"] = []
    _import_structure["generation"].extend(
        [
            "BeamScorer",
            "BeamSearchScorer",
            "ConstrainedBeamSearchScorer",
            "Constraint",
            "ConstraintListState",
            "DisjunctiveConstraint",
            "ForcedBOSTokenLogitsProcessor",
            "ForcedEOSTokenLogitsProcessor",
            "GenerationMixin",
            "HammingDiversityLogitsProcessor",
            "InfNanRemoveLogitsProcessor",
            "LogitsProcessor",
            "LogitsProcessorList",
            "LogitsWarper",
            "MaxLengthCriteria",
            "MaxTimeCriteria",
            "MinLengthLogitsProcessor",
            "MinNewTokensLengthLogitsProcessor",
            "NoBadWordsLogitsProcessor",
            "NoRepeatNGramLogitsProcessor",
            "PhrasalConstraint",
            "PrefixConstrainedLogitsProcessor",
            "RepetitionPenaltyLogitsProcessor",
            "StoppingCriteria",
            "StoppingCriteriaList",
            "TemperatureLogitsWarper",
            "TopKLogitsWarper",
            "TopPLogitsWarper",
            "TypicalLogitsWarper",
            "top_k_top_p_filtering",
        ]
    )
    _import_structure["generation_utils"] = []
    _import_structure["modeling_outputs"] = []
    _import_structure["modeling_utils"] = ["PreTrainedModel"]

    # PyTorch models structure
    _import_structure["models.albert"].extend(
        [
            "ALBERT_PRETRAINED_MODEL_ARCHIVE_LIST",
            "AlbertForMaskedLM",
            "AlbertForMultipleChoice",
            "AlbertForPreTraining",
            "AlbertForQuestionAnswering",
            "AlbertForSequenceClassification",
            "AlbertForTokenClassification",
            "AlbertModel",
            "AlbertPreTrainedModel",
            "load_tf_weights_in_albert",
        ]
    )
    _import_structure["models.altclip"].extend(
        [
            "ALTCLIP_PRETRAINED_MODEL_ARCHIVE_LIST",
            "AltCLIPModel",
            "AltCLIPPreTrainedModel",
            "AltCLIPTextModel",
            "AltCLIPVisionModel",
        ]
    )
    _import_structure["models.audio_spectrogram_transformer"].extend(
        [
            "AUDIO_SPECTROGRAM_TRANSFORMER_PRETRAINED_MODEL_ARCHIVE_LIST",
            "ASTForAudioClassification",
            "ASTModel",
            "ASTPreTrainedModel",
        ]
    )
    _import_structure["models.auto"].extend(
        [
            "MODEL_FOR_AUDIO_CLASSIFICATION_MAPPING",
            "MODEL_FOR_AUDIO_XVECTOR_MAPPING",
            "MODEL_FOR_BACKBONE_MAPPING",
            "MODEL_FOR_CAUSAL_IMAGE_MODELING_MAPPING",
            "MODEL_FOR_CAUSAL_LM_MAPPING",
            "MODEL_FOR_CTC_MAPPING",
            "MODEL_FOR_DEPTH_ESTIMATION_MAPPING",
            "MODEL_FOR_DOCUMENT_QUESTION_ANSWERING_MAPPING",
            "MODEL_FOR_IMAGE_CLASSIFICATION_MAPPING",
            "MODEL_FOR_IMAGE_SEGMENTATION_MAPPING",
            "MODEL_FOR_INSTANCE_SEGMENTATION_MAPPING",
            "MODEL_FOR_MASKED_IMAGE_MODELING_MAPPING",
            "MODEL_FOR_MASKED_LM_MAPPING",
            "MODEL_FOR_MULTIPLE_CHOICE_MAPPING",
            "MODEL_FOR_NEXT_SENTENCE_PREDICTION_MAPPING",
            "MODEL_FOR_OBJECT_DETECTION_MAPPING",
            "MODEL_FOR_PRETRAINING_MAPPING",
            "MODEL_FOR_QUESTION_ANSWERING_MAPPING",
            "MODEL_FOR_SEMANTIC_SEGMENTATION_MAPPING",
            "MODEL_FOR_SEQ_TO_SEQ_CAUSAL_LM_MAPPING",
            "MODEL_FOR_SEQUENCE_CLASSIFICATION_MAPPING",
            "MODEL_FOR_SPEECH_SEQ_2_SEQ_MAPPING",
            "MODEL_FOR_TABLE_QUESTION_ANSWERING_MAPPING",
            "MODEL_FOR_TOKEN_CLASSIFICATION_MAPPING",
            "MODEL_FOR_UNIVERSAL_SEGMENTATION_MAPPING",
            "MODEL_FOR_VIDEO_CLASSIFICATION_MAPPING",
            "MODEL_FOR_VISION_2_SEQ_MAPPING",
            "MODEL_FOR_VISUAL_QUESTION_ANSWERING_MAPPING",
            "MODEL_FOR_ZERO_SHOT_OBJECT_DETECTION_MAPPING",
            "MODEL_MAPPING",
            "MODEL_WITH_LM_HEAD_MAPPING",
            "AutoBackbone",
            "AutoModel",
            "AutoModelForAudioClassification",
            "AutoModelForAudioFrameClassification",
            "AutoModelForAudioXVector",
            "AutoModelForCausalLM",
            "AutoModelForCTC",
            "AutoModelForDepthEstimation",
            "AutoModelForDocumentQuestionAnswering",
            "AutoModelForImageClassification",
            "AutoModelForImageSegmentation",
            "AutoModelForInstanceSegmentation",
            "AutoModelForMaskedImageModeling",
            "AutoModelForMaskedLM",
            "AutoModelForMultipleChoice",
            "AutoModelForNextSentencePrediction",
            "AutoModelForObjectDetection",
            "AutoModelForPreTraining",
            "AutoModelForQuestionAnswering",
            "AutoModelForSemanticSegmentation",
            "AutoModelForSeq2SeqLM",
            "AutoModelForSequenceClassification",
            "AutoModelForSpeechSeq2Seq",
            "AutoModelForTableQuestionAnswering",
            "AutoModelForTokenClassification",
            "AutoModelForUniversalSegmentation",
            "AutoModelForVideoClassification",
            "AutoModelForVision2Seq",
            "AutoModelForVisualQuestionAnswering",
            "AutoModelForZeroShotObjectDetection",
            "AutoModelWithLMHead",
        ]
    )
    _import_structure["models.bart"].extend(
        [
            "BART_PRETRAINED_MODEL_ARCHIVE_LIST",
            "BartForCausalLM",
            "BartForConditionalGeneration",
            "BartForQuestionAnswering",
            "BartForSequenceClassification",
            "BartModel",
            "BartPretrainedModel",
            "PretrainedBartModel",
        ]
    )
    _import_structure["models.beit"].extend(
        [
            "BEIT_PRETRAINED_MODEL_ARCHIVE_LIST",
            "BeitForImageClassification",
            "BeitForMaskedImageModeling",
            "BeitForSemanticSegmentation",
            "BeitModel",
            "BeitPreTrainedModel",
        ]
    )
    _import_structure["models.bert"].extend(
        [
            "BERT_PRETRAINED_MODEL_ARCHIVE_LIST",
            "BertForMaskedLM",
            "BertForMultipleChoice",
            "BertForNextSentencePrediction",
            "BertForPreTraining",
            "BertForQuestionAnswering",
            "BertForSequenceClassification",
            "BertForTokenClassification",
            "BertLayer",
            "BertLMHeadModel",
            "BertModel",
            "BertPreTrainedModel",
            "load_tf_weights_in_bert",
        ]
    )
    _import_structure["models.bert_generation"].extend(
        [
            "BertGenerationDecoder",
            "BertGenerationEncoder",
            "BertGenerationPreTrainedModel",
            "load_tf_weights_in_bert_generation",
        ]
    )
    _import_structure["models.big_bird"].extend(
        [
            "BIG_BIRD_PRETRAINED_MODEL_ARCHIVE_LIST",
            "BigBirdForCausalLM",
            "BigBirdForMaskedLM",
            "BigBirdForMultipleChoice",
            "BigBirdForPreTraining",
            "BigBirdForQuestionAnswering",
            "BigBirdForSequenceClassification",
            "BigBirdForTokenClassification",
            "BigBirdLayer",
            "BigBirdModel",
            "BigBirdPreTrainedModel",
            "load_tf_weights_in_big_bird",
        ]
    )
    _import_structure["models.bigbird_pegasus"].extend(
        [
            "BIGBIRD_PEGASUS_PRETRAINED_MODEL_ARCHIVE_LIST",
            "BigBirdPegasusForCausalLM",
            "BigBirdPegasusForConditionalGeneration",
            "BigBirdPegasusForQuestionAnswering",
            "BigBirdPegasusForSequenceClassification",
            "BigBirdPegasusModel",
            "BigBirdPegasusPreTrainedModel",
        ]
    )
    _import_structure["models.biogpt"].extend(
        [
            "BIOGPT_PRETRAINED_MODEL_ARCHIVE_LIST",
            "BioGptForCausalLM",
            "BioGptModel",
            "BioGptPreTrainedModel",
        ]
    )
    _import_structure["models.bit"].extend(
        [
            "BIT_PRETRAINED_MODEL_ARCHIVE_LIST",
            "BitBackbone",
            "BitForImageClassification",
            "BitModel",
            "BitPreTrainedModel",
        ]
    )
    _import_structure["models.blenderbot"].extend(
        [
            "BLENDERBOT_PRETRAINED_MODEL_ARCHIVE_LIST",
            "BlenderbotForCausalLM",
            "BlenderbotForConditionalGeneration",
            "BlenderbotModel",
            "BlenderbotPreTrainedModel",
        ]
    )
    _import_structure["models.blenderbot_small"].extend(
        [
            "BLENDERBOT_SMALL_PRETRAINED_MODEL_ARCHIVE_LIST",
            "BlenderbotSmallForCausalLM",
            "BlenderbotSmallForConditionalGeneration",
            "BlenderbotSmallModel",
            "BlenderbotSmallPreTrainedModel",
        ]
    )
    _import_structure["models.blip"].extend(
        [
            "BLIP_PRETRAINED_MODEL_ARCHIVE_LIST",
            "BlipForConditionalGeneration",
            "BlipForImageTextRetrieval",
            "BlipForQuestionAnswering",
            "BlipModel",
            "BlipPreTrainedModel",
            "BlipTextModel",
            "BlipVisionModel",
        ]
    )
    _import_structure["models.bloom"].extend(
        [
            "BLOOM_PRETRAINED_MODEL_ARCHIVE_LIST",
            "BloomForCausalLM",
            "BloomForQuestionAnswering",
            "BloomForSequenceClassification",
            "BloomForTokenClassification",
            "BloomModel",
            "BloomPreTrainedModel",
        ]
    )
    _import_structure["models.bridgetower"].extend(
        [
            "BRIDGETOWER_PRETRAINED_MODEL_ARCHIVE_LIST",
            "BridgeTowerForImageAndTextRetrieval",
            "BridgeTowerForMaskedLM",
            "BridgeTowerModel",
            "BridgeTowerPreTrainedModel",
        ]
    )
    _import_structure["models.camembert"].extend(
        [
            "CAMEMBERT_PRETRAINED_MODEL_ARCHIVE_LIST",
            "CamembertForCausalLM",
            "CamembertForMaskedLM",
            "CamembertForMultipleChoice",
            "CamembertForQuestionAnswering",
            "CamembertForSequenceClassification",
            "CamembertForTokenClassification",
            "CamembertModel",
            "CamembertPreTrainedModel",
        ]
    )
    _import_structure["models.canine"].extend(
        [
            "CANINE_PRETRAINED_MODEL_ARCHIVE_LIST",
            "CanineForMultipleChoice",
            "CanineForQuestionAnswering",
            "CanineForSequenceClassification",
            "CanineForTokenClassification",
            "CanineLayer",
            "CanineModel",
            "CaninePreTrainedModel",
            "load_tf_weights_in_canine",
        ]
    )
    _import_structure["models.chinese_clip"].extend(
        [
            "CHINESE_CLIP_PRETRAINED_MODEL_ARCHIVE_LIST",
            "ChineseCLIPModel",
            "ChineseCLIPPreTrainedModel",
            "ChineseCLIPTextModel",
            "ChineseCLIPVisionModel",
        ]
    )
    _import_structure["models.clip"].extend(
        [
            "CLIP_PRETRAINED_MODEL_ARCHIVE_LIST",
            "CLIPModel",
            "CLIPPreTrainedModel",
            "CLIPTextModel",
            "CLIPTextModelWithProjection",
            "CLIPVisionModel",
            "CLIPVisionModelWithProjection",
        ]
    )
    _import_structure["models.clipseg"].extend(
        [
            "CLIPSEG_PRETRAINED_MODEL_ARCHIVE_LIST",
            "CLIPSegForImageSegmentation",
            "CLIPSegModel",
            "CLIPSegPreTrainedModel",
            "CLIPSegTextModel",
            "CLIPSegVisionModel",
        ]
    )
    _import_structure["models.codegen"].extend(
        [
            "CODEGEN_PRETRAINED_MODEL_ARCHIVE_LIST",
            "CodeGenForCausalLM",
            "CodeGenModel",
            "CodeGenPreTrainedModel",
        ]
    )
    _import_structure["models.convbert"].extend(
        [
            "CONVBERT_PRETRAINED_MODEL_ARCHIVE_LIST",
            "ConvBertForMaskedLM",
            "ConvBertForMultipleChoice",
            "ConvBertForQuestionAnswering",
            "ConvBertForSequenceClassification",
            "ConvBertForTokenClassification",
            "ConvBertLayer",
            "ConvBertModel",
            "ConvBertPreTrainedModel",
            "load_tf_weights_in_convbert",
        ]
    )
    _import_structure["models.convnext"].extend(
        [
            "CONVNEXT_PRETRAINED_MODEL_ARCHIVE_LIST",
            "ConvNextBackbone",
            "ConvNextForImageClassification",
            "ConvNextModel",
            "ConvNextPreTrainedModel",
        ]
    )
    _import_structure["models.ctrl"].extend(
        [
            "CTRL_PRETRAINED_MODEL_ARCHIVE_LIST",
            "CTRLForSequenceClassification",
            "CTRLLMHeadModel",
            "CTRLModel",
            "CTRLPreTrainedModel",
        ]
    )
    _import_structure["models.cvt"].extend(
        [
            "CVT_PRETRAINED_MODEL_ARCHIVE_LIST",
            "CvtForImageClassification",
            "CvtModel",
            "CvtPreTrainedModel",
        ]
    )
    _import_structure["models.data2vec"].extend(
        [
            "DATA2VEC_AUDIO_PRETRAINED_MODEL_ARCHIVE_LIST",
            "DATA2VEC_TEXT_PRETRAINED_MODEL_ARCHIVE_LIST",
            "DATA2VEC_VISION_PRETRAINED_MODEL_ARCHIVE_LIST",
            "Data2VecAudioForAudioFrameClassification",
            "Data2VecAudioForCTC",
            "Data2VecAudioForSequenceClassification",
            "Data2VecAudioForXVector",
            "Data2VecAudioModel",
            "Data2VecAudioPreTrainedModel",
            "Data2VecTextForCausalLM",
            "Data2VecTextForMaskedLM",
            "Data2VecTextForMultipleChoice",
            "Data2VecTextForQuestionAnswering",
            "Data2VecTextForSequenceClassification",
            "Data2VecTextForTokenClassification",
            "Data2VecTextModel",
            "Data2VecTextPreTrainedModel",
            "Data2VecVisionForImageClassification",
            "Data2VecVisionForSemanticSegmentation",
            "Data2VecVisionModel",
            "Data2VecVisionPreTrainedModel",
        ]
    )
    _import_structure["models.deberta"].extend(
        [
            "DEBERTA_PRETRAINED_MODEL_ARCHIVE_LIST",
            "DebertaForMaskedLM",
            "DebertaForQuestionAnswering",
            "DebertaForSequenceClassification",
            "DebertaForTokenClassification",
            "DebertaModel",
            "DebertaPreTrainedModel",
        ]
    )
    _import_structure["models.deberta_v2"].extend(
        [
            "DEBERTA_V2_PRETRAINED_MODEL_ARCHIVE_LIST",
            "DebertaV2ForMaskedLM",
            "DebertaV2ForMultipleChoice",
            "DebertaV2ForQuestionAnswering",
            "DebertaV2ForSequenceClassification",
            "DebertaV2ForTokenClassification",
            "DebertaV2Model",
            "DebertaV2PreTrainedModel",
        ]
    )
    _import_structure["models.decision_transformer"].extend(
        [
            "DECISION_TRANSFORMER_PRETRAINED_MODEL_ARCHIVE_LIST",
            "DecisionTransformerGPT2Model",
            "DecisionTransformerGPT2PreTrainedModel",
            "DecisionTransformerModel",
            "DecisionTransformerPreTrainedModel",
        ]
    )
    _import_structure["models.deit"].extend(
        [
            "DEIT_PRETRAINED_MODEL_ARCHIVE_LIST",
            "DeiTForImageClassification",
            "DeiTForImageClassificationWithTeacher",
            "DeiTForMaskedImageModeling",
            "DeiTModel",
            "DeiTPreTrainedModel",
        ]
    )
    _import_structure["models.dinat"].extend(
        [
            "DINAT_PRETRAINED_MODEL_ARCHIVE_LIST",
            "DinatBackbone",
            "DinatForImageClassification",
            "DinatModel",
            "DinatPreTrainedModel",
        ]
    )
    _import_structure["models.distilbert"].extend(
        [
            "DISTILBERT_PRETRAINED_MODEL_ARCHIVE_LIST",
            "DistilBertForMaskedLM",
            "DistilBertForMultipleChoice",
            "DistilBertForQuestionAnswering",
            "DistilBertForSequenceClassification",
            "DistilBertForTokenClassification",
            "DistilBertModel",
            "DistilBertPreTrainedModel",
        ]
    )
    _import_structure["models.donut"].extend(
        [
            "DONUT_SWIN_PRETRAINED_MODEL_ARCHIVE_LIST",
            "DonutSwinModel",
            "DonutSwinPreTrainedModel",
        ]
    )
    _import_structure["models.dpr"].extend(
        [
            "DPR_CONTEXT_ENCODER_PRETRAINED_MODEL_ARCHIVE_LIST",
            "DPR_QUESTION_ENCODER_PRETRAINED_MODEL_ARCHIVE_LIST",
            "DPR_READER_PRETRAINED_MODEL_ARCHIVE_LIST",
            "DPRContextEncoder",
            "DPRPretrainedContextEncoder",
            "DPRPreTrainedModel",
            "DPRPretrainedQuestionEncoder",
            "DPRPretrainedReader",
            "DPRQuestionEncoder",
            "DPRReader",
        ]
    )
    _import_structure["models.dpt"].extend(
        [
            "DPT_PRETRAINED_MODEL_ARCHIVE_LIST",
            "DPTForDepthEstimation",
            "DPTForSemanticSegmentation",
            "DPTModel",
            "DPTPreTrainedModel",
        ]
    )
    _import_structure["models.efficientformer"].extend(
        [
            "EFFICIENTFORMER_PRETRAINED_MODEL_ARCHIVE_LIST",
            "EfficientFormerForImageClassification",
            "EfficientFormerForImageClassificationWithTeacher",
            "EfficientFormerModel",
            "EfficientFormerPreTrainedModel",
        ]
    )
    _import_structure["models.electra"].extend(
        [
            "ELECTRA_PRETRAINED_MODEL_ARCHIVE_LIST",
            "ElectraForCausalLM",
            "ElectraForMaskedLM",
            "ElectraForMultipleChoice",
            "ElectraForPreTraining",
            "ElectraForQuestionAnswering",
            "ElectraForSequenceClassification",
            "ElectraForTokenClassification",
            "ElectraModel",
            "ElectraPreTrainedModel",
            "load_tf_weights_in_electra",
        ]
    )
    _import_structure["models.encoder_decoder"].append("EncoderDecoderModel")
    _import_structure["models.ernie"].extend(
        [
            "ERNIE_PRETRAINED_MODEL_ARCHIVE_LIST",
            "ErnieForCausalLM",
            "ErnieForMaskedLM",
            "ErnieForMultipleChoice",
            "ErnieForNextSentencePrediction",
            "ErnieForPreTraining",
            "ErnieForQuestionAnswering",
            "ErnieForSequenceClassification",
            "ErnieForTokenClassification",
            "ErnieModel",
            "ErniePreTrainedModel",
        ]
    )
    _import_structure["models.esm"].extend(
        [
            "ESM_PRETRAINED_MODEL_ARCHIVE_LIST",
            "EsmFoldPreTrainedModel",
            "EsmForMaskedLM",
            "EsmForProteinFolding",
            "EsmForSequenceClassification",
            "EsmForTokenClassification",
            "EsmModel",
            "EsmPreTrainedModel",
        ]
    )
    _import_structure["models.flaubert"].extend(
        [
            "FLAUBERT_PRETRAINED_MODEL_ARCHIVE_LIST",
            "FlaubertForMultipleChoice",
            "FlaubertForQuestionAnswering",
            "FlaubertForQuestionAnsweringSimple",
            "FlaubertForSequenceClassification",
            "FlaubertForTokenClassification",
            "FlaubertModel",
            "FlaubertPreTrainedModel",
            "FlaubertWithLMHeadModel",
        ]
    )
    _import_structure["models.flava"].extend(
        [
            "FLAVA_PRETRAINED_MODEL_ARCHIVE_LIST",
            "FlavaForPreTraining",
            "FlavaImageCodebook",
            "FlavaImageModel",
            "FlavaModel",
            "FlavaMultimodalModel",
            "FlavaPreTrainedModel",
            "FlavaTextModel",
        ]
    )
    _import_structure["models.fnet"].extend(
        [
            "FNET_PRETRAINED_MODEL_ARCHIVE_LIST",
            "FNetForMaskedLM",
            "FNetForMultipleChoice",
            "FNetForNextSentencePrediction",
            "FNetForPreTraining",
            "FNetForQuestionAnswering",
            "FNetForSequenceClassification",
            "FNetForTokenClassification",
            "FNetLayer",
            "FNetModel",
            "FNetPreTrainedModel",
        ]
    )
    _import_structure["models.fsmt"].extend(["FSMTForConditionalGeneration", "FSMTModel", "PretrainedFSMTModel"])
    _import_structure["models.funnel"].extend(
        [
            "FUNNEL_PRETRAINED_MODEL_ARCHIVE_LIST",
            "FunnelBaseModel",
            "FunnelForMaskedLM",
            "FunnelForMultipleChoice",
            "FunnelForPreTraining",
            "FunnelForQuestionAnswering",
            "FunnelForSequenceClassification",
            "FunnelForTokenClassification",
            "FunnelModel",
            "FunnelPreTrainedModel",
            "load_tf_weights_in_funnel",
        ]
    )
    _import_structure["models.git"].extend(
        [
            "GIT_PRETRAINED_MODEL_ARCHIVE_LIST",
            "GitForCausalLM",
            "GitModel",
            "GitPreTrainedModel",
            "GitVisionModel",
        ]
    )
    _import_structure["models.glpn"].extend(
        [
            "GLPN_PRETRAINED_MODEL_ARCHIVE_LIST",
            "GLPNForDepthEstimation",
            "GLPNModel",
            "GLPNPreTrainedModel",
        ]
    )
    _import_structure["models.gpt2"].extend(
        [
            "GPT2_PRETRAINED_MODEL_ARCHIVE_LIST",
            "GPT2DoubleHeadsModel",
            "GPT2ForSequenceClassification",
            "GPT2ForTokenClassification",
            "GPT2LMHeadModel",
            "GPT2Model",
            "GPT2PreTrainedModel",
            "load_tf_weights_in_gpt2",
        ]
    )
    _import_structure["models.gpt_neo"].extend(
        [
            "GPT_NEO_PRETRAINED_MODEL_ARCHIVE_LIST",
            "GPTNeoForCausalLM",
            "GPTNeoForSequenceClassification",
            "GPTNeoModel",
            "GPTNeoPreTrainedModel",
            "load_tf_weights_in_gpt_neo",
        ]
    )
    _import_structure["models.gpt_neox"].extend(
        [
            "GPT_NEOX_PRETRAINED_MODEL_ARCHIVE_LIST",
            "GPTNeoXForCausalLM",
            "GPTNeoXLayer",
            "GPTNeoXModel",
            "GPTNeoXPreTrainedModel",
        ]
    )
    _import_structure["models.gpt_neox_japanese"].extend(
        [
            "GPT_NEOX_JAPANESE_PRETRAINED_MODEL_ARCHIVE_LIST",
            "GPTNeoXJapaneseForCausalLM",
            "GPTNeoXJapaneseLayer",
            "GPTNeoXJapaneseModel",
            "GPTNeoXJapanesePreTrainedModel",
        ]
    )
    _import_structure["models.gptj"].extend(
        [
            "GPTJ_PRETRAINED_MODEL_ARCHIVE_LIST",
            "GPTJForCausalLM",
            "GPTJForQuestionAnswering",
            "GPTJForSequenceClassification",
            "GPTJModel",
            "GPTJPreTrainedModel",
        ]
    )
    _import_structure["models.graphormer"].extend(
        [
            "GRAPHORMER_PRETRAINED_MODEL_ARCHIVE_LIST",
            "GraphormerForGraphClassification",
            "GraphormerModel",
            "GraphormerPreTrainedModel",
        ]
    )
    _import_structure["models.groupvit"].extend(
        [
            "GROUPVIT_PRETRAINED_MODEL_ARCHIVE_LIST",
            "GroupViTModel",
            "GroupViTPreTrainedModel",
            "GroupViTTextModel",
            "GroupViTVisionModel",
        ]
    )
    _import_structure["models.hubert"].extend(
        [
            "HUBERT_PRETRAINED_MODEL_ARCHIVE_LIST",
            "HubertForCTC",
            "HubertForSequenceClassification",
            "HubertModel",
            "HubertPreTrainedModel",
        ]
    )
    _import_structure["models.ibert"].extend(
        [
            "IBERT_PRETRAINED_MODEL_ARCHIVE_LIST",
            "IBertForMaskedLM",
            "IBertForMultipleChoice",
            "IBertForQuestionAnswering",
            "IBertForSequenceClassification",
            "IBertForTokenClassification",
            "IBertModel",
            "IBertPreTrainedModel",
        ]
    )
    _import_structure["models.imagegpt"].extend(
        [
            "IMAGEGPT_PRETRAINED_MODEL_ARCHIVE_LIST",
            "ImageGPTForCausalImageModeling",
            "ImageGPTForImageClassification",
            "ImageGPTModel",
            "ImageGPTPreTrainedModel",
            "load_tf_weights_in_imagegpt",
        ]
    )
    _import_structure["models.jukebox"].extend(
        [
            "JUKEBOX_PRETRAINED_MODEL_ARCHIVE_LIST",
            "JukeboxModel",
            "JukeboxPreTrainedModel",
            "JukeboxPrior",
            "JukeboxVQVAE",
        ]
    )
    _import_structure["models.layoutlm"].extend(
        [
            "LAYOUTLM_PRETRAINED_MODEL_ARCHIVE_LIST",
            "LayoutLMForMaskedLM",
            "LayoutLMForQuestionAnswering",
            "LayoutLMForSequenceClassification",
            "LayoutLMForTokenClassification",
            "LayoutLMModel",
            "LayoutLMPreTrainedModel",
        ]
    )
    _import_structure["models.layoutlmv2"].extend(
        [
            "LAYOUTLMV2_PRETRAINED_MODEL_ARCHIVE_LIST",
            "LayoutLMv2ForQuestionAnswering",
            "LayoutLMv2ForSequenceClassification",
            "LayoutLMv2ForTokenClassification",
            "LayoutLMv2Model",
            "LayoutLMv2PreTrainedModel",
        ]
    )
    _import_structure["models.layoutlmv3"].extend(
        [
            "LAYOUTLMV3_PRETRAINED_MODEL_ARCHIVE_LIST",
            "LayoutLMv3ForQuestionAnswering",
            "LayoutLMv3ForSequenceClassification",
            "LayoutLMv3ForTokenClassification",
            "LayoutLMv3Model",
            "LayoutLMv3PreTrainedModel",
        ]
    )
    _import_structure["models.led"].extend(
        [
            "LED_PRETRAINED_MODEL_ARCHIVE_LIST",
            "LEDForConditionalGeneration",
            "LEDForQuestionAnswering",
            "LEDForSequenceClassification",
            "LEDModel",
            "LEDPreTrainedModel",
        ]
    )
    _import_structure["models.levit"].extend(
        [
            "LEVIT_PRETRAINED_MODEL_ARCHIVE_LIST",
            "LevitForImageClassification",
            "LevitForImageClassificationWithTeacher",
            "LevitModel",
            "LevitPreTrainedModel",
        ]
    )
    _import_structure["models.lilt"].extend(
        [
            "LILT_PRETRAINED_MODEL_ARCHIVE_LIST",
            "LiltForQuestionAnswering",
            "LiltForSequenceClassification",
            "LiltForTokenClassification",
            "LiltModel",
            "LiltPreTrainedModel",
        ]
    )
    _import_structure["models.longformer"].extend(
        [
            "LONGFORMER_PRETRAINED_MODEL_ARCHIVE_LIST",
            "LongformerForMaskedLM",
            "LongformerForMultipleChoice",
            "LongformerForQuestionAnswering",
            "LongformerForSequenceClassification",
            "LongformerForTokenClassification",
            "LongformerModel",
            "LongformerPreTrainedModel",
            "LongformerSelfAttention",
        ]
    )
    _import_structure["models.longt5"].extend(
        [
            "LONGT5_PRETRAINED_MODEL_ARCHIVE_LIST",
            "LongT5EncoderModel",
            "LongT5ForConditionalGeneration",
            "LongT5Model",
            "LongT5PreTrainedModel",
        ]
    )
    _import_structure["models.luke"].extend(
        [
            "LUKE_PRETRAINED_MODEL_ARCHIVE_LIST",
            "LukeForEntityClassification",
            "LukeForEntityPairClassification",
            "LukeForEntitySpanClassification",
            "LukeForMaskedLM",
            "LukeForMultipleChoice",
            "LukeForQuestionAnswering",
            "LukeForSequenceClassification",
            "LukeForTokenClassification",
            "LukeModel",
            "LukePreTrainedModel",
        ]
    )
    _import_structure["models.lxmert"].extend(
        [
            "LxmertEncoder",
            "LxmertForPreTraining",
            "LxmertForQuestionAnswering",
            "LxmertModel",
            "LxmertPreTrainedModel",
            "LxmertVisualFeatureEncoder",
            "LxmertXLayer",
        ]
    )
    _import_structure["models.m2m_100"].extend(
        [
            "M2M_100_PRETRAINED_MODEL_ARCHIVE_LIST",
            "M2M100ForConditionalGeneration",
            "M2M100Model",
            "M2M100PreTrainedModel",
        ]
    )
    _import_structure["models.marian"].extend(["MarianForCausalLM", "MarianModel", "MarianMTModel"])
    _import_structure["models.markuplm"].extend(
        [
            "MARKUPLM_PRETRAINED_MODEL_ARCHIVE_LIST",
            "MarkupLMForQuestionAnswering",
            "MarkupLMForSequenceClassification",
            "MarkupLMForTokenClassification",
            "MarkupLMModel",
            "MarkupLMPreTrainedModel",
        ]
    )
    _import_structure["models.mask2former"].extend(
        [
            "MASK2FORMER_PRETRAINED_MODEL_ARCHIVE_LIST",
            "Mask2FormerForUniversalSegmentation",
            "Mask2FormerModel",
            "Mask2FormerPreTrainedModel",
        ]
    )
    _import_structure["models.maskformer"].extend(
        [
            "MASKFORMER_PRETRAINED_MODEL_ARCHIVE_LIST",
            "MaskFormerForInstanceSegmentation",
            "MaskFormerModel",
            "MaskFormerPreTrainedModel",
            "MaskFormerSwinBackbone",
        ]
    )
    _import_structure["models.mbart"].extend(
        [
            "MBartForCausalLM",
            "MBartForConditionalGeneration",
            "MBartForQuestionAnswering",
            "MBartForSequenceClassification",
            "MBartModel",
            "MBartPreTrainedModel",
        ]
    )
    _import_structure["models.mctct"].extend(
        [
            "MCTCT_PRETRAINED_MODEL_ARCHIVE_LIST",
            "MCTCTForCTC",
            "MCTCTModel",
            "MCTCTPreTrainedModel",
        ]
    )
    _import_structure["models.megatron_bert"].extend(
        [
            "MEGATRON_BERT_PRETRAINED_MODEL_ARCHIVE_LIST",
            "MegatronBertForCausalLM",
            "MegatronBertForMaskedLM",
            "MegatronBertForMultipleChoice",
            "MegatronBertForNextSentencePrediction",
            "MegatronBertForPreTraining",
            "MegatronBertForQuestionAnswering",
            "MegatronBertForSequenceClassification",
            "MegatronBertForTokenClassification",
            "MegatronBertModel",
            "MegatronBertPreTrainedModel",
        ]
    )
    _import_structure["models.mmbt"].extend(["MMBTForClassification", "MMBTModel", "ModalEmbeddings"])
    _import_structure["models.mobilebert"].extend(
        [
            "MOBILEBERT_PRETRAINED_MODEL_ARCHIVE_LIST",
            "MobileBertForMaskedLM",
            "MobileBertForMultipleChoice",
            "MobileBertForNextSentencePrediction",
            "MobileBertForPreTraining",
            "MobileBertForQuestionAnswering",
            "MobileBertForSequenceClassification",
            "MobileBertForTokenClassification",
            "MobileBertLayer",
            "MobileBertModel",
            "MobileBertPreTrainedModel",
            "load_tf_weights_in_mobilebert",
        ]
    )
    _import_structure["models.mobilenet_v1"].extend(
        [
            "MOBILENET_V1_PRETRAINED_MODEL_ARCHIVE_LIST",
            "MobileNetV1ForImageClassification",
            "MobileNetV1Model",
            "MobileNetV1PreTrainedModel",
            "load_tf_weights_in_mobilenet_v1",
        ]
    )
    _import_structure["models.mobilenet_v2"].extend(
        [
            "MOBILENET_V2_PRETRAINED_MODEL_ARCHIVE_LIST",
            "MobileNetV2ForImageClassification",
            "MobileNetV2ForSemanticSegmentation",
            "MobileNetV2Model",
            "MobileNetV2PreTrainedModel",
            "load_tf_weights_in_mobilenet_v2",
        ]
    )
    _import_structure["models.mobilevit"].extend(
        [
            "MOBILEVIT_PRETRAINED_MODEL_ARCHIVE_LIST",
            "MobileViTForImageClassification",
            "MobileViTForSemanticSegmentation",
            "MobileViTModel",
            "MobileViTPreTrainedModel",
        ]
    )
    _import_structure["models.mpnet"].extend(
        [
            "MPNET_PRETRAINED_MODEL_ARCHIVE_LIST",
            "MPNetForMaskedLM",
            "MPNetForMultipleChoice",
            "MPNetForQuestionAnswering",
            "MPNetForSequenceClassification",
            "MPNetForTokenClassification",
            "MPNetLayer",
            "MPNetModel",
            "MPNetPreTrainedModel",
        ]
    )
<<<<<<< HEAD
    _import_structure["models.mra"].extend(
        [
            "MRA_PRETRAINED_MODEL_ARCHIVE_LIST",
            "MRAForMaskedLM",
            "MRAForMultipleChoice",
            "MRAForQuestionAnswering",
            "MRAForSequenceClassification",
            "MRAForTokenClassification",
            "MRALayer",
            "MRAModel",
            "MRAPreTrainedModel",
        ]
    )
    _import_structure["models.mt5"].extend(["MT5EncoderModel", "MT5ForConditionalGeneration", "MT5Model"])
=======
    _import_structure["models.mt5"].extend(
        ["MT5EncoderModel", "MT5ForConditionalGeneration", "MT5Model", "MT5PreTrainedModel"]
    )
>>>>>>> 73a2ff69
    _import_structure["models.mvp"].extend(
        [
            "MVP_PRETRAINED_MODEL_ARCHIVE_LIST",
            "MvpForCausalLM",
            "MvpForConditionalGeneration",
            "MvpForQuestionAnswering",
            "MvpForSequenceClassification",
            "MvpModel",
            "MvpPreTrainedModel",
        ]
    )
    _import_structure["models.nat"].extend(
        [
            "NAT_PRETRAINED_MODEL_ARCHIVE_LIST",
            "NatBackbone",
            "NatForImageClassification",
            "NatModel",
            "NatPreTrainedModel",
        ]
    )
    _import_structure["models.nezha"].extend(
        [
            "NEZHA_PRETRAINED_MODEL_ARCHIVE_LIST",
            "NezhaForMaskedLM",
            "NezhaForMultipleChoice",
            "NezhaForNextSentencePrediction",
            "NezhaForPreTraining",
            "NezhaForQuestionAnswering",
            "NezhaForSequenceClassification",
            "NezhaForTokenClassification",
            "NezhaModel",
            "NezhaPreTrainedModel",
        ]
    )
    _import_structure["models.nystromformer"].extend(
        [
            "NYSTROMFORMER_PRETRAINED_MODEL_ARCHIVE_LIST",
            "NystromformerForMaskedLM",
            "NystromformerForMultipleChoice",
            "NystromformerForQuestionAnswering",
            "NystromformerForSequenceClassification",
            "NystromformerForTokenClassification",
            "NystromformerLayer",
            "NystromformerModel",
            "NystromformerPreTrainedModel",
        ]
    )
    _import_structure["models.oneformer"].extend(
        [
            "ONEFORMER_PRETRAINED_MODEL_ARCHIVE_LIST",
            "OneFormerForUniversalSegmentation",
            "OneFormerModel",
            "OneFormerPreTrainedModel",
        ]
    )
    _import_structure["models.openai"].extend(
        [
            "OPENAI_GPT_PRETRAINED_MODEL_ARCHIVE_LIST",
            "OpenAIGPTDoubleHeadsModel",
            "OpenAIGPTForSequenceClassification",
            "OpenAIGPTLMHeadModel",
            "OpenAIGPTModel",
            "OpenAIGPTPreTrainedModel",
            "load_tf_weights_in_openai_gpt",
        ]
    )
    _import_structure["models.opt"].extend(
        [
            "OPT_PRETRAINED_MODEL_ARCHIVE_LIST",
            "OPTForCausalLM",
            "OPTForQuestionAnswering",
            "OPTForSequenceClassification",
            "OPTModel",
            "OPTPreTrainedModel",
        ]
    )
    _import_structure["models.owlvit"].extend(
        [
            "OWLVIT_PRETRAINED_MODEL_ARCHIVE_LIST",
            "OwlViTForObjectDetection",
            "OwlViTModel",
            "OwlViTPreTrainedModel",
            "OwlViTTextModel",
            "OwlViTVisionModel",
        ]
    )
    _import_structure["models.pegasus"].extend(
        ["PegasusForCausalLM", "PegasusForConditionalGeneration", "PegasusModel", "PegasusPreTrainedModel"]
    )
    _import_structure["models.pegasus_x"].extend(
        [
            "PEGASUS_X_PRETRAINED_MODEL_ARCHIVE_LIST",
            "PegasusXForConditionalGeneration",
            "PegasusXModel",
            "PegasusXPreTrainedModel",
        ]
    )
    _import_structure["models.perceiver"].extend(
        [
            "PERCEIVER_PRETRAINED_MODEL_ARCHIVE_LIST",
            "PerceiverForImageClassificationConvProcessing",
            "PerceiverForImageClassificationFourier",
            "PerceiverForImageClassificationLearned",
            "PerceiverForMaskedLM",
            "PerceiverForMultimodalAutoencoding",
            "PerceiverForOpticalFlow",
            "PerceiverForSequenceClassification",
            "PerceiverLayer",
            "PerceiverModel",
            "PerceiverPreTrainedModel",
        ]
    )
    _import_structure["models.plbart"].extend(
        [
            "PLBART_PRETRAINED_MODEL_ARCHIVE_LIST",
            "PLBartForCausalLM",
            "PLBartForConditionalGeneration",
            "PLBartForSequenceClassification",
            "PLBartModel",
            "PLBartPreTrainedModel",
        ]
    )
    _import_structure["models.poolformer"].extend(
        [
            "POOLFORMER_PRETRAINED_MODEL_ARCHIVE_LIST",
            "PoolFormerForImageClassification",
            "PoolFormerModel",
            "PoolFormerPreTrainedModel",
        ]
    )
    _import_structure["models.prophetnet"].extend(
        [
            "PROPHETNET_PRETRAINED_MODEL_ARCHIVE_LIST",
            "ProphetNetDecoder",
            "ProphetNetEncoder",
            "ProphetNetForCausalLM",
            "ProphetNetForConditionalGeneration",
            "ProphetNetModel",
            "ProphetNetPreTrainedModel",
        ]
    )
    _import_structure["models.qdqbert"].extend(
        [
            "QDQBERT_PRETRAINED_MODEL_ARCHIVE_LIST",
            "QDQBertForMaskedLM",
            "QDQBertForMultipleChoice",
            "QDQBertForNextSentencePrediction",
            "QDQBertForQuestionAnswering",
            "QDQBertForSequenceClassification",
            "QDQBertForTokenClassification",
            "QDQBertLayer",
            "QDQBertLMHeadModel",
            "QDQBertModel",
            "QDQBertPreTrainedModel",
            "load_tf_weights_in_qdqbert",
        ]
    )
    _import_structure["models.rag"].extend(
        ["RagModel", "RagPreTrainedModel", "RagSequenceForGeneration", "RagTokenForGeneration"]
    )
    _import_structure["models.realm"].extend(
        [
            "REALM_PRETRAINED_MODEL_ARCHIVE_LIST",
            "RealmEmbedder",
            "RealmForOpenQA",
            "RealmKnowledgeAugEncoder",
            "RealmPreTrainedModel",
            "RealmReader",
            "RealmRetriever",
            "RealmScorer",
            "load_tf_weights_in_realm",
        ]
    )
    _import_structure["models.reformer"].extend(
        [
            "REFORMER_PRETRAINED_MODEL_ARCHIVE_LIST",
            "ReformerAttention",
            "ReformerForMaskedLM",
            "ReformerForQuestionAnswering",
            "ReformerForSequenceClassification",
            "ReformerLayer",
            "ReformerModel",
            "ReformerModelWithLMHead",
            "ReformerPreTrainedModel",
        ]
    )
    _import_structure["models.regnet"].extend(
        [
            "REGNET_PRETRAINED_MODEL_ARCHIVE_LIST",
            "RegNetForImageClassification",
            "RegNetModel",
            "RegNetPreTrainedModel",
        ]
    )
    _import_structure["models.rembert"].extend(
        [
            "REMBERT_PRETRAINED_MODEL_ARCHIVE_LIST",
            "RemBertForCausalLM",
            "RemBertForMaskedLM",
            "RemBertForMultipleChoice",
            "RemBertForQuestionAnswering",
            "RemBertForSequenceClassification",
            "RemBertForTokenClassification",
            "RemBertLayer",
            "RemBertModel",
            "RemBertPreTrainedModel",
            "load_tf_weights_in_rembert",
        ]
    )
    _import_structure["models.resnet"].extend(
        [
            "RESNET_PRETRAINED_MODEL_ARCHIVE_LIST",
            "ResNetBackbone",
            "ResNetForImageClassification",
            "ResNetModel",
            "ResNetPreTrainedModel",
        ]
    )
    _import_structure["models.retribert"].extend(
        ["RETRIBERT_PRETRAINED_MODEL_ARCHIVE_LIST", "RetriBertModel", "RetriBertPreTrainedModel"]
    )
    _import_structure["models.roberta"].extend(
        [
            "ROBERTA_PRETRAINED_MODEL_ARCHIVE_LIST",
            "RobertaForCausalLM",
            "RobertaForMaskedLM",
            "RobertaForMultipleChoice",
            "RobertaForQuestionAnswering",
            "RobertaForSequenceClassification",
            "RobertaForTokenClassification",
            "RobertaModel",
            "RobertaPreTrainedModel",
        ]
    )
    _import_structure["models.roberta_prelayernorm"].extend(
        [
            "ROBERTA_PRELAYERNORM_PRETRAINED_MODEL_ARCHIVE_LIST",
            "RobertaPreLayerNormForCausalLM",
            "RobertaPreLayerNormForMaskedLM",
            "RobertaPreLayerNormForMultipleChoice",
            "RobertaPreLayerNormForQuestionAnswering",
            "RobertaPreLayerNormForSequenceClassification",
            "RobertaPreLayerNormForTokenClassification",
            "RobertaPreLayerNormModel",
            "RobertaPreLayerNormPreTrainedModel",
        ]
    )
    _import_structure["models.roc_bert"].extend(
        [
            "ROC_BERT_PRETRAINED_MODEL_ARCHIVE_LIST",
            "RoCBertForCausalLM",
            "RoCBertForMaskedLM",
            "RoCBertForMultipleChoice",
            "RoCBertForPreTraining",
            "RoCBertForQuestionAnswering",
            "RoCBertForSequenceClassification",
            "RoCBertForTokenClassification",
            "RoCBertLayer",
            "RoCBertModel",
            "RoCBertPreTrainedModel",
            "load_tf_weights_in_roc_bert",
        ]
    )
    _import_structure["models.roformer"].extend(
        [
            "ROFORMER_PRETRAINED_MODEL_ARCHIVE_LIST",
            "RoFormerForCausalLM",
            "RoFormerForMaskedLM",
            "RoFormerForMultipleChoice",
            "RoFormerForQuestionAnswering",
            "RoFormerForSequenceClassification",
            "RoFormerForTokenClassification",
            "RoFormerLayer",
            "RoFormerModel",
            "RoFormerPreTrainedModel",
            "load_tf_weights_in_roformer",
        ]
    )
    _import_structure["models.segformer"].extend(
        [
            "SEGFORMER_PRETRAINED_MODEL_ARCHIVE_LIST",
            "SegformerDecodeHead",
            "SegformerForImageClassification",
            "SegformerForSemanticSegmentation",
            "SegformerLayer",
            "SegformerModel",
            "SegformerPreTrainedModel",
        ]
    )
    _import_structure["models.sew"].extend(
        [
            "SEW_PRETRAINED_MODEL_ARCHIVE_LIST",
            "SEWForCTC",
            "SEWForSequenceClassification",
            "SEWModel",
            "SEWPreTrainedModel",
        ]
    )
    _import_structure["models.sew_d"].extend(
        [
            "SEW_D_PRETRAINED_MODEL_ARCHIVE_LIST",
            "SEWDForCTC",
            "SEWDForSequenceClassification",
            "SEWDModel",
            "SEWDPreTrainedModel",
        ]
    )
    _import_structure["models.speech_encoder_decoder"].extend(["SpeechEncoderDecoderModel"])
    _import_structure["models.speech_to_text"].extend(
        [
            "SPEECH_TO_TEXT_PRETRAINED_MODEL_ARCHIVE_LIST",
            "Speech2TextForConditionalGeneration",
            "Speech2TextModel",
            "Speech2TextPreTrainedModel",
        ]
    )
    _import_structure["models.speech_to_text_2"].extend(["Speech2Text2ForCausalLM", "Speech2Text2PreTrainedModel"])
    _import_structure["models.splinter"].extend(
        [
            "SPLINTER_PRETRAINED_MODEL_ARCHIVE_LIST",
            "SplinterForPreTraining",
            "SplinterForQuestionAnswering",
            "SplinterLayer",
            "SplinterModel",
            "SplinterPreTrainedModel",
        ]
    )
    _import_structure["models.squeezebert"].extend(
        [
            "SQUEEZEBERT_PRETRAINED_MODEL_ARCHIVE_LIST",
            "SqueezeBertForMaskedLM",
            "SqueezeBertForMultipleChoice",
            "SqueezeBertForQuestionAnswering",
            "SqueezeBertForSequenceClassification",
            "SqueezeBertForTokenClassification",
            "SqueezeBertModel",
            "SqueezeBertModule",
            "SqueezeBertPreTrainedModel",
        ]
    )
    _import_structure["models.swin"].extend(
        [
            "SWIN_PRETRAINED_MODEL_ARCHIVE_LIST",
            "SwinBackbone",
            "SwinForImageClassification",
            "SwinForMaskedImageModeling",
            "SwinModel",
            "SwinPreTrainedModel",
        ]
    )
    _import_structure["models.swin2sr"].extend(
        [
            "SWIN2SR_PRETRAINED_MODEL_ARCHIVE_LIST",
            "Swin2SRForImageSuperResolution",
            "Swin2SRModel",
            "Swin2SRPreTrainedModel",
        ]
    )
    _import_structure["models.swinv2"].extend(
        [
            "SWINV2_PRETRAINED_MODEL_ARCHIVE_LIST",
            "Swinv2ForImageClassification",
            "Swinv2ForMaskedImageModeling",
            "Swinv2Model",
            "Swinv2PreTrainedModel",
        ]
    )
    _import_structure["models.switch_transformers"].extend(
        [
            "SWITCH_TRANSFORMERS_PRETRAINED_MODEL_ARCHIVE_LIST",
            "SwitchTransformersEncoderModel",
            "SwitchTransformersForConditionalGeneration",
            "SwitchTransformersModel",
            "SwitchTransformersPreTrainedModel",
            "SwitchTransformersSparseMLP",
            "SwitchTransformersTop1Router",
        ]
    )
    _import_structure["models.t5"].extend(
        [
            "T5_PRETRAINED_MODEL_ARCHIVE_LIST",
            "T5EncoderModel",
            "T5ForConditionalGeneration",
            "T5Model",
            "T5PreTrainedModel",
            "load_tf_weights_in_t5",
        ]
    )
    _import_structure["models.tapas"].extend(
        [
            "TAPAS_PRETRAINED_MODEL_ARCHIVE_LIST",
            "TapasForMaskedLM",
            "TapasForQuestionAnswering",
            "TapasForSequenceClassification",
            "TapasModel",
            "TapasPreTrainedModel",
            "load_tf_weights_in_tapas",
        ]
    )
    _import_structure["models.time_series_transformer"].extend(
        [
            "TIME_SERIES_TRANSFORMER_PRETRAINED_MODEL_ARCHIVE_LIST",
            "TimeSeriesTransformerForPrediction",
            "TimeSeriesTransformerModel",
            "TimeSeriesTransformerPreTrainedModel",
        ]
    )
    _import_structure["models.timesformer"].extend(
        [
            "TIMESFORMER_PRETRAINED_MODEL_ARCHIVE_LIST",
            "TimesformerForVideoClassification",
            "TimesformerModel",
            "TimesformerPreTrainedModel",
        ]
    )
    _import_structure["models.trajectory_transformer"].extend(
        [
            "TRAJECTORY_TRANSFORMER_PRETRAINED_MODEL_ARCHIVE_LIST",
            "TrajectoryTransformerModel",
            "TrajectoryTransformerPreTrainedModel",
        ]
    )
    _import_structure["models.transfo_xl"].extend(
        [
            "TRANSFO_XL_PRETRAINED_MODEL_ARCHIVE_LIST",
            "AdaptiveEmbedding",
            "TransfoXLForSequenceClassification",
            "TransfoXLLMHeadModel",
            "TransfoXLModel",
            "TransfoXLPreTrainedModel",
            "load_tf_weights_in_transfo_xl",
        ]
    )
    _import_structure["models.trocr"].extend(
        ["TROCR_PRETRAINED_MODEL_ARCHIVE_LIST", "TrOCRForCausalLM", "TrOCRPreTrainedModel"]
    )
    _import_structure["models.unispeech"].extend(
        [
            "UNISPEECH_PRETRAINED_MODEL_ARCHIVE_LIST",
            "UniSpeechForCTC",
            "UniSpeechForPreTraining",
            "UniSpeechForSequenceClassification",
            "UniSpeechModel",
            "UniSpeechPreTrainedModel",
        ]
    )
    _import_structure["models.unispeech_sat"].extend(
        [
            "UNISPEECH_SAT_PRETRAINED_MODEL_ARCHIVE_LIST",
            "UniSpeechSatForAudioFrameClassification",
            "UniSpeechSatForCTC",
            "UniSpeechSatForPreTraining",
            "UniSpeechSatForSequenceClassification",
            "UniSpeechSatForXVector",
            "UniSpeechSatModel",
            "UniSpeechSatPreTrainedModel",
        ]
    )
    _import_structure["models.upernet"].extend(
        [
            "UperNetForSemanticSegmentation",
            "UperNetPreTrainedModel",
        ]
    )
    _import_structure["models.van"].extend(
        [
            "VAN_PRETRAINED_MODEL_ARCHIVE_LIST",
            "VanForImageClassification",
            "VanModel",
            "VanPreTrainedModel",
        ]
    )
    _import_structure["models.videomae"].extend(
        [
            "VIDEOMAE_PRETRAINED_MODEL_ARCHIVE_LIST",
            "VideoMAEForPreTraining",
            "VideoMAEForVideoClassification",
            "VideoMAEModel",
            "VideoMAEPreTrainedModel",
        ]
    )
    _import_structure["models.vilt"].extend(
        [
            "VILT_PRETRAINED_MODEL_ARCHIVE_LIST",
            "ViltForImageAndTextRetrieval",
            "ViltForImagesAndTextClassification",
            "ViltForMaskedLM",
            "ViltForQuestionAnswering",
            "ViltForTokenClassification",
            "ViltLayer",
            "ViltModel",
            "ViltPreTrainedModel",
        ]
    )
    _import_structure["models.vision_encoder_decoder"].extend(["VisionEncoderDecoderModel"])
    _import_structure["models.vision_text_dual_encoder"].extend(["VisionTextDualEncoderModel"])
    _import_structure["models.visual_bert"].extend(
        [
            "VISUAL_BERT_PRETRAINED_MODEL_ARCHIVE_LIST",
            "VisualBertForMultipleChoice",
            "VisualBertForPreTraining",
            "VisualBertForQuestionAnswering",
            "VisualBertForRegionToPhraseAlignment",
            "VisualBertForVisualReasoning",
            "VisualBertLayer",
            "VisualBertModel",
            "VisualBertPreTrainedModel",
        ]
    )
    _import_structure["models.vit"].extend(
        [
            "VIT_PRETRAINED_MODEL_ARCHIVE_LIST",
            "ViTForImageClassification",
            "ViTForMaskedImageModeling",
            "ViTModel",
            "ViTPreTrainedModel",
        ]
    )
    _import_structure["models.vit_hybrid"].extend(
        [
            "VIT_HYBRID_PRETRAINED_MODEL_ARCHIVE_LIST",
            "ViTHybridForImageClassification",
            "ViTHybridModel",
            "ViTHybridPreTrainedModel",
        ]
    )
    _import_structure["models.vit_mae"].extend(
        [
            "VIT_MAE_PRETRAINED_MODEL_ARCHIVE_LIST",
            "ViTMAEForPreTraining",
            "ViTMAELayer",
            "ViTMAEModel",
            "ViTMAEPreTrainedModel",
        ]
    )
    _import_structure["models.vit_msn"].extend(
        [
            "VIT_MSN_PRETRAINED_MODEL_ARCHIVE_LIST",
            "ViTMSNForImageClassification",
            "ViTMSNModel",
            "ViTMSNPreTrainedModel",
        ]
    )
    _import_structure["models.wav2vec2"].extend(
        [
            "WAV_2_VEC_2_PRETRAINED_MODEL_ARCHIVE_LIST",
            "Wav2Vec2ForAudioFrameClassification",
            "Wav2Vec2ForCTC",
            "Wav2Vec2ForMaskedLM",
            "Wav2Vec2ForPreTraining",
            "Wav2Vec2ForSequenceClassification",
            "Wav2Vec2ForXVector",
            "Wav2Vec2Model",
            "Wav2Vec2PreTrainedModel",
        ]
    )
    _import_structure["models.wav2vec2_conformer"].extend(
        [
            "WAV2VEC2_CONFORMER_PRETRAINED_MODEL_ARCHIVE_LIST",
            "Wav2Vec2ConformerForAudioFrameClassification",
            "Wav2Vec2ConformerForCTC",
            "Wav2Vec2ConformerForPreTraining",
            "Wav2Vec2ConformerForSequenceClassification",
            "Wav2Vec2ConformerForXVector",
            "Wav2Vec2ConformerModel",
            "Wav2Vec2ConformerPreTrainedModel",
        ]
    )
    _import_structure["models.wavlm"].extend(
        [
            "WAVLM_PRETRAINED_MODEL_ARCHIVE_LIST",
            "WavLMForAudioFrameClassification",
            "WavLMForCTC",
            "WavLMForSequenceClassification",
            "WavLMForXVector",
            "WavLMModel",
            "WavLMPreTrainedModel",
        ]
    )
    _import_structure["models.whisper"].extend(
        [
            "WHISPER_PRETRAINED_MODEL_ARCHIVE_LIST",
            "WhisperForConditionalGeneration",
            "WhisperModel",
            "WhisperPreTrainedModel",
        ]
    )
    _import_structure["models.x_clip"].extend(
        [
            "XCLIP_PRETRAINED_MODEL_ARCHIVE_LIST",
            "XCLIPModel",
            "XCLIPPreTrainedModel",
            "XCLIPTextModel",
            "XCLIPVisionModel",
        ]
    )
    _import_structure["models.xglm"].extend(
        [
            "XGLM_PRETRAINED_MODEL_ARCHIVE_LIST",
            "XGLMForCausalLM",
            "XGLMModel",
            "XGLMPreTrainedModel",
        ]
    )
    _import_structure["models.xlm"].extend(
        [
            "XLM_PRETRAINED_MODEL_ARCHIVE_LIST",
            "XLMForMultipleChoice",
            "XLMForQuestionAnswering",
            "XLMForQuestionAnsweringSimple",
            "XLMForSequenceClassification",
            "XLMForTokenClassification",
            "XLMModel",
            "XLMPreTrainedModel",
            "XLMWithLMHeadModel",
        ]
    )
    _import_structure["models.xlm_prophetnet"].extend(
        [
            "XLM_PROPHETNET_PRETRAINED_MODEL_ARCHIVE_LIST",
            "XLMProphetNetDecoder",
            "XLMProphetNetEncoder",
            "XLMProphetNetForCausalLM",
            "XLMProphetNetForConditionalGeneration",
            "XLMProphetNetModel",
            "XLMProphetNetPreTrainedModel",
        ]
    )
    _import_structure["models.xlm_roberta"].extend(
        [
            "XLM_ROBERTA_PRETRAINED_MODEL_ARCHIVE_LIST",
            "XLMRobertaForCausalLM",
            "XLMRobertaForMaskedLM",
            "XLMRobertaForMultipleChoice",
            "XLMRobertaForQuestionAnswering",
            "XLMRobertaForSequenceClassification",
            "XLMRobertaForTokenClassification",
            "XLMRobertaModel",
            "XLMRobertaPreTrainedModel",
        ]
    )
    _import_structure["models.xlm_roberta_xl"].extend(
        [
            "XLM_ROBERTA_XL_PRETRAINED_MODEL_ARCHIVE_LIST",
            "XLMRobertaXLForCausalLM",
            "XLMRobertaXLForMaskedLM",
            "XLMRobertaXLForMultipleChoice",
            "XLMRobertaXLForQuestionAnswering",
            "XLMRobertaXLForSequenceClassification",
            "XLMRobertaXLForTokenClassification",
            "XLMRobertaXLModel",
            "XLMRobertaXLPreTrainedModel",
        ]
    )
    _import_structure["models.xlnet"].extend(
        [
            "XLNET_PRETRAINED_MODEL_ARCHIVE_LIST",
            "XLNetForMultipleChoice",
            "XLNetForQuestionAnswering",
            "XLNetForQuestionAnsweringSimple",
            "XLNetForSequenceClassification",
            "XLNetForTokenClassification",
            "XLNetLMHeadModel",
            "XLNetModel",
            "XLNetPreTrainedModel",
            "load_tf_weights_in_xlnet",
        ]
    )
    _import_structure["models.yolos"].extend(
        [
            "YOLOS_PRETRAINED_MODEL_ARCHIVE_LIST",
            "YolosForObjectDetection",
            "YolosModel",
            "YolosPreTrainedModel",
        ]
    )
    _import_structure["models.yoso"].extend(
        [
            "YOSO_PRETRAINED_MODEL_ARCHIVE_LIST",
            "YosoForMaskedLM",
            "YosoForMultipleChoice",
            "YosoForQuestionAnswering",
            "YosoForSequenceClassification",
            "YosoForTokenClassification",
            "YosoLayer",
            "YosoModel",
            "YosoPreTrainedModel",
        ]
    )
    _import_structure["optimization"] = [
        "Adafactor",
        "AdamW",
        "get_constant_schedule",
        "get_constant_schedule_with_warmup",
        "get_cosine_schedule_with_warmup",
        "get_cosine_with_hard_restarts_schedule_with_warmup",
        "get_linear_schedule_with_warmup",
        "get_polynomial_decay_schedule_with_warmup",
        "get_scheduler",
    ]
    _import_structure["pytorch_utils"] = ["Conv1D", "apply_chunking_to_forward", "prune_layer"]
    _import_structure["sagemaker"] = []
    _import_structure["trainer"] = ["Trainer"]
    _import_structure["trainer_pt_utils"] = ["torch_distributed_zero_first"]
    _import_structure["trainer_seq2seq"] = ["Seq2SeqTrainer"]

# TensorFlow-backed objects
try:
    if not is_tf_available():
        raise OptionalDependencyNotAvailable()
except OptionalDependencyNotAvailable:
    from .utils import dummy_tf_objects

    _import_structure["utils.dummy_tf_objects"] = [name for name in dir(dummy_tf_objects) if not name.startswith("_")]
else:
    _import_structure["activations_tf"] = []
    _import_structure["benchmark.benchmark_args_tf"] = ["TensorFlowBenchmarkArguments"]
    _import_structure["benchmark.benchmark_tf"] = ["TensorFlowBenchmark"]
    _import_structure["generation"].extend(
        [
            "TFForcedBOSTokenLogitsProcessor",
            "TFForcedEOSTokenLogitsProcessor",
            "TFGenerationMixin",
            "TFLogitsProcessor",
            "TFLogitsProcessorList",
            "TFLogitsWarper",
            "TFMinLengthLogitsProcessor",
            "TFNoBadWordsLogitsProcessor",
            "TFNoRepeatNGramLogitsProcessor",
            "TFRepetitionPenaltyLogitsProcessor",
            "TFTemperatureLogitsWarper",
            "TFTopKLogitsWarper",
            "TFTopPLogitsWarper",
            "tf_top_k_top_p_filtering",
        ]
    )
    _import_structure["generation_tf_utils"] = []
    _import_structure["keras_callbacks"] = ["KerasMetricCallback", "PushToHubCallback"]
    _import_structure["modeling_tf_outputs"] = []
    _import_structure["modeling_tf_utils"] = [
        "TFPreTrainedModel",
        "TFSequenceSummary",
        "TFSharedEmbeddings",
        "shape_list",
    ]
    # TensorFlow models structure
    _import_structure["models.albert"].extend(
        [
            "TF_ALBERT_PRETRAINED_MODEL_ARCHIVE_LIST",
            "TFAlbertForMaskedLM",
            "TFAlbertForMultipleChoice",
            "TFAlbertForPreTraining",
            "TFAlbertForQuestionAnswering",
            "TFAlbertForSequenceClassification",
            "TFAlbertForTokenClassification",
            "TFAlbertMainLayer",
            "TFAlbertModel",
            "TFAlbertPreTrainedModel",
        ]
    )
    _import_structure["models.auto"].extend(
        [
            "TF_MODEL_FOR_CAUSAL_LM_MAPPING",
            "TF_MODEL_FOR_DOCUMENT_QUESTION_ANSWERING_MAPPING",
            "TF_MODEL_FOR_IMAGE_CLASSIFICATION_MAPPING",
            "TF_MODEL_FOR_MASKED_IMAGE_MODELING_MAPPING",
            "TF_MODEL_FOR_MASKED_LM_MAPPING",
            "TF_MODEL_FOR_MULTIPLE_CHOICE_MAPPING",
            "TF_MODEL_FOR_NEXT_SENTENCE_PREDICTION_MAPPING",
            "TF_MODEL_FOR_PRETRAINING_MAPPING",
            "TF_MODEL_FOR_QUESTION_ANSWERING_MAPPING",
            "TF_MODEL_FOR_SEMANTIC_SEGMENTATION_MAPPING",
            "TF_MODEL_FOR_SEQ_TO_SEQ_CAUSAL_LM_MAPPING",
            "TF_MODEL_FOR_SEQUENCE_CLASSIFICATION_MAPPING",
            "TF_MODEL_FOR_SPEECH_SEQ_2_SEQ_MAPPING",
            "TF_MODEL_FOR_TABLE_QUESTION_ANSWERING_MAPPING",
            "TF_MODEL_FOR_TOKEN_CLASSIFICATION_MAPPING",
            "TF_MODEL_FOR_VISION_2_SEQ_MAPPING",
            "TF_MODEL_MAPPING",
            "TF_MODEL_WITH_LM_HEAD_MAPPING",
            "TFAutoModel",
            "TFAutoModelForCausalLM",
            "TFAutoModelForDocumentQuestionAnswering",
            "TFAutoModelForImageClassification",
            "TFAutoModelForMaskedLM",
            "TFAutoModelForMultipleChoice",
            "TFAutoModelForNextSentencePrediction",
            "TFAutoModelForPreTraining",
            "TFAutoModelForQuestionAnswering",
            "TFAutoModelForSemanticSegmentation",
            "TFAutoModelForSeq2SeqLM",
            "TFAutoModelForSequenceClassification",
            "TFAutoModelForSpeechSeq2Seq",
            "TFAutoModelForTableQuestionAnswering",
            "TFAutoModelForTokenClassification",
            "TFAutoModelForVision2Seq",
            "TFAutoModelWithLMHead",
        ]
    )
    _import_structure["models.bart"].extend(
        ["TFBartForConditionalGeneration", "TFBartForSequenceClassification", "TFBartModel", "TFBartPretrainedModel"]
    )
    _import_structure["models.bert"].extend(
        [
            "TF_BERT_PRETRAINED_MODEL_ARCHIVE_LIST",
            "TFBertEmbeddings",
            "TFBertForMaskedLM",
            "TFBertForMultipleChoice",
            "TFBertForNextSentencePrediction",
            "TFBertForPreTraining",
            "TFBertForQuestionAnswering",
            "TFBertForSequenceClassification",
            "TFBertForTokenClassification",
            "TFBertLMHeadModel",
            "TFBertMainLayer",
            "TFBertModel",
            "TFBertPreTrainedModel",
        ]
    )
    _import_structure["models.blenderbot"].extend(
        ["TFBlenderbotForConditionalGeneration", "TFBlenderbotModel", "TFBlenderbotPreTrainedModel"]
    )
    _import_structure["models.blenderbot_small"].extend(
        ["TFBlenderbotSmallForConditionalGeneration", "TFBlenderbotSmallModel", "TFBlenderbotSmallPreTrainedModel"]
    )
    _import_structure["models.camembert"].extend(
        [
            "TF_CAMEMBERT_PRETRAINED_MODEL_ARCHIVE_LIST",
            "TFCamembertForCausalLM",
            "TFCamembertForMaskedLM",
            "TFCamembertForMultipleChoice",
            "TFCamembertForQuestionAnswering",
            "TFCamembertForSequenceClassification",
            "TFCamembertForTokenClassification",
            "TFCamembertModel",
            "TFCamembertPreTrainedModel",
        ]
    )
    _import_structure["models.clip"].extend(
        [
            "TF_CLIP_PRETRAINED_MODEL_ARCHIVE_LIST",
            "TFCLIPModel",
            "TFCLIPPreTrainedModel",
            "TFCLIPTextModel",
            "TFCLIPVisionModel",
        ]
    )
    _import_structure["models.convbert"].extend(
        [
            "TF_CONVBERT_PRETRAINED_MODEL_ARCHIVE_LIST",
            "TFConvBertForMaskedLM",
            "TFConvBertForMultipleChoice",
            "TFConvBertForQuestionAnswering",
            "TFConvBertForSequenceClassification",
            "TFConvBertForTokenClassification",
            "TFConvBertLayer",
            "TFConvBertModel",
            "TFConvBertPreTrainedModel",
        ]
    )
    _import_structure["models.convnext"].extend(
        [
            "TFConvNextForImageClassification",
            "TFConvNextModel",
            "TFConvNextPreTrainedModel",
        ]
    )
    _import_structure["models.ctrl"].extend(
        [
            "TF_CTRL_PRETRAINED_MODEL_ARCHIVE_LIST",
            "TFCTRLForSequenceClassification",
            "TFCTRLLMHeadModel",
            "TFCTRLModel",
            "TFCTRLPreTrainedModel",
        ]
    )
    _import_structure["models.cvt"].extend(
        [
            "TF_CVT_PRETRAINED_MODEL_ARCHIVE_LIST",
            "TFCvtForImageClassification",
            "TFCvtModel",
            "TFCvtPreTrainedModel",
        ]
    )
    _import_structure["models.data2vec"].extend(
        [
            "TFData2VecVisionForImageClassification",
            "TFData2VecVisionForSemanticSegmentation",
            "TFData2VecVisionModel",
            "TFData2VecVisionPreTrainedModel",
        ]
    )
    _import_structure["models.deberta"].extend(
        [
            "TF_DEBERTA_PRETRAINED_MODEL_ARCHIVE_LIST",
            "TFDebertaForMaskedLM",
            "TFDebertaForQuestionAnswering",
            "TFDebertaForSequenceClassification",
            "TFDebertaForTokenClassification",
            "TFDebertaModel",
            "TFDebertaPreTrainedModel",
        ]
    )
    _import_structure["models.deberta_v2"].extend(
        [
            "TF_DEBERTA_V2_PRETRAINED_MODEL_ARCHIVE_LIST",
            "TFDebertaV2ForMaskedLM",
            "TFDebertaV2ForQuestionAnswering",
            "TFDebertaV2ForSequenceClassification",
            "TFDebertaV2ForTokenClassification",
            "TFDebertaV2Model",
            "TFDebertaV2PreTrainedModel",
        ]
    )
    _import_structure["models.deit"].extend(
        [
            "TF_DEIT_PRETRAINED_MODEL_ARCHIVE_LIST",
            "TFDeiTForImageClassification",
            "TFDeiTForImageClassificationWithTeacher",
            "TFDeiTForMaskedImageModeling",
            "TFDeiTModel",
            "TFDeiTPreTrainedModel",
        ]
    )
    _import_structure["models.distilbert"].extend(
        [
            "TF_DISTILBERT_PRETRAINED_MODEL_ARCHIVE_LIST",
            "TFDistilBertForMaskedLM",
            "TFDistilBertForMultipleChoice",
            "TFDistilBertForQuestionAnswering",
            "TFDistilBertForSequenceClassification",
            "TFDistilBertForTokenClassification",
            "TFDistilBertMainLayer",
            "TFDistilBertModel",
            "TFDistilBertPreTrainedModel",
        ]
    )
    _import_structure["models.dpr"].extend(
        [
            "TF_DPR_CONTEXT_ENCODER_PRETRAINED_MODEL_ARCHIVE_LIST",
            "TF_DPR_QUESTION_ENCODER_PRETRAINED_MODEL_ARCHIVE_LIST",
            "TF_DPR_READER_PRETRAINED_MODEL_ARCHIVE_LIST",
            "TFDPRContextEncoder",
            "TFDPRPretrainedContextEncoder",
            "TFDPRPretrainedQuestionEncoder",
            "TFDPRPretrainedReader",
            "TFDPRQuestionEncoder",
            "TFDPRReader",
        ]
    )
    _import_structure["models.electra"].extend(
        [
            "TF_ELECTRA_PRETRAINED_MODEL_ARCHIVE_LIST",
            "TFElectraForMaskedLM",
            "TFElectraForMultipleChoice",
            "TFElectraForPreTraining",
            "TFElectraForQuestionAnswering",
            "TFElectraForSequenceClassification",
            "TFElectraForTokenClassification",
            "TFElectraModel",
            "TFElectraPreTrainedModel",
        ]
    )
    _import_structure["models.encoder_decoder"].append("TFEncoderDecoderModel")
    _import_structure["models.esm"].extend(
        [
            "ESM_PRETRAINED_MODEL_ARCHIVE_LIST",
            "TFEsmForMaskedLM",
            "TFEsmForSequenceClassification",
            "TFEsmForTokenClassification",
            "TFEsmModel",
            "TFEsmPreTrainedModel",
        ]
    )
    _import_structure["models.flaubert"].extend(
        [
            "TF_FLAUBERT_PRETRAINED_MODEL_ARCHIVE_LIST",
            "TFFlaubertForMultipleChoice",
            "TFFlaubertForQuestionAnsweringSimple",
            "TFFlaubertForSequenceClassification",
            "TFFlaubertForTokenClassification",
            "TFFlaubertModel",
            "TFFlaubertPreTrainedModel",
            "TFFlaubertWithLMHeadModel",
        ]
    )
    _import_structure["models.funnel"].extend(
        [
            "TF_FUNNEL_PRETRAINED_MODEL_ARCHIVE_LIST",
            "TFFunnelBaseModel",
            "TFFunnelForMaskedLM",
            "TFFunnelForMultipleChoice",
            "TFFunnelForPreTraining",
            "TFFunnelForQuestionAnswering",
            "TFFunnelForSequenceClassification",
            "TFFunnelForTokenClassification",
            "TFFunnelModel",
            "TFFunnelPreTrainedModel",
        ]
    )
    _import_structure["models.gpt2"].extend(
        [
            "TF_GPT2_PRETRAINED_MODEL_ARCHIVE_LIST",
            "TFGPT2DoubleHeadsModel",
            "TFGPT2ForSequenceClassification",
            "TFGPT2LMHeadModel",
            "TFGPT2MainLayer",
            "TFGPT2Model",
            "TFGPT2PreTrainedModel",
        ]
    )
    _import_structure["models.gptj"].extend(
        [
            "TFGPTJForCausalLM",
            "TFGPTJForQuestionAnswering",
            "TFGPTJForSequenceClassification",
            "TFGPTJModel",
            "TFGPTJPreTrainedModel",
        ]
    )
    _import_structure["models.groupvit"].extend(
        [
            "TF_GROUPVIT_PRETRAINED_MODEL_ARCHIVE_LIST",
            "TFGroupViTModel",
            "TFGroupViTPreTrainedModel",
            "TFGroupViTTextModel",
            "TFGroupViTVisionModel",
        ]
    )
    _import_structure["models.hubert"].extend(
        [
            "TF_HUBERT_PRETRAINED_MODEL_ARCHIVE_LIST",
            "TFHubertForCTC",
            "TFHubertModel",
            "TFHubertPreTrainedModel",
        ]
    )
    _import_structure["models.layoutlm"].extend(
        [
            "TF_LAYOUTLM_PRETRAINED_MODEL_ARCHIVE_LIST",
            "TFLayoutLMForMaskedLM",
            "TFLayoutLMForQuestionAnswering",
            "TFLayoutLMForSequenceClassification",
            "TFLayoutLMForTokenClassification",
            "TFLayoutLMMainLayer",
            "TFLayoutLMModel",
            "TFLayoutLMPreTrainedModel",
        ]
    )
    _import_structure["models.layoutlmv3"].extend(
        [
            "TF_LAYOUTLMV3_PRETRAINED_MODEL_ARCHIVE_LIST",
            "TFLayoutLMv3ForQuestionAnswering",
            "TFLayoutLMv3ForSequenceClassification",
            "TFLayoutLMv3ForTokenClassification",
            "TFLayoutLMv3Model",
            "TFLayoutLMv3PreTrainedModel",
        ]
    )
    _import_structure["models.led"].extend(["TFLEDForConditionalGeneration", "TFLEDModel", "TFLEDPreTrainedModel"])
    _import_structure["models.longformer"].extend(
        [
            "TF_LONGFORMER_PRETRAINED_MODEL_ARCHIVE_LIST",
            "TFLongformerForMaskedLM",
            "TFLongformerForMultipleChoice",
            "TFLongformerForQuestionAnswering",
            "TFLongformerForSequenceClassification",
            "TFLongformerForTokenClassification",
            "TFLongformerModel",
            "TFLongformerPreTrainedModel",
            "TFLongformerSelfAttention",
        ]
    )
    _import_structure["models.lxmert"].extend(
        [
            "TF_LXMERT_PRETRAINED_MODEL_ARCHIVE_LIST",
            "TFLxmertForPreTraining",
            "TFLxmertMainLayer",
            "TFLxmertModel",
            "TFLxmertPreTrainedModel",
            "TFLxmertVisualFeatureEncoder",
        ]
    )
    _import_structure["models.marian"].extend(["TFMarianModel", "TFMarianMTModel", "TFMarianPreTrainedModel"])
    _import_structure["models.mbart"].extend(
        ["TFMBartForConditionalGeneration", "TFMBartModel", "TFMBartPreTrainedModel"]
    )
    _import_structure["models.mobilebert"].extend(
        [
            "TF_MOBILEBERT_PRETRAINED_MODEL_ARCHIVE_LIST",
            "TFMobileBertForMaskedLM",
            "TFMobileBertForMultipleChoice",
            "TFMobileBertForNextSentencePrediction",
            "TFMobileBertForPreTraining",
            "TFMobileBertForQuestionAnswering",
            "TFMobileBertForSequenceClassification",
            "TFMobileBertForTokenClassification",
            "TFMobileBertMainLayer",
            "TFMobileBertModel",
            "TFMobileBertPreTrainedModel",
        ]
    )
    _import_structure["models.mobilevit"].extend(
        [
            "TF_MOBILEVIT_PRETRAINED_MODEL_ARCHIVE_LIST",
            "TFMobileViTForImageClassification",
            "TFMobileViTForSemanticSegmentation",
            "TFMobileViTModel",
            "TFMobileViTPreTrainedModel",
        ]
    )
    _import_structure["models.mpnet"].extend(
        [
            "TF_MPNET_PRETRAINED_MODEL_ARCHIVE_LIST",
            "TFMPNetForMaskedLM",
            "TFMPNetForMultipleChoice",
            "TFMPNetForQuestionAnswering",
            "TFMPNetForSequenceClassification",
            "TFMPNetForTokenClassification",
            "TFMPNetMainLayer",
            "TFMPNetModel",
            "TFMPNetPreTrainedModel",
        ]
    )
    _import_structure["models.mt5"].extend(["TFMT5EncoderModel", "TFMT5ForConditionalGeneration", "TFMT5Model"])
    _import_structure["models.openai"].extend(
        [
            "TF_OPENAI_GPT_PRETRAINED_MODEL_ARCHIVE_LIST",
            "TFOpenAIGPTDoubleHeadsModel",
            "TFOpenAIGPTForSequenceClassification",
            "TFOpenAIGPTLMHeadModel",
            "TFOpenAIGPTMainLayer",
            "TFOpenAIGPTModel",
            "TFOpenAIGPTPreTrainedModel",
        ]
    )
    _import_structure["models.opt"].extend(
        [
            "TFOPTForCausalLM",
            "TFOPTModel",
            "TFOPTPreTrainedModel",
        ]
    )
    _import_structure["models.pegasus"].extend(
        ["TFPegasusForConditionalGeneration", "TFPegasusModel", "TFPegasusPreTrainedModel"]
    )
    _import_structure["models.rag"].extend(
        [
            "TFRagModel",
            "TFRagPreTrainedModel",
            "TFRagSequenceForGeneration",
            "TFRagTokenForGeneration",
        ]
    )
    _import_structure["models.regnet"].extend(
        [
            "TF_REGNET_PRETRAINED_MODEL_ARCHIVE_LIST",
            "TFRegNetForImageClassification",
            "TFRegNetModel",
            "TFRegNetPreTrainedModel",
        ]
    )
    _import_structure["models.rembert"].extend(
        [
            "TF_REMBERT_PRETRAINED_MODEL_ARCHIVE_LIST",
            "TFRemBertForCausalLM",
            "TFRemBertForMaskedLM",
            "TFRemBertForMultipleChoice",
            "TFRemBertForQuestionAnswering",
            "TFRemBertForSequenceClassification",
            "TFRemBertForTokenClassification",
            "TFRemBertLayer",
            "TFRemBertModel",
            "TFRemBertPreTrainedModel",
        ]
    )
    _import_structure["models.resnet"].extend(
        [
            "TF_RESNET_PRETRAINED_MODEL_ARCHIVE_LIST",
            "TFResNetForImageClassification",
            "TFResNetModel",
            "TFResNetPreTrainedModel",
        ]
    )
    _import_structure["models.roberta"].extend(
        [
            "TF_ROBERTA_PRETRAINED_MODEL_ARCHIVE_LIST",
            "TFRobertaForCausalLM",
            "TFRobertaForMaskedLM",
            "TFRobertaForMultipleChoice",
            "TFRobertaForQuestionAnswering",
            "TFRobertaForSequenceClassification",
            "TFRobertaForTokenClassification",
            "TFRobertaMainLayer",
            "TFRobertaModel",
            "TFRobertaPreTrainedModel",
        ]
    )
    _import_structure["models.roberta_prelayernorm"].extend(
        [
            "TF_ROBERTA_PRELAYERNORM_PRETRAINED_MODEL_ARCHIVE_LIST",
            "TFRobertaPreLayerNormForCausalLM",
            "TFRobertaPreLayerNormForMaskedLM",
            "TFRobertaPreLayerNormForMultipleChoice",
            "TFRobertaPreLayerNormForQuestionAnswering",
            "TFRobertaPreLayerNormForSequenceClassification",
            "TFRobertaPreLayerNormForTokenClassification",
            "TFRobertaPreLayerNormMainLayer",
            "TFRobertaPreLayerNormModel",
            "TFRobertaPreLayerNormPreTrainedModel",
        ]
    )
    _import_structure["models.roformer"].extend(
        [
            "TF_ROFORMER_PRETRAINED_MODEL_ARCHIVE_LIST",
            "TFRoFormerForCausalLM",
            "TFRoFormerForMaskedLM",
            "TFRoFormerForMultipleChoice",
            "TFRoFormerForQuestionAnswering",
            "TFRoFormerForSequenceClassification",
            "TFRoFormerForTokenClassification",
            "TFRoFormerLayer",
            "TFRoFormerModel",
            "TFRoFormerPreTrainedModel",
        ]
    )
    _import_structure["models.segformer"].extend(
        [
            "TF_SEGFORMER_PRETRAINED_MODEL_ARCHIVE_LIST",
            "TFSegformerDecodeHead",
            "TFSegformerForImageClassification",
            "TFSegformerForSemanticSegmentation",
            "TFSegformerModel",
            "TFSegformerPreTrainedModel",
        ]
    )
    _import_structure["models.speech_to_text"].extend(
        [
            "TF_SPEECH_TO_TEXT_PRETRAINED_MODEL_ARCHIVE_LIST",
            "TFSpeech2TextForConditionalGeneration",
            "TFSpeech2TextModel",
            "TFSpeech2TextPreTrainedModel",
        ]
    )
    _import_structure["models.swin"].extend(
        [
            "TF_SWIN_PRETRAINED_MODEL_ARCHIVE_LIST",
            "TFSwinForImageClassification",
            "TFSwinForMaskedImageModeling",
            "TFSwinModel",
            "TFSwinPreTrainedModel",
        ]
    )
    _import_structure["models.t5"].extend(
        [
            "TF_T5_PRETRAINED_MODEL_ARCHIVE_LIST",
            "TFT5EncoderModel",
            "TFT5ForConditionalGeneration",
            "TFT5Model",
            "TFT5PreTrainedModel",
        ]
    )
    _import_structure["models.tapas"].extend(
        [
            "TF_TAPAS_PRETRAINED_MODEL_ARCHIVE_LIST",
            "TFTapasForMaskedLM",
            "TFTapasForQuestionAnswering",
            "TFTapasForSequenceClassification",
            "TFTapasModel",
            "TFTapasPreTrainedModel",
        ]
    )
    _import_structure["models.transfo_xl"].extend(
        [
            "TF_TRANSFO_XL_PRETRAINED_MODEL_ARCHIVE_LIST",
            "TFAdaptiveEmbedding",
            "TFTransfoXLForSequenceClassification",
            "TFTransfoXLLMHeadModel",
            "TFTransfoXLMainLayer",
            "TFTransfoXLModel",
            "TFTransfoXLPreTrainedModel",
        ]
    )
    _import_structure["models.vision_encoder_decoder"].extend(["TFVisionEncoderDecoderModel"])
    _import_structure["models.vit"].extend(
        [
            "TFViTForImageClassification",
            "TFViTModel",
            "TFViTPreTrainedModel",
        ]
    )
    _import_structure["models.vit_mae"].extend(
        [
            "TFViTMAEForPreTraining",
            "TFViTMAEModel",
            "TFViTMAEPreTrainedModel",
        ]
    )
    _import_structure["models.wav2vec2"].extend(
        [
            "TF_WAV_2_VEC_2_PRETRAINED_MODEL_ARCHIVE_LIST",
            "TFWav2Vec2ForCTC",
            "TFWav2Vec2Model",
            "TFWav2Vec2PreTrainedModel",
        ]
    )
    _import_structure["models.whisper"].extend(
        [
            "TF_WHISPER_PRETRAINED_MODEL_ARCHIVE_LIST",
            "TFWhisperForConditionalGeneration",
            "TFWhisperModel",
            "TFWhisperPreTrainedModel",
        ]
    )
    _import_structure["models.xglm"].extend(
        [
            "TF_XGLM_PRETRAINED_MODEL_ARCHIVE_LIST",
            "TFXGLMForCausalLM",
            "TFXGLMModel",
            "TFXGLMPreTrainedModel",
        ]
    )
    _import_structure["models.xlm"].extend(
        [
            "TF_XLM_PRETRAINED_MODEL_ARCHIVE_LIST",
            "TFXLMForMultipleChoice",
            "TFXLMForQuestionAnsweringSimple",
            "TFXLMForSequenceClassification",
            "TFXLMForTokenClassification",
            "TFXLMMainLayer",
            "TFXLMModel",
            "TFXLMPreTrainedModel",
            "TFXLMWithLMHeadModel",
        ]
    )
    _import_structure["models.xlm_roberta"].extend(
        [
            "TF_XLM_ROBERTA_PRETRAINED_MODEL_ARCHIVE_LIST",
            "TFXLMRobertaForCausalLM",
            "TFXLMRobertaForMaskedLM",
            "TFXLMRobertaForMultipleChoice",
            "TFXLMRobertaForQuestionAnswering",
            "TFXLMRobertaForSequenceClassification",
            "TFXLMRobertaForTokenClassification",
            "TFXLMRobertaModel",
            "TFXLMRobertaPreTrainedModel",
        ]
    )
    _import_structure["models.xlnet"].extend(
        [
            "TF_XLNET_PRETRAINED_MODEL_ARCHIVE_LIST",
            "TFXLNetForMultipleChoice",
            "TFXLNetForQuestionAnsweringSimple",
            "TFXLNetForSequenceClassification",
            "TFXLNetForTokenClassification",
            "TFXLNetLMHeadModel",
            "TFXLNetMainLayer",
            "TFXLNetModel",
            "TFXLNetPreTrainedModel",
        ]
    )
    _import_structure["optimization_tf"] = ["AdamWeightDecay", "GradientAccumulator", "WarmUp", "create_optimizer"]
    _import_structure["tf_utils"] = []
    _import_structure["trainer_tf"] = ["TFTrainer"]


# FLAX-backed objects
try:
    if not is_flax_available():
        raise OptionalDependencyNotAvailable()
except OptionalDependencyNotAvailable:
    from .utils import dummy_flax_objects

    _import_structure["utils.dummy_flax_objects"] = [
        name for name in dir(dummy_flax_objects) if not name.startswith("_")
    ]
else:
    _import_structure["generation"].extend(
        [
            "FlaxForcedBOSTokenLogitsProcessor",
            "FlaxForcedEOSTokenLogitsProcessor",
            "FlaxGenerationMixin",
            "FlaxLogitsProcessor",
            "FlaxLogitsProcessorList",
            "FlaxLogitsWarper",
            "FlaxMinLengthLogitsProcessor",
            "FlaxTemperatureLogitsWarper",
            "FlaxTopKLogitsWarper",
            "FlaxTopPLogitsWarper",
        ]
    )
    _import_structure["generation_flax_utils"] = []
    _import_structure["modeling_flax_outputs"] = []
    _import_structure["modeling_flax_utils"] = ["FlaxPreTrainedModel"]
    _import_structure["models.albert"].extend(
        [
            "FlaxAlbertForMaskedLM",
            "FlaxAlbertForMultipleChoice",
            "FlaxAlbertForPreTraining",
            "FlaxAlbertForQuestionAnswering",
            "FlaxAlbertForSequenceClassification",
            "FlaxAlbertForTokenClassification",
            "FlaxAlbertModel",
            "FlaxAlbertPreTrainedModel",
        ]
    )
    _import_structure["models.auto"].extend(
        [
            "FLAX_MODEL_FOR_CAUSAL_LM_MAPPING",
            "FLAX_MODEL_FOR_IMAGE_CLASSIFICATION_MAPPING",
            "FLAX_MODEL_FOR_MASKED_LM_MAPPING",
            "FLAX_MODEL_FOR_MULTIPLE_CHOICE_MAPPING",
            "FLAX_MODEL_FOR_NEXT_SENTENCE_PREDICTION_MAPPING",
            "FLAX_MODEL_FOR_PRETRAINING_MAPPING",
            "FLAX_MODEL_FOR_QUESTION_ANSWERING_MAPPING",
            "FLAX_MODEL_FOR_SEQ_TO_SEQ_CAUSAL_LM_MAPPING",
            "FLAX_MODEL_FOR_SEQUENCE_CLASSIFICATION_MAPPING",
            "FLAX_MODEL_FOR_TOKEN_CLASSIFICATION_MAPPING",
            "FLAX_MODEL_FOR_VISION_2_SEQ_MAPPING",
            "FLAX_MODEL_MAPPING",
            "FlaxAutoModel",
            "FlaxAutoModelForCausalLM",
            "FlaxAutoModelForImageClassification",
            "FlaxAutoModelForMaskedLM",
            "FlaxAutoModelForMultipleChoice",
            "FlaxAutoModelForNextSentencePrediction",
            "FlaxAutoModelForPreTraining",
            "FlaxAutoModelForQuestionAnswering",
            "FlaxAutoModelForSeq2SeqLM",
            "FlaxAutoModelForSequenceClassification",
            "FlaxAutoModelForTokenClassification",
            "FlaxAutoModelForVision2Seq",
        ]
    )

    # Flax models structure

    _import_structure["models.bart"].extend(
        [
            "FlaxBartDecoderPreTrainedModel",
            "FlaxBartForCausalLM",
            "FlaxBartForConditionalGeneration",
            "FlaxBartForQuestionAnswering",
            "FlaxBartForSequenceClassification",
            "FlaxBartModel",
            "FlaxBartPreTrainedModel",
        ]
    )
    _import_structure["models.beit"].extend(
        [
            "FlaxBeitForImageClassification",
            "FlaxBeitForMaskedImageModeling",
            "FlaxBeitModel",
            "FlaxBeitPreTrainedModel",
        ]
    )

    _import_structure["models.bert"].extend(
        [
            "FlaxBertForCausalLM",
            "FlaxBertForMaskedLM",
            "FlaxBertForMultipleChoice",
            "FlaxBertForNextSentencePrediction",
            "FlaxBertForPreTraining",
            "FlaxBertForQuestionAnswering",
            "FlaxBertForSequenceClassification",
            "FlaxBertForTokenClassification",
            "FlaxBertModel",
            "FlaxBertPreTrainedModel",
        ]
    )
    _import_structure["models.big_bird"].extend(
        [
            "FlaxBigBirdForCausalLM",
            "FlaxBigBirdForMaskedLM",
            "FlaxBigBirdForMultipleChoice",
            "FlaxBigBirdForPreTraining",
            "FlaxBigBirdForQuestionAnswering",
            "FlaxBigBirdForSequenceClassification",
            "FlaxBigBirdForTokenClassification",
            "FlaxBigBirdModel",
            "FlaxBigBirdPreTrainedModel",
        ]
    )
    _import_structure["models.blenderbot"].extend(
        ["FlaxBlenderbotForConditionalGeneration", "FlaxBlenderbotModel", "FlaxBlenderbotPreTrainedModel"]
    )
    _import_structure["models.blenderbot_small"].extend(
        [
            "FlaxBlenderbotSmallForConditionalGeneration",
            "FlaxBlenderbotSmallModel",
            "FlaxBlenderbotSmallPreTrainedModel",
        ]
    )
    _import_structure["models.clip"].extend(
        [
            "FlaxCLIPModel",
            "FlaxCLIPPreTrainedModel",
            "FlaxCLIPTextModel",
            "FlaxCLIPTextPreTrainedModel",
            "FlaxCLIPVisionModel",
            "FlaxCLIPVisionPreTrainedModel",
        ]
    )
    _import_structure["models.distilbert"].extend(
        [
            "FlaxDistilBertForMaskedLM",
            "FlaxDistilBertForMultipleChoice",
            "FlaxDistilBertForQuestionAnswering",
            "FlaxDistilBertForSequenceClassification",
            "FlaxDistilBertForTokenClassification",
            "FlaxDistilBertModel",
            "FlaxDistilBertPreTrainedModel",
        ]
    )
    _import_structure["models.electra"].extend(
        [
            "FlaxElectraForCausalLM",
            "FlaxElectraForMaskedLM",
            "FlaxElectraForMultipleChoice",
            "FlaxElectraForPreTraining",
            "FlaxElectraForQuestionAnswering",
            "FlaxElectraForSequenceClassification",
            "FlaxElectraForTokenClassification",
            "FlaxElectraModel",
            "FlaxElectraPreTrainedModel",
        ]
    )
    _import_structure["models.encoder_decoder"].append("FlaxEncoderDecoderModel")
    _import_structure["models.gpt2"].extend(["FlaxGPT2LMHeadModel", "FlaxGPT2Model", "FlaxGPT2PreTrainedModel"])
    _import_structure["models.gpt_neo"].extend(
        ["FlaxGPTNeoForCausalLM", "FlaxGPTNeoModel", "FlaxGPTNeoPreTrainedModel"]
    )
    _import_structure["models.gptj"].extend(["FlaxGPTJForCausalLM", "FlaxGPTJModel", "FlaxGPTJPreTrainedModel"])
    _import_structure["models.longt5"].extend(
        ["FlaxLongT5ForConditionalGeneration", "FlaxLongT5Model", "FlaxLongT5PreTrainedModel"]
    )
    _import_structure["models.marian"].extend(
        [
            "FlaxMarianModel",
            "FlaxMarianMTModel",
            "FlaxMarianPreTrainedModel",
        ]
    )
    _import_structure["models.mbart"].extend(
        [
            "FlaxMBartForConditionalGeneration",
            "FlaxMBartForQuestionAnswering",
            "FlaxMBartForSequenceClassification",
            "FlaxMBartModel",
            "FlaxMBartPreTrainedModel",
        ]
    )
    _import_structure["models.mt5"].extend(["FlaxMT5EncoderModel", "FlaxMT5ForConditionalGeneration", "FlaxMT5Model"])
    _import_structure["models.opt"].extend(
        [
            "FlaxOPTForCausalLM",
            "FlaxOPTModel",
            "FlaxOPTPreTrainedModel",
        ]
    )
    _import_structure["models.pegasus"].extend(
        [
            "FlaxPegasusForConditionalGeneration",
            "FlaxPegasusModel",
            "FlaxPegasusPreTrainedModel",
        ]
    )
    _import_structure["models.roberta"].extend(
        [
            "FlaxRobertaForCausalLM",
            "FlaxRobertaForMaskedLM",
            "FlaxRobertaForMultipleChoice",
            "FlaxRobertaForQuestionAnswering",
            "FlaxRobertaForSequenceClassification",
            "FlaxRobertaForTokenClassification",
            "FlaxRobertaModel",
            "FlaxRobertaPreTrainedModel",
        ]
    )
    _import_structure["models.roberta_prelayernorm"].extend(
        [
            "FlaxRobertaPreLayerNormForCausalLM",
            "FlaxRobertaPreLayerNormForMaskedLM",
            "FlaxRobertaPreLayerNormForMultipleChoice",
            "FlaxRobertaPreLayerNormForQuestionAnswering",
            "FlaxRobertaPreLayerNormForSequenceClassification",
            "FlaxRobertaPreLayerNormForTokenClassification",
            "FlaxRobertaPreLayerNormModel",
            "FlaxRobertaPreLayerNormPreTrainedModel",
        ]
    )
    _import_structure["models.roformer"].extend(
        [
            "FlaxRoFormerForMaskedLM",
            "FlaxRoFormerForMultipleChoice",
            "FlaxRoFormerForQuestionAnswering",
            "FlaxRoFormerForSequenceClassification",
            "FlaxRoFormerForTokenClassification",
            "FlaxRoFormerModel",
            "FlaxRoFormerPreTrainedModel",
        ]
    )
    _import_structure["models.speech_encoder_decoder"].append("FlaxSpeechEncoderDecoderModel")
    _import_structure["models.t5"].extend(
        ["FlaxT5EncoderModel", "FlaxT5ForConditionalGeneration", "FlaxT5Model", "FlaxT5PreTrainedModel"]
    )
    _import_structure["models.vision_encoder_decoder"].append("FlaxVisionEncoderDecoderModel")
    _import_structure["models.vision_text_dual_encoder"].extend(["FlaxVisionTextDualEncoderModel"])
    _import_structure["models.vit"].extend(["FlaxViTForImageClassification", "FlaxViTModel", "FlaxViTPreTrainedModel"])
    _import_structure["models.wav2vec2"].extend(
        ["FlaxWav2Vec2ForCTC", "FlaxWav2Vec2ForPreTraining", "FlaxWav2Vec2Model", "FlaxWav2Vec2PreTrainedModel"]
    )
    _import_structure["models.xglm"].extend(
        [
            "FlaxXGLMForCausalLM",
            "FlaxXGLMModel",
            "FlaxXGLMPreTrainedModel",
        ]
    )
    _import_structure["models.xlm_roberta"].extend(
        [
            "FLAX_XLM_ROBERTA_PRETRAINED_MODEL_ARCHIVE_LIST",
            "FlaxXLMRobertaForMaskedLM",
            "FlaxXLMRobertaForMultipleChoice",
            "FlaxXLMRobertaForQuestionAnswering",
            "FlaxXLMRobertaForSequenceClassification",
            "FlaxXLMRobertaForTokenClassification",
            "FlaxXLMRobertaModel",
            "FlaxXLMRobertaForCausalLM",
            "FlaxXLMRobertaPreTrainedModel",
        ]
    )


# Direct imports for type-checking
if TYPE_CHECKING:
    # Configuration
    from .configuration_utils import PretrainedConfig

    # Data
    from .data import (
        DataProcessor,
        InputExample,
        InputFeatures,
        SingleSentenceClassificationProcessor,
        SquadExample,
        SquadFeatures,
        SquadV1Processor,
        SquadV2Processor,
        glue_compute_metrics,
        glue_convert_examples_to_features,
        glue_output_modes,
        glue_processors,
        glue_tasks_num_labels,
        squad_convert_examples_to_features,
        xnli_compute_metrics,
        xnli_output_modes,
        xnli_processors,
        xnli_tasks_num_labels,
    )
    from .data.data_collator import (
        DataCollator,
        DataCollatorForLanguageModeling,
        DataCollatorForPermutationLanguageModeling,
        DataCollatorForSeq2Seq,
        DataCollatorForSOP,
        DataCollatorForTokenClassification,
        DataCollatorForWholeWordMask,
        DataCollatorWithPadding,
        DefaultDataCollator,
        default_data_collator,
    )
    from .feature_extraction_sequence_utils import SequenceFeatureExtractor

    # Feature Extractor
    from .feature_extraction_utils import BatchFeature, FeatureExtractionMixin

    # Generation
    from .generation import GenerationConfig
    from .hf_argparser import HfArgumentParser

    # Integrations
    from .integrations import (
        is_clearml_available,
        is_comet_available,
        is_neptune_available,
        is_optuna_available,
        is_ray_available,
        is_ray_tune_available,
        is_sigopt_available,
        is_tensorboard_available,
        is_wandb_available,
    )

    # Model Cards
    from .modelcard import ModelCard

    # TF 2.0 <=> PyTorch conversion utilities
    from .modeling_tf_pytorch_utils import (
        convert_tf_weight_name_to_pt_weight_name,
        load_pytorch_checkpoint_in_tf2_model,
        load_pytorch_model_in_tf2_model,
        load_pytorch_weights_in_tf2_model,
        load_tf2_checkpoint_in_pytorch_model,
        load_tf2_model_in_pytorch_model,
        load_tf2_weights_in_pytorch_model,
    )
    from .models.albert import ALBERT_PRETRAINED_CONFIG_ARCHIVE_MAP, AlbertConfig
    from .models.altclip import (
        ALTCLIP_PRETRAINED_CONFIG_ARCHIVE_MAP,
        AltCLIPConfig,
        AltCLIPProcessor,
        AltCLIPTextConfig,
        AltCLIPVisionConfig,
    )
    from .models.audio_spectrogram_transformer import (
        AUDIO_SPECTROGRAM_TRANSFORMER_PRETRAINED_CONFIG_ARCHIVE_MAP,
        ASTConfig,
    )
    from .models.auto import (
        ALL_PRETRAINED_CONFIG_ARCHIVE_MAP,
        CONFIG_MAPPING,
        FEATURE_EXTRACTOR_MAPPING,
        IMAGE_PROCESSOR_MAPPING,
        MODEL_NAMES_MAPPING,
        PROCESSOR_MAPPING,
        TOKENIZER_MAPPING,
        AutoConfig,
        AutoFeatureExtractor,
        AutoImageProcessor,
        AutoProcessor,
        AutoTokenizer,
    )
    from .models.bart import BartConfig, BartTokenizer
    from .models.beit import BEIT_PRETRAINED_CONFIG_ARCHIVE_MAP, BeitConfig
    from .models.bert import (
        BERT_PRETRAINED_CONFIG_ARCHIVE_MAP,
        BasicTokenizer,
        BertConfig,
        BertTokenizer,
        WordpieceTokenizer,
    )
    from .models.bert_generation import BertGenerationConfig
    from .models.bert_japanese import BertJapaneseTokenizer, CharacterTokenizer, MecabTokenizer
    from .models.bertweet import BertweetTokenizer
    from .models.big_bird import BIG_BIRD_PRETRAINED_CONFIG_ARCHIVE_MAP, BigBirdConfig
    from .models.bigbird_pegasus import BIGBIRD_PEGASUS_PRETRAINED_CONFIG_ARCHIVE_MAP, BigBirdPegasusConfig
    from .models.biogpt import BIOGPT_PRETRAINED_CONFIG_ARCHIVE_MAP, BioGptConfig, BioGptTokenizer
    from .models.bit import BIT_PRETRAINED_CONFIG_ARCHIVE_MAP, BitConfig
    from .models.blenderbot import BLENDERBOT_PRETRAINED_CONFIG_ARCHIVE_MAP, BlenderbotConfig, BlenderbotTokenizer
    from .models.blenderbot_small import (
        BLENDERBOT_SMALL_PRETRAINED_CONFIG_ARCHIVE_MAP,
        BlenderbotSmallConfig,
        BlenderbotSmallTokenizer,
    )
    from .models.blip import (
        BLIP_PRETRAINED_CONFIG_ARCHIVE_MAP,
        BlipConfig,
        BlipProcessor,
        BlipTextConfig,
        BlipVisionConfig,
    )
    from .models.bloom import BLOOM_PRETRAINED_CONFIG_ARCHIVE_MAP, BloomConfig
    from .models.bridgetower import (
        BRIDGETOWER_PRETRAINED_CONFIG_ARCHIVE_MAP,
        BridgeTowerConfig,
        BridgeTowerProcessor,
        BridgeTowerTextConfig,
        BridgeTowerVisionConfig,
    )
    from .models.byt5 import ByT5Tokenizer
    from .models.camembert import CAMEMBERT_PRETRAINED_CONFIG_ARCHIVE_MAP, CamembertConfig
    from .models.canine import CANINE_PRETRAINED_CONFIG_ARCHIVE_MAP, CanineConfig, CanineTokenizer
    from .models.chinese_clip import (
        CHINESE_CLIP_PRETRAINED_CONFIG_ARCHIVE_MAP,
        ChineseCLIPConfig,
        ChineseCLIPProcessor,
        ChineseCLIPTextConfig,
        ChineseCLIPVisionConfig,
    )
    from .models.clip import (
        CLIP_PRETRAINED_CONFIG_ARCHIVE_MAP,
        CLIPConfig,
        CLIPProcessor,
        CLIPTextConfig,
        CLIPTokenizer,
        CLIPVisionConfig,
    )
    from .models.clipseg import (
        CLIPSEG_PRETRAINED_CONFIG_ARCHIVE_MAP,
        CLIPSegConfig,
        CLIPSegProcessor,
        CLIPSegTextConfig,
        CLIPSegVisionConfig,
    )
    from .models.codegen import CODEGEN_PRETRAINED_CONFIG_ARCHIVE_MAP, CodeGenConfig, CodeGenTokenizer
    from .models.conditional_detr import CONDITIONAL_DETR_PRETRAINED_CONFIG_ARCHIVE_MAP, ConditionalDetrConfig
    from .models.convbert import CONVBERT_PRETRAINED_CONFIG_ARCHIVE_MAP, ConvBertConfig, ConvBertTokenizer
    from .models.convnext import CONVNEXT_PRETRAINED_CONFIG_ARCHIVE_MAP, ConvNextConfig
    from .models.ctrl import CTRL_PRETRAINED_CONFIG_ARCHIVE_MAP, CTRLConfig, CTRLTokenizer
    from .models.cvt import CVT_PRETRAINED_CONFIG_ARCHIVE_MAP, CvtConfig
    from .models.data2vec import (
        DATA2VEC_TEXT_PRETRAINED_CONFIG_ARCHIVE_MAP,
        DATA2VEC_VISION_PRETRAINED_CONFIG_ARCHIVE_MAP,
        Data2VecAudioConfig,
        Data2VecTextConfig,
        Data2VecVisionConfig,
    )
    from .models.deberta import DEBERTA_PRETRAINED_CONFIG_ARCHIVE_MAP, DebertaConfig, DebertaTokenizer
    from .models.deberta_v2 import DEBERTA_V2_PRETRAINED_CONFIG_ARCHIVE_MAP, DebertaV2Config
    from .models.decision_transformer import (
        DECISION_TRANSFORMER_PRETRAINED_CONFIG_ARCHIVE_MAP,
        DecisionTransformerConfig,
    )
    from .models.deformable_detr import DEFORMABLE_DETR_PRETRAINED_CONFIG_ARCHIVE_MAP, DeformableDetrConfig
    from .models.deit import DEIT_PRETRAINED_CONFIG_ARCHIVE_MAP, DeiTConfig
    from .models.detr import DETR_PRETRAINED_CONFIG_ARCHIVE_MAP, DetrConfig
    from .models.dinat import DINAT_PRETRAINED_CONFIG_ARCHIVE_MAP, DinatConfig
    from .models.distilbert import DISTILBERT_PRETRAINED_CONFIG_ARCHIVE_MAP, DistilBertConfig, DistilBertTokenizer
    from .models.donut import DONUT_SWIN_PRETRAINED_CONFIG_ARCHIVE_MAP, DonutProcessor, DonutSwinConfig
    from .models.dpr import (
        DPR_PRETRAINED_CONFIG_ARCHIVE_MAP,
        DPRConfig,
        DPRContextEncoderTokenizer,
        DPRQuestionEncoderTokenizer,
        DPRReaderOutput,
        DPRReaderTokenizer,
    )
    from .models.dpt import DPT_PRETRAINED_CONFIG_ARCHIVE_MAP, DPTConfig
    from .models.efficientformer import EFFICIENTFORMER_PRETRAINED_CONFIG_ARCHIVE_MAP, EfficientFormerConfig
    from .models.electra import ELECTRA_PRETRAINED_CONFIG_ARCHIVE_MAP, ElectraConfig, ElectraTokenizer
    from .models.encoder_decoder import EncoderDecoderConfig
    from .models.ernie import ERNIE_PRETRAINED_CONFIG_ARCHIVE_MAP, ErnieConfig
    from .models.esm import ESM_PRETRAINED_CONFIG_ARCHIVE_MAP, EsmConfig, EsmTokenizer
    from .models.flaubert import FLAUBERT_PRETRAINED_CONFIG_ARCHIVE_MAP, FlaubertConfig, FlaubertTokenizer
    from .models.flava import (
        FLAVA_PRETRAINED_CONFIG_ARCHIVE_MAP,
        FlavaConfig,
        FlavaImageCodebookConfig,
        FlavaImageConfig,
        FlavaMultimodalConfig,
        FlavaTextConfig,
    )
    from .models.fnet import FNET_PRETRAINED_CONFIG_ARCHIVE_MAP, FNetConfig
    from .models.fsmt import FSMT_PRETRAINED_CONFIG_ARCHIVE_MAP, FSMTConfig, FSMTTokenizer
    from .models.funnel import FUNNEL_PRETRAINED_CONFIG_ARCHIVE_MAP, FunnelConfig, FunnelTokenizer
    from .models.git import GIT_PRETRAINED_CONFIG_ARCHIVE_MAP, GitConfig, GitProcessor, GitVisionConfig
    from .models.glpn import GLPN_PRETRAINED_CONFIG_ARCHIVE_MAP, GLPNConfig
    from .models.gpt2 import GPT2_PRETRAINED_CONFIG_ARCHIVE_MAP, GPT2Config, GPT2Tokenizer
    from .models.gpt_neo import GPT_NEO_PRETRAINED_CONFIG_ARCHIVE_MAP, GPTNeoConfig
    from .models.gpt_neox import GPT_NEOX_PRETRAINED_CONFIG_ARCHIVE_MAP, GPTNeoXConfig
    from .models.gpt_neox_japanese import GPT_NEOX_JAPANESE_PRETRAINED_CONFIG_ARCHIVE_MAP, GPTNeoXJapaneseConfig
    from .models.gptj import GPTJ_PRETRAINED_CONFIG_ARCHIVE_MAP, GPTJConfig
    from .models.graphormer import GRAPHORMER_PRETRAINED_CONFIG_ARCHIVE_MAP, GraphormerConfig
    from .models.groupvit import (
        GROUPVIT_PRETRAINED_CONFIG_ARCHIVE_MAP,
        GroupViTConfig,
        GroupViTTextConfig,
        GroupViTVisionConfig,
    )
    from .models.herbert import HerbertTokenizer
    from .models.hubert import HUBERT_PRETRAINED_CONFIG_ARCHIVE_MAP, HubertConfig
    from .models.ibert import IBERT_PRETRAINED_CONFIG_ARCHIVE_MAP, IBertConfig
    from .models.imagegpt import IMAGEGPT_PRETRAINED_CONFIG_ARCHIVE_MAP, ImageGPTConfig
    from .models.jukebox import (
        JUKEBOX_PRETRAINED_CONFIG_ARCHIVE_MAP,
        JukeboxConfig,
        JukeboxPriorConfig,
        JukeboxTokenizer,
        JukeboxVQVAEConfig,
    )
    from .models.layoutlm import LAYOUTLM_PRETRAINED_CONFIG_ARCHIVE_MAP, LayoutLMConfig, LayoutLMTokenizer
    from .models.layoutlmv2 import (
        LAYOUTLMV2_PRETRAINED_CONFIG_ARCHIVE_MAP,
        LayoutLMv2Config,
        LayoutLMv2FeatureExtractor,
        LayoutLMv2ImageProcessor,
        LayoutLMv2Processor,
        LayoutLMv2Tokenizer,
    )
    from .models.layoutlmv3 import (
        LAYOUTLMV3_PRETRAINED_CONFIG_ARCHIVE_MAP,
        LayoutLMv3Config,
        LayoutLMv3FeatureExtractor,
        LayoutLMv3ImageProcessor,
        LayoutLMv3Processor,
        LayoutLMv3Tokenizer,
    )
    from .models.layoutxlm import LayoutXLMProcessor
    from .models.led import LED_PRETRAINED_CONFIG_ARCHIVE_MAP, LEDConfig, LEDTokenizer
    from .models.levit import LEVIT_PRETRAINED_CONFIG_ARCHIVE_MAP, LevitConfig
    from .models.lilt import LILT_PRETRAINED_CONFIG_ARCHIVE_MAP, LiltConfig
    from .models.longformer import LONGFORMER_PRETRAINED_CONFIG_ARCHIVE_MAP, LongformerConfig, LongformerTokenizer
    from .models.longt5 import LONGT5_PRETRAINED_CONFIG_ARCHIVE_MAP, LongT5Config
    from .models.luke import LUKE_PRETRAINED_CONFIG_ARCHIVE_MAP, LukeConfig, LukeTokenizer
    from .models.lxmert import LXMERT_PRETRAINED_CONFIG_ARCHIVE_MAP, LxmertConfig, LxmertTokenizer
    from .models.m2m_100 import M2M_100_PRETRAINED_CONFIG_ARCHIVE_MAP, M2M100Config
    from .models.marian import MarianConfig
    from .models.markuplm import (
        MARKUPLM_PRETRAINED_CONFIG_ARCHIVE_MAP,
        MarkupLMConfig,
        MarkupLMFeatureExtractor,
        MarkupLMProcessor,
        MarkupLMTokenizer,
    )
    from .models.mask2former import MASK2FORMER_PRETRAINED_CONFIG_ARCHIVE_MAP, Mask2FormerConfig
    from .models.maskformer import MASKFORMER_PRETRAINED_CONFIG_ARCHIVE_MAP, MaskFormerConfig, MaskFormerSwinConfig
    from .models.mbart import MBartConfig
    from .models.mctct import MCTCT_PRETRAINED_CONFIG_ARCHIVE_MAP, MCTCTConfig, MCTCTProcessor
    from .models.megatron_bert import MEGATRON_BERT_PRETRAINED_CONFIG_ARCHIVE_MAP, MegatronBertConfig
    from .models.mmbt import MMBTConfig
    from .models.mobilebert import MOBILEBERT_PRETRAINED_CONFIG_ARCHIVE_MAP, MobileBertConfig, MobileBertTokenizer
    from .models.mobilenet_v1 import MOBILENET_V1_PRETRAINED_CONFIG_ARCHIVE_MAP, MobileNetV1Config
    from .models.mobilenet_v2 import MOBILENET_V2_PRETRAINED_CONFIG_ARCHIVE_MAP, MobileNetV2Config
    from .models.mobilevit import MOBILEVIT_PRETRAINED_CONFIG_ARCHIVE_MAP, MobileViTConfig
    from .models.mpnet import MPNET_PRETRAINED_CONFIG_ARCHIVE_MAP, MPNetConfig, MPNetTokenizer
    from .models.mra import MRA_PRETRAINED_CONFIG_ARCHIVE_MAP, MRAConfig
    from .models.mt5 import MT5Config
    from .models.mvp import MvpConfig, MvpTokenizer
    from .models.nat import NAT_PRETRAINED_CONFIG_ARCHIVE_MAP, NatConfig
    from .models.nezha import NEZHA_PRETRAINED_CONFIG_ARCHIVE_MAP, NezhaConfig
    from .models.nystromformer import NYSTROMFORMER_PRETRAINED_CONFIG_ARCHIVE_MAP, NystromformerConfig
    from .models.oneformer import ONEFORMER_PRETRAINED_CONFIG_ARCHIVE_MAP, OneFormerConfig, OneFormerProcessor
    from .models.openai import OPENAI_GPT_PRETRAINED_CONFIG_ARCHIVE_MAP, OpenAIGPTConfig, OpenAIGPTTokenizer
    from .models.opt import OPTConfig
    from .models.owlvit import (
        OWLVIT_PRETRAINED_CONFIG_ARCHIVE_MAP,
        OwlViTConfig,
        OwlViTProcessor,
        OwlViTTextConfig,
        OwlViTVisionConfig,
    )
    from .models.pegasus import PEGASUS_PRETRAINED_CONFIG_ARCHIVE_MAP, PegasusConfig, PegasusTokenizer
    from .models.pegasus_x import PEGASUS_X_PRETRAINED_CONFIG_ARCHIVE_MAP, PegasusXConfig
    from .models.perceiver import PERCEIVER_PRETRAINED_CONFIG_ARCHIVE_MAP, PerceiverConfig, PerceiverTokenizer
    from .models.phobert import PhobertTokenizer
    from .models.plbart import PLBART_PRETRAINED_CONFIG_ARCHIVE_MAP, PLBartConfig
    from .models.poolformer import POOLFORMER_PRETRAINED_CONFIG_ARCHIVE_MAP, PoolFormerConfig
    from .models.prophetnet import PROPHETNET_PRETRAINED_CONFIG_ARCHIVE_MAP, ProphetNetConfig, ProphetNetTokenizer
    from .models.qdqbert import QDQBERT_PRETRAINED_CONFIG_ARCHIVE_MAP, QDQBertConfig
    from .models.rag import RagConfig, RagRetriever, RagTokenizer
    from .models.realm import REALM_PRETRAINED_CONFIG_ARCHIVE_MAP, RealmConfig, RealmTokenizer
    from .models.reformer import REFORMER_PRETRAINED_CONFIG_ARCHIVE_MAP, ReformerConfig
    from .models.regnet import REGNET_PRETRAINED_CONFIG_ARCHIVE_MAP, RegNetConfig
    from .models.rembert import REMBERT_PRETRAINED_CONFIG_ARCHIVE_MAP, RemBertConfig
    from .models.resnet import RESNET_PRETRAINED_CONFIG_ARCHIVE_MAP, ResNetConfig
    from .models.retribert import RETRIBERT_PRETRAINED_CONFIG_ARCHIVE_MAP, RetriBertConfig, RetriBertTokenizer
    from .models.roberta import ROBERTA_PRETRAINED_CONFIG_ARCHIVE_MAP, RobertaConfig, RobertaTokenizer
    from .models.roberta_prelayernorm import (
        ROBERTA_PRELAYERNORM_PRETRAINED_CONFIG_ARCHIVE_MAP,
        RobertaPreLayerNormConfig,
    )
    from .models.roc_bert import ROC_BERT_PRETRAINED_CONFIG_ARCHIVE_MAP, RoCBertConfig, RoCBertTokenizer
    from .models.roformer import ROFORMER_PRETRAINED_CONFIG_ARCHIVE_MAP, RoFormerConfig, RoFormerTokenizer
    from .models.segformer import SEGFORMER_PRETRAINED_CONFIG_ARCHIVE_MAP, SegformerConfig
    from .models.sew import SEW_PRETRAINED_CONFIG_ARCHIVE_MAP, SEWConfig
    from .models.sew_d import SEW_D_PRETRAINED_CONFIG_ARCHIVE_MAP, SEWDConfig
    from .models.speech_encoder_decoder import SpeechEncoderDecoderConfig
    from .models.speech_to_text import SPEECH_TO_TEXT_PRETRAINED_CONFIG_ARCHIVE_MAP, Speech2TextConfig
    from .models.speech_to_text_2 import (
        SPEECH_TO_TEXT_2_PRETRAINED_CONFIG_ARCHIVE_MAP,
        Speech2Text2Config,
        Speech2Text2Processor,
        Speech2Text2Tokenizer,
    )
    from .models.splinter import SPLINTER_PRETRAINED_CONFIG_ARCHIVE_MAP, SplinterConfig, SplinterTokenizer
    from .models.squeezebert import SQUEEZEBERT_PRETRAINED_CONFIG_ARCHIVE_MAP, SqueezeBertConfig, SqueezeBertTokenizer
    from .models.swin import SWIN_PRETRAINED_CONFIG_ARCHIVE_MAP, SwinConfig
    from .models.swin2sr import SWIN2SR_PRETRAINED_CONFIG_ARCHIVE_MAP, Swin2SRConfig
    from .models.swinv2 import SWINV2_PRETRAINED_CONFIG_ARCHIVE_MAP, Swinv2Config
    from .models.switch_transformers import SWITCH_TRANSFORMERS_PRETRAINED_CONFIG_ARCHIVE_MAP, SwitchTransformersConfig
    from .models.t5 import T5_PRETRAINED_CONFIG_ARCHIVE_MAP, T5Config
    from .models.table_transformer import TABLE_TRANSFORMER_PRETRAINED_CONFIG_ARCHIVE_MAP, TableTransformerConfig
    from .models.tapas import TAPAS_PRETRAINED_CONFIG_ARCHIVE_MAP, TapasConfig, TapasTokenizer
    from .models.tapex import TapexTokenizer
    from .models.time_series_transformer import (
        TIME_SERIES_TRANSFORMER_PRETRAINED_CONFIG_ARCHIVE_MAP,
        TimeSeriesTransformerConfig,
    )
    from .models.timesformer import TIMESFORMER_PRETRAINED_CONFIG_ARCHIVE_MAP, TimesformerConfig
    from .models.trajectory_transformer import (
        TRAJECTORY_TRANSFORMER_PRETRAINED_CONFIG_ARCHIVE_MAP,
        TrajectoryTransformerConfig,
    )
    from .models.transfo_xl import (
        TRANSFO_XL_PRETRAINED_CONFIG_ARCHIVE_MAP,
        TransfoXLConfig,
        TransfoXLCorpus,
        TransfoXLTokenizer,
    )
    from .models.trocr import TROCR_PRETRAINED_CONFIG_ARCHIVE_MAP, TrOCRConfig, TrOCRProcessor
    from .models.unispeech import UNISPEECH_PRETRAINED_CONFIG_ARCHIVE_MAP, UniSpeechConfig
    from .models.unispeech_sat import UNISPEECH_SAT_PRETRAINED_CONFIG_ARCHIVE_MAP, UniSpeechSatConfig
    from .models.upernet import UperNetConfig
    from .models.van import VAN_PRETRAINED_CONFIG_ARCHIVE_MAP, VanConfig
    from .models.videomae import VIDEOMAE_PRETRAINED_CONFIG_ARCHIVE_MAP, VideoMAEConfig
    from .models.vilt import (
        VILT_PRETRAINED_CONFIG_ARCHIVE_MAP,
        ViltConfig,
        ViltFeatureExtractor,
        ViltImageProcessor,
        ViltProcessor,
    )
    from .models.vision_encoder_decoder import VisionEncoderDecoderConfig
    from .models.vision_text_dual_encoder import VisionTextDualEncoderConfig, VisionTextDualEncoderProcessor
    from .models.visual_bert import VISUAL_BERT_PRETRAINED_CONFIG_ARCHIVE_MAP, VisualBertConfig
    from .models.vit import VIT_PRETRAINED_CONFIG_ARCHIVE_MAP, ViTConfig
    from .models.vit_hybrid import VIT_HYBRID_PRETRAINED_CONFIG_ARCHIVE_MAP, ViTHybridConfig
    from .models.vit_mae import VIT_MAE_PRETRAINED_CONFIG_ARCHIVE_MAP, ViTMAEConfig
    from .models.vit_msn import VIT_MSN_PRETRAINED_CONFIG_ARCHIVE_MAP, ViTMSNConfig
    from .models.wav2vec2 import (
        WAV_2_VEC_2_PRETRAINED_CONFIG_ARCHIVE_MAP,
        Wav2Vec2Config,
        Wav2Vec2CTCTokenizer,
        Wav2Vec2FeatureExtractor,
        Wav2Vec2Processor,
        Wav2Vec2Tokenizer,
    )
    from .models.wav2vec2_conformer import WAV2VEC2_CONFORMER_PRETRAINED_CONFIG_ARCHIVE_MAP, Wav2Vec2ConformerConfig
    from .models.wav2vec2_phoneme import Wav2Vec2PhonemeCTCTokenizer
    from .models.wav2vec2_with_lm import Wav2Vec2ProcessorWithLM
    from .models.wavlm import WAVLM_PRETRAINED_CONFIG_ARCHIVE_MAP, WavLMConfig
    from .models.whisper import (
        WHISPER_PRETRAINED_CONFIG_ARCHIVE_MAP,
        WhisperConfig,
        WhisperFeatureExtractor,
        WhisperProcessor,
        WhisperTokenizer,
    )
    from .models.x_clip import (
        XCLIP_PRETRAINED_CONFIG_ARCHIVE_MAP,
        XCLIPConfig,
        XCLIPProcessor,
        XCLIPTextConfig,
        XCLIPVisionConfig,
    )
    from .models.xglm import XGLM_PRETRAINED_CONFIG_ARCHIVE_MAP, XGLMConfig
    from .models.xlm import XLM_PRETRAINED_CONFIG_ARCHIVE_MAP, XLMConfig, XLMTokenizer
    from .models.xlm_prophetnet import XLM_PROPHETNET_PRETRAINED_CONFIG_ARCHIVE_MAP, XLMProphetNetConfig
    from .models.xlm_roberta import XLM_ROBERTA_PRETRAINED_CONFIG_ARCHIVE_MAP, XLMRobertaConfig
    from .models.xlm_roberta_xl import XLM_ROBERTA_XL_PRETRAINED_CONFIG_ARCHIVE_MAP, XLMRobertaXLConfig
    from .models.xlnet import XLNET_PRETRAINED_CONFIG_ARCHIVE_MAP, XLNetConfig
    from .models.yolos import YOLOS_PRETRAINED_CONFIG_ARCHIVE_MAP, YolosConfig
    from .models.yoso import YOSO_PRETRAINED_CONFIG_ARCHIVE_MAP, YosoConfig

    # Pipelines
    from .pipelines import (
        AudioClassificationPipeline,
        AutomaticSpeechRecognitionPipeline,
        Conversation,
        ConversationalPipeline,
        CsvPipelineDataFormat,
        DepthEstimationPipeline,
        DocumentQuestionAnsweringPipeline,
        FeatureExtractionPipeline,
        FillMaskPipeline,
        ImageClassificationPipeline,
        ImageSegmentationPipeline,
        ImageToTextPipeline,
        JsonPipelineDataFormat,
        NerPipeline,
        ObjectDetectionPipeline,
        PipedPipelineDataFormat,
        Pipeline,
        PipelineDataFormat,
        QuestionAnsweringPipeline,
        SummarizationPipeline,
        TableQuestionAnsweringPipeline,
        Text2TextGenerationPipeline,
        TextClassificationPipeline,
        TextGenerationPipeline,
        TokenClassificationPipeline,
        TranslationPipeline,
        VideoClassificationPipeline,
        VisualQuestionAnsweringPipeline,
        ZeroShotClassificationPipeline,
        ZeroShotImageClassificationPipeline,
        ZeroShotObjectDetectionPipeline,
        pipeline,
    )
    from .processing_utils import ProcessorMixin

    # Tokenization
    from .tokenization_utils import PreTrainedTokenizer
    from .tokenization_utils_base import (
        AddedToken,
        BatchEncoding,
        CharSpan,
        PreTrainedTokenizerBase,
        SpecialTokensMixin,
        TokenSpan,
    )

    # Trainer
    from .trainer_callback import (
        DefaultFlowCallback,
        EarlyStoppingCallback,
        PrinterCallback,
        ProgressCallback,
        TrainerCallback,
        TrainerControl,
        TrainerState,
    )
    from .trainer_utils import EvalPrediction, IntervalStrategy, SchedulerType, enable_full_determinism, set_seed
    from .training_args import TrainingArguments
    from .training_args_seq2seq import Seq2SeqTrainingArguments
    from .training_args_tf import TFTrainingArguments

    # Files and general utilities
    from .utils import (
        CONFIG_NAME,
        MODEL_CARD_NAME,
        PYTORCH_PRETRAINED_BERT_CACHE,
        PYTORCH_TRANSFORMERS_CACHE,
        SPIECE_UNDERLINE,
        TF2_WEIGHTS_NAME,
        TF_WEIGHTS_NAME,
        TRANSFORMERS_CACHE,
        WEIGHTS_NAME,
        TensorType,
        add_end_docstrings,
        add_start_docstrings,
        is_apex_available,
        is_datasets_available,
        is_decord_available,
        is_faiss_available,
        is_flax_available,
        is_keras_nlp_available,
        is_phonemizer_available,
        is_psutil_available,
        is_py3nvml_available,
        is_pyctcdecode_available,
        is_safetensors_available,
        is_scipy_available,
        is_sentencepiece_available,
        is_sklearn_available,
        is_speech_available,
        is_tensorflow_text_available,
        is_tf_available,
        is_timm_available,
        is_tokenizers_available,
        is_torch_available,
        is_torch_neuroncore_available,
        is_torch_tpu_available,
        is_vision_available,
        logging,
    )

    try:
        if not is_sentencepiece_available():
            raise OptionalDependencyNotAvailable()
    except OptionalDependencyNotAvailable:
        from .utils.dummy_sentencepiece_objects import *
    else:
        from .models.albert import AlbertTokenizer
        from .models.barthez import BarthezTokenizer
        from .models.bartpho import BartphoTokenizer
        from .models.bert_generation import BertGenerationTokenizer
        from .models.big_bird import BigBirdTokenizer
        from .models.camembert import CamembertTokenizer
        from .models.cpm import CpmTokenizer
        from .models.deberta_v2 import DebertaV2Tokenizer
        from .models.fnet import FNetTokenizer
        from .models.gpt_sw3 import GPTSw3Tokenizer
        from .models.layoutxlm import LayoutXLMTokenizer
        from .models.m2m_100 import M2M100Tokenizer
        from .models.marian import MarianTokenizer
        from .models.mbart import MBart50Tokenizer, MBartTokenizer
        from .models.mluke import MLukeTokenizer
        from .models.mt5 import MT5Tokenizer
        from .models.nllb import NllbTokenizer
        from .models.pegasus import PegasusTokenizer
        from .models.plbart import PLBartTokenizer
        from .models.reformer import ReformerTokenizer
        from .models.rembert import RemBertTokenizer
        from .models.speech_to_text import Speech2TextTokenizer
        from .models.t5 import T5Tokenizer
        from .models.xglm import XGLMTokenizer
        from .models.xlm_prophetnet import XLMProphetNetTokenizer
        from .models.xlm_roberta import XLMRobertaTokenizer
        from .models.xlnet import XLNetTokenizer

    try:
        if not is_tokenizers_available():
            raise OptionalDependencyNotAvailable()
    except OptionalDependencyNotAvailable:
        from .utils.dummy_tokenizers_objects import *
    else:
        # Fast tokenizers imports
        from .models.albert import AlbertTokenizerFast
        from .models.bart import BartTokenizerFast
        from .models.barthez import BarthezTokenizerFast
        from .models.bert import BertTokenizerFast
        from .models.big_bird import BigBirdTokenizerFast
        from .models.blenderbot import BlenderbotTokenizerFast
        from .models.blenderbot_small import BlenderbotSmallTokenizerFast
        from .models.bloom import BloomTokenizerFast
        from .models.camembert import CamembertTokenizerFast
        from .models.clip import CLIPTokenizerFast
        from .models.codegen import CodeGenTokenizerFast
        from .models.convbert import ConvBertTokenizerFast
        from .models.cpm import CpmTokenizerFast
        from .models.deberta import DebertaTokenizerFast
        from .models.deberta_v2 import DebertaV2TokenizerFast
        from .models.distilbert import DistilBertTokenizerFast
        from .models.dpr import DPRContextEncoderTokenizerFast, DPRQuestionEncoderTokenizerFast, DPRReaderTokenizerFast
        from .models.electra import ElectraTokenizerFast
        from .models.fnet import FNetTokenizerFast
        from .models.funnel import FunnelTokenizerFast
        from .models.gpt2 import GPT2TokenizerFast
        from .models.gpt_neox import GPTNeoXTokenizerFast
        from .models.gpt_neox_japanese import GPTNeoXJapaneseTokenizer
        from .models.herbert import HerbertTokenizerFast
        from .models.layoutlm import LayoutLMTokenizerFast
        from .models.layoutlmv2 import LayoutLMv2TokenizerFast
        from .models.layoutlmv3 import LayoutLMv3TokenizerFast
        from .models.layoutxlm import LayoutXLMTokenizerFast
        from .models.led import LEDTokenizerFast
        from .models.longformer import LongformerTokenizerFast
        from .models.lxmert import LxmertTokenizerFast
        from .models.markuplm import MarkupLMTokenizerFast
        from .models.mbart import MBartTokenizerFast
        from .models.mbart50 import MBart50TokenizerFast
        from .models.mobilebert import MobileBertTokenizerFast
        from .models.mpnet import MPNetTokenizerFast
        from .models.mt5 import MT5TokenizerFast
        from .models.mvp import MvpTokenizerFast
        from .models.nllb import NllbTokenizerFast
        from .models.openai import OpenAIGPTTokenizerFast
        from .models.pegasus import PegasusTokenizerFast
        from .models.realm import RealmTokenizerFast
        from .models.reformer import ReformerTokenizerFast
        from .models.rembert import RemBertTokenizerFast
        from .models.retribert import RetriBertTokenizerFast
        from .models.roberta import RobertaTokenizerFast
        from .models.roformer import RoFormerTokenizerFast
        from .models.splinter import SplinterTokenizerFast
        from .models.squeezebert import SqueezeBertTokenizerFast
        from .models.t5 import T5TokenizerFast
        from .models.xglm import XGLMTokenizerFast
        from .models.xlm_roberta import XLMRobertaTokenizerFast
        from .models.xlnet import XLNetTokenizerFast
        from .tokenization_utils_fast import PreTrainedTokenizerFast

    try:
        if not (is_sentencepiece_available() and is_tokenizers_available()):
            raise OptionalDependencyNotAvailable()
    except OptionalDependencyNotAvailable:
        from .utils.dummies_sentencepiece_and_tokenizers_objects import *
    else:
        from .convert_slow_tokenizer import SLOW_TO_FAST_CONVERTERS, convert_slow_tokenizer

    try:
        if not is_speech_available():
            raise OptionalDependencyNotAvailable()
    except OptionalDependencyNotAvailable:
        from .utils.dummy_speech_objects import *
    else:
        from .models.audio_spectrogram_transformer import ASTFeatureExtractor
        from .models.mctct import MCTCTFeatureExtractor
        from .models.speech_to_text import Speech2TextFeatureExtractor

    try:
        if not is_tensorflow_text_available():
            raise OptionalDependencyNotAvailable()
    except OptionalDependencyNotAvailable:
        from .utils.dummy_tensorflow_text_objects import *
    else:
        from .models.bert import TFBertTokenizer

    try:
        if not is_keras_nlp_available():
            raise OptionalDependencyNotAvailable()
    except OptionalDependencyNotAvailable:
        from .utils.dummy_keras_nlp_objects import *
    else:
        from .models.gpt2 import TFGPT2Tokenizer

    try:
        if not (is_speech_available() and is_sentencepiece_available()):
            raise OptionalDependencyNotAvailable()
    except OptionalDependencyNotAvailable:
        from .utils.dummy_sentencepiece_and_speech_objects import *
    else:
        from .models.speech_to_text import Speech2TextProcessor

    try:
        if not is_vision_available():
            raise OptionalDependencyNotAvailable()
    except OptionalDependencyNotAvailable:
        from .utils.dummy_vision_objects import *
    else:
        from .image_processing_utils import ImageProcessingMixin
        from .image_utils import ImageFeatureExtractionMixin
        from .models.beit import BeitFeatureExtractor, BeitImageProcessor
        from .models.bit import BitImageProcessor
        from .models.blip import BlipImageProcessor
        from .models.bridgetower import BridgeTowerImageProcessor
        from .models.chinese_clip import ChineseCLIPFeatureExtractor, ChineseCLIPImageProcessor
        from .models.clip import CLIPFeatureExtractor, CLIPImageProcessor
        from .models.conditional_detr import ConditionalDetrFeatureExtractor, ConditionalDetrImageProcessor
        from .models.convnext import ConvNextFeatureExtractor, ConvNextImageProcessor
        from .models.deformable_detr import DeformableDetrFeatureExtractor, DeformableDetrImageProcessor
        from .models.deit import DeiTFeatureExtractor, DeiTImageProcessor
        from .models.detr import DetrFeatureExtractor, DetrImageProcessor
        from .models.donut import DonutFeatureExtractor, DonutImageProcessor
        from .models.dpt import DPTFeatureExtractor, DPTImageProcessor
        from .models.efficientformer import EfficientFormerImageProcessor
        from .models.flava import FlavaFeatureExtractor, FlavaImageProcessor, FlavaProcessor
        from .models.glpn import GLPNFeatureExtractor, GLPNImageProcessor
        from .models.imagegpt import ImageGPTFeatureExtractor, ImageGPTImageProcessor
        from .models.layoutlmv2 import LayoutLMv2FeatureExtractor, LayoutLMv2ImageProcessor
        from .models.layoutlmv3 import LayoutLMv3FeatureExtractor, LayoutLMv3ImageProcessor
        from .models.levit import LevitFeatureExtractor, LevitImageProcessor
        from .models.mask2former import Mask2FormerImageProcessor
        from .models.maskformer import MaskFormerFeatureExtractor, MaskFormerImageProcessor
        from .models.mobilenet_v1 import MobileNetV1FeatureExtractor, MobileNetV1ImageProcessor
        from .models.mobilenet_v2 import MobileNetV2FeatureExtractor, MobileNetV2ImageProcessor
        from .models.mobilevit import MobileViTFeatureExtractor, MobileViTImageProcessor
        from .models.oneformer import OneFormerImageProcessor
        from .models.owlvit import OwlViTFeatureExtractor, OwlViTImageProcessor
        from .models.perceiver import PerceiverFeatureExtractor, PerceiverImageProcessor
        from .models.poolformer import PoolFormerFeatureExtractor, PoolFormerImageProcessor
        from .models.segformer import SegformerFeatureExtractor, SegformerImageProcessor
        from .models.swin2sr import Swin2SRImageProcessor
        from .models.videomae import VideoMAEFeatureExtractor, VideoMAEImageProcessor
        from .models.vilt import ViltFeatureExtractor, ViltImageProcessor, ViltProcessor
        from .models.vit import ViTFeatureExtractor, ViTImageProcessor
        from .models.vit_hybrid import ViTHybridImageProcessor
        from .models.yolos import YolosFeatureExtractor, YolosImageProcessor

    # Modeling
    try:
        if not (is_timm_available() and is_vision_available()):
            raise OptionalDependencyNotAvailable()
    except OptionalDependencyNotAvailable:
        from .utils.dummy_timm_and_vision_objects import *
    else:
        from .models.conditional_detr import (
            CONDITIONAL_DETR_PRETRAINED_MODEL_ARCHIVE_LIST,
            ConditionalDetrForObjectDetection,
            ConditionalDetrForSegmentation,
            ConditionalDetrModel,
            ConditionalDetrPreTrainedModel,
        )
        from .models.deformable_detr import (
            DEFORMABLE_DETR_PRETRAINED_MODEL_ARCHIVE_LIST,
            DeformableDetrForObjectDetection,
            DeformableDetrModel,
            DeformableDetrPreTrainedModel,
        )
        from .models.detr import (
            DETR_PRETRAINED_MODEL_ARCHIVE_LIST,
            DetrForObjectDetection,
            DetrForSegmentation,
            DetrModel,
            DetrPreTrainedModel,
        )
        from .models.table_transformer import (
            TABLE_TRANSFORMER_PRETRAINED_MODEL_ARCHIVE_LIST,
            TableTransformerForObjectDetection,
            TableTransformerModel,
            TableTransformerPreTrainedModel,
        )

    try:
        if not is_torch_available():
            raise OptionalDependencyNotAvailable()
    except OptionalDependencyNotAvailable:
        from .utils.dummy_pt_objects import *
    else:
        # Benchmarks
        from .benchmark.benchmark import PyTorchBenchmark
        from .benchmark.benchmark_args import PyTorchBenchmarkArguments
        from .data.datasets import (
            GlueDataset,
            GlueDataTrainingArguments,
            LineByLineTextDataset,
            LineByLineWithRefDataset,
            LineByLineWithSOPTextDataset,
            SquadDataset,
            SquadDataTrainingArguments,
            TextDataset,
            TextDatasetForNextSentencePrediction,
        )
        from .generation import (
            BeamScorer,
            BeamSearchScorer,
            ConstrainedBeamSearchScorer,
            Constraint,
            ConstraintListState,
            DisjunctiveConstraint,
            ForcedBOSTokenLogitsProcessor,
            ForcedEOSTokenLogitsProcessor,
            GenerationMixin,
            HammingDiversityLogitsProcessor,
            InfNanRemoveLogitsProcessor,
            LogitsProcessor,
            LogitsProcessorList,
            LogitsWarper,
            MaxLengthCriteria,
            MaxTimeCriteria,
            MinLengthLogitsProcessor,
            MinNewTokensLengthLogitsProcessor,
            NoBadWordsLogitsProcessor,
            NoRepeatNGramLogitsProcessor,
            PhrasalConstraint,
            PrefixConstrainedLogitsProcessor,
            RepetitionPenaltyLogitsProcessor,
            StoppingCriteria,
            StoppingCriteriaList,
            TemperatureLogitsWarper,
            TopKLogitsWarper,
            TopPLogitsWarper,
            TypicalLogitsWarper,
            top_k_top_p_filtering,
        )
        from .modeling_utils import PreTrainedModel

        # PyTorch model imports
        from .models.albert import (
            ALBERT_PRETRAINED_MODEL_ARCHIVE_LIST,
            AlbertForMaskedLM,
            AlbertForMultipleChoice,
            AlbertForPreTraining,
            AlbertForQuestionAnswering,
            AlbertForSequenceClassification,
            AlbertForTokenClassification,
            AlbertModel,
            AlbertPreTrainedModel,
            load_tf_weights_in_albert,
        )
        from .models.altclip import (
            ALTCLIP_PRETRAINED_MODEL_ARCHIVE_LIST,
            AltCLIPModel,
            AltCLIPPreTrainedModel,
            AltCLIPTextModel,
            AltCLIPVisionModel,
        )
        from .models.audio_spectrogram_transformer import (
            AUDIO_SPECTROGRAM_TRANSFORMER_PRETRAINED_MODEL_ARCHIVE_LIST,
            ASTForAudioClassification,
            ASTModel,
            ASTPreTrainedModel,
        )
        from .models.auto import (
            MODEL_FOR_AUDIO_CLASSIFICATION_MAPPING,
            MODEL_FOR_AUDIO_XVECTOR_MAPPING,
            MODEL_FOR_BACKBONE_MAPPING,
            MODEL_FOR_CAUSAL_IMAGE_MODELING_MAPPING,
            MODEL_FOR_CAUSAL_LM_MAPPING,
            MODEL_FOR_CTC_MAPPING,
            MODEL_FOR_DEPTH_ESTIMATION_MAPPING,
            MODEL_FOR_DOCUMENT_QUESTION_ANSWERING_MAPPING,
            MODEL_FOR_IMAGE_CLASSIFICATION_MAPPING,
            MODEL_FOR_IMAGE_SEGMENTATION_MAPPING,
            MODEL_FOR_INSTANCE_SEGMENTATION_MAPPING,
            MODEL_FOR_MASKED_IMAGE_MODELING_MAPPING,
            MODEL_FOR_MASKED_LM_MAPPING,
            MODEL_FOR_MULTIPLE_CHOICE_MAPPING,
            MODEL_FOR_NEXT_SENTENCE_PREDICTION_MAPPING,
            MODEL_FOR_OBJECT_DETECTION_MAPPING,
            MODEL_FOR_PRETRAINING_MAPPING,
            MODEL_FOR_QUESTION_ANSWERING_MAPPING,
            MODEL_FOR_SEMANTIC_SEGMENTATION_MAPPING,
            MODEL_FOR_SEQ_TO_SEQ_CAUSAL_LM_MAPPING,
            MODEL_FOR_SEQUENCE_CLASSIFICATION_MAPPING,
            MODEL_FOR_SPEECH_SEQ_2_SEQ_MAPPING,
            MODEL_FOR_TABLE_QUESTION_ANSWERING_MAPPING,
            MODEL_FOR_TOKEN_CLASSIFICATION_MAPPING,
            MODEL_FOR_UNIVERSAL_SEGMENTATION_MAPPING,
            MODEL_FOR_VIDEO_CLASSIFICATION_MAPPING,
            MODEL_FOR_VISION_2_SEQ_MAPPING,
            MODEL_FOR_VISUAL_QUESTION_ANSWERING_MAPPING,
            MODEL_FOR_ZERO_SHOT_OBJECT_DETECTION_MAPPING,
            MODEL_MAPPING,
            MODEL_WITH_LM_HEAD_MAPPING,
            AutoBackbone,
            AutoModel,
            AutoModelForAudioClassification,
            AutoModelForAudioFrameClassification,
            AutoModelForAudioXVector,
            AutoModelForCausalLM,
            AutoModelForCTC,
            AutoModelForDepthEstimation,
            AutoModelForDocumentQuestionAnswering,
            AutoModelForImageClassification,
            AutoModelForImageSegmentation,
            AutoModelForInstanceSegmentation,
            AutoModelForMaskedImageModeling,
            AutoModelForMaskedLM,
            AutoModelForMultipleChoice,
            AutoModelForNextSentencePrediction,
            AutoModelForObjectDetection,
            AutoModelForPreTraining,
            AutoModelForQuestionAnswering,
            AutoModelForSemanticSegmentation,
            AutoModelForSeq2SeqLM,
            AutoModelForSequenceClassification,
            AutoModelForSpeechSeq2Seq,
            AutoModelForTableQuestionAnswering,
            AutoModelForTokenClassification,
            AutoModelForUniversalSegmentation,
            AutoModelForVideoClassification,
            AutoModelForVision2Seq,
            AutoModelForVisualQuestionAnswering,
            AutoModelForZeroShotObjectDetection,
            AutoModelWithLMHead,
        )
        from .models.bart import (
            BART_PRETRAINED_MODEL_ARCHIVE_LIST,
            BartForCausalLM,
            BartForConditionalGeneration,
            BartForQuestionAnswering,
            BartForSequenceClassification,
            BartModel,
            BartPretrainedModel,
            PretrainedBartModel,
        )
        from .models.beit import (
            BEIT_PRETRAINED_MODEL_ARCHIVE_LIST,
            BeitForImageClassification,
            BeitForMaskedImageModeling,
            BeitForSemanticSegmentation,
            BeitModel,
            BeitPreTrainedModel,
        )
        from .models.bert import (
            BERT_PRETRAINED_MODEL_ARCHIVE_LIST,
            BertForMaskedLM,
            BertForMultipleChoice,
            BertForNextSentencePrediction,
            BertForPreTraining,
            BertForQuestionAnswering,
            BertForSequenceClassification,
            BertForTokenClassification,
            BertLayer,
            BertLMHeadModel,
            BertModel,
            BertPreTrainedModel,
            load_tf_weights_in_bert,
        )
        from .models.bert_generation import (
            BertGenerationDecoder,
            BertGenerationEncoder,
            BertGenerationPreTrainedModel,
            load_tf_weights_in_bert_generation,
        )
        from .models.big_bird import (
            BIG_BIRD_PRETRAINED_MODEL_ARCHIVE_LIST,
            BigBirdForCausalLM,
            BigBirdForMaskedLM,
            BigBirdForMultipleChoice,
            BigBirdForPreTraining,
            BigBirdForQuestionAnswering,
            BigBirdForSequenceClassification,
            BigBirdForTokenClassification,
            BigBirdLayer,
            BigBirdModel,
            BigBirdPreTrainedModel,
            load_tf_weights_in_big_bird,
        )
        from .models.bigbird_pegasus import (
            BIGBIRD_PEGASUS_PRETRAINED_MODEL_ARCHIVE_LIST,
            BigBirdPegasusForCausalLM,
            BigBirdPegasusForConditionalGeneration,
            BigBirdPegasusForQuestionAnswering,
            BigBirdPegasusForSequenceClassification,
            BigBirdPegasusModel,
            BigBirdPegasusPreTrainedModel,
        )
        from .models.biogpt import (
            BIOGPT_PRETRAINED_MODEL_ARCHIVE_LIST,
            BioGptForCausalLM,
            BioGptModel,
            BioGptPreTrainedModel,
        )
        from .models.bit import (
            BIT_PRETRAINED_MODEL_ARCHIVE_LIST,
            BitBackbone,
            BitForImageClassification,
            BitModel,
            BitPreTrainedModel,
        )
        from .models.blenderbot import (
            BLENDERBOT_PRETRAINED_MODEL_ARCHIVE_LIST,
            BlenderbotForCausalLM,
            BlenderbotForConditionalGeneration,
            BlenderbotModel,
            BlenderbotPreTrainedModel,
        )
        from .models.blenderbot_small import (
            BLENDERBOT_SMALL_PRETRAINED_MODEL_ARCHIVE_LIST,
            BlenderbotSmallForCausalLM,
            BlenderbotSmallForConditionalGeneration,
            BlenderbotSmallModel,
            BlenderbotSmallPreTrainedModel,
        )
        from .models.blip import (
            BLIP_PRETRAINED_MODEL_ARCHIVE_LIST,
            BlipForConditionalGeneration,
            BlipForImageTextRetrieval,
            BlipForQuestionAnswering,
            BlipModel,
            BlipPreTrainedModel,
            BlipTextModel,
            BlipVisionModel,
        )
        from .models.bloom import (
            BLOOM_PRETRAINED_MODEL_ARCHIVE_LIST,
            BloomForCausalLM,
            BloomForQuestionAnswering,
            BloomForSequenceClassification,
            BloomForTokenClassification,
            BloomModel,
            BloomPreTrainedModel,
        )
        from .models.bridgetower import (
            BRIDGETOWER_PRETRAINED_MODEL_ARCHIVE_LIST,
            BridgeTowerForImageAndTextRetrieval,
            BridgeTowerForMaskedLM,
            BridgeTowerModel,
            BridgeTowerPreTrainedModel,
        )
        from .models.camembert import (
            CAMEMBERT_PRETRAINED_MODEL_ARCHIVE_LIST,
            CamembertForCausalLM,
            CamembertForMaskedLM,
            CamembertForMultipleChoice,
            CamembertForQuestionAnswering,
            CamembertForSequenceClassification,
            CamembertForTokenClassification,
            CamembertModel,
            CamembertPreTrainedModel,
        )
        from .models.canine import (
            CANINE_PRETRAINED_MODEL_ARCHIVE_LIST,
            CanineForMultipleChoice,
            CanineForQuestionAnswering,
            CanineForSequenceClassification,
            CanineForTokenClassification,
            CanineLayer,
            CanineModel,
            CaninePreTrainedModel,
            load_tf_weights_in_canine,
        )
        from .models.chinese_clip import (
            CHINESE_CLIP_PRETRAINED_MODEL_ARCHIVE_LIST,
            ChineseCLIPModel,
            ChineseCLIPPreTrainedModel,
            ChineseCLIPTextModel,
            ChineseCLIPVisionModel,
        )
        from .models.clip import (
            CLIP_PRETRAINED_MODEL_ARCHIVE_LIST,
            CLIPModel,
            CLIPPreTrainedModel,
            CLIPTextModel,
            CLIPTextModelWithProjection,
            CLIPVisionModel,
            CLIPVisionModelWithProjection,
        )
        from .models.clipseg import (
            CLIPSEG_PRETRAINED_MODEL_ARCHIVE_LIST,
            CLIPSegForImageSegmentation,
            CLIPSegModel,
            CLIPSegPreTrainedModel,
            CLIPSegTextModel,
            CLIPSegVisionModel,
        )
        from .models.codegen import (
            CODEGEN_PRETRAINED_MODEL_ARCHIVE_LIST,
            CodeGenForCausalLM,
            CodeGenModel,
            CodeGenPreTrainedModel,
        )
        from .models.convbert import (
            CONVBERT_PRETRAINED_MODEL_ARCHIVE_LIST,
            ConvBertForMaskedLM,
            ConvBertForMultipleChoice,
            ConvBertForQuestionAnswering,
            ConvBertForSequenceClassification,
            ConvBertForTokenClassification,
            ConvBertLayer,
            ConvBertModel,
            ConvBertPreTrainedModel,
            load_tf_weights_in_convbert,
        )
        from .models.convnext import (
            CONVNEXT_PRETRAINED_MODEL_ARCHIVE_LIST,
            ConvNextBackbone,
            ConvNextForImageClassification,
            ConvNextModel,
            ConvNextPreTrainedModel,
        )
        from .models.ctrl import (
            CTRL_PRETRAINED_MODEL_ARCHIVE_LIST,
            CTRLForSequenceClassification,
            CTRLLMHeadModel,
            CTRLModel,
            CTRLPreTrainedModel,
        )
        from .models.cvt import (
            CVT_PRETRAINED_MODEL_ARCHIVE_LIST,
            CvtForImageClassification,
            CvtModel,
            CvtPreTrainedModel,
        )
        from .models.data2vec import (
            DATA2VEC_AUDIO_PRETRAINED_MODEL_ARCHIVE_LIST,
            DATA2VEC_TEXT_PRETRAINED_MODEL_ARCHIVE_LIST,
            DATA2VEC_VISION_PRETRAINED_MODEL_ARCHIVE_LIST,
            Data2VecAudioForAudioFrameClassification,
            Data2VecAudioForCTC,
            Data2VecAudioForSequenceClassification,
            Data2VecAudioForXVector,
            Data2VecAudioModel,
            Data2VecAudioPreTrainedModel,
            Data2VecTextForCausalLM,
            Data2VecTextForMaskedLM,
            Data2VecTextForMultipleChoice,
            Data2VecTextForQuestionAnswering,
            Data2VecTextForSequenceClassification,
            Data2VecTextForTokenClassification,
            Data2VecTextModel,
            Data2VecTextPreTrainedModel,
            Data2VecVisionForImageClassification,
            Data2VecVisionForSemanticSegmentation,
            Data2VecVisionModel,
            Data2VecVisionPreTrainedModel,
        )
        from .models.deberta import (
            DEBERTA_PRETRAINED_MODEL_ARCHIVE_LIST,
            DebertaForMaskedLM,
            DebertaForQuestionAnswering,
            DebertaForSequenceClassification,
            DebertaForTokenClassification,
            DebertaModel,
            DebertaPreTrainedModel,
        )
        from .models.deberta_v2 import (
            DEBERTA_V2_PRETRAINED_MODEL_ARCHIVE_LIST,
            DebertaV2ForMaskedLM,
            DebertaV2ForMultipleChoice,
            DebertaV2ForQuestionAnswering,
            DebertaV2ForSequenceClassification,
            DebertaV2ForTokenClassification,
            DebertaV2Model,
            DebertaV2PreTrainedModel,
        )
        from .models.decision_transformer import (
            DECISION_TRANSFORMER_PRETRAINED_MODEL_ARCHIVE_LIST,
            DecisionTransformerGPT2Model,
            DecisionTransformerGPT2PreTrainedModel,
            DecisionTransformerModel,
            DecisionTransformerPreTrainedModel,
        )
        from .models.deit import (
            DEIT_PRETRAINED_MODEL_ARCHIVE_LIST,
            DeiTForImageClassification,
            DeiTForImageClassificationWithTeacher,
            DeiTForMaskedImageModeling,
            DeiTModel,
            DeiTPreTrainedModel,
        )
        from .models.dinat import (
            DINAT_PRETRAINED_MODEL_ARCHIVE_LIST,
            DinatBackbone,
            DinatForImageClassification,
            DinatModel,
            DinatPreTrainedModel,
        )
        from .models.distilbert import (
            DISTILBERT_PRETRAINED_MODEL_ARCHIVE_LIST,
            DistilBertForMaskedLM,
            DistilBertForMultipleChoice,
            DistilBertForQuestionAnswering,
            DistilBertForSequenceClassification,
            DistilBertForTokenClassification,
            DistilBertModel,
            DistilBertPreTrainedModel,
        )
        from .models.donut import DONUT_SWIN_PRETRAINED_MODEL_ARCHIVE_LIST, DonutSwinModel, DonutSwinPreTrainedModel
        from .models.dpr import (
            DPR_CONTEXT_ENCODER_PRETRAINED_MODEL_ARCHIVE_LIST,
            DPR_QUESTION_ENCODER_PRETRAINED_MODEL_ARCHIVE_LIST,
            DPR_READER_PRETRAINED_MODEL_ARCHIVE_LIST,
            DPRContextEncoder,
            DPRPretrainedContextEncoder,
            DPRPreTrainedModel,
            DPRPretrainedQuestionEncoder,
            DPRPretrainedReader,
            DPRQuestionEncoder,
            DPRReader,
        )
        from .models.dpt import (
            DPT_PRETRAINED_MODEL_ARCHIVE_LIST,
            DPTForDepthEstimation,
            DPTForSemanticSegmentation,
            DPTModel,
            DPTPreTrainedModel,
        )
        from .models.efficientformer import (
            EFFICIENTFORMER_PRETRAINED_MODEL_ARCHIVE_LIST,
            EfficientFormerForImageClassification,
            EfficientFormerForImageClassificationWithTeacher,
            EfficientFormerModel,
            EfficientFormerPreTrainedModel,
        )
        from .models.electra import (
            ELECTRA_PRETRAINED_MODEL_ARCHIVE_LIST,
            ElectraForCausalLM,
            ElectraForMaskedLM,
            ElectraForMultipleChoice,
            ElectraForPreTraining,
            ElectraForQuestionAnswering,
            ElectraForSequenceClassification,
            ElectraForTokenClassification,
            ElectraModel,
            ElectraPreTrainedModel,
            load_tf_weights_in_electra,
        )
        from .models.encoder_decoder import EncoderDecoderModel
        from .models.ernie import (
            ERNIE_PRETRAINED_MODEL_ARCHIVE_LIST,
            ErnieForCausalLM,
            ErnieForMaskedLM,
            ErnieForMultipleChoice,
            ErnieForNextSentencePrediction,
            ErnieForPreTraining,
            ErnieForQuestionAnswering,
            ErnieForSequenceClassification,
            ErnieForTokenClassification,
            ErnieModel,
            ErniePreTrainedModel,
        )
        from .models.esm import (
            ESM_PRETRAINED_MODEL_ARCHIVE_LIST,
            EsmFoldPreTrainedModel,
            EsmForMaskedLM,
            EsmForProteinFolding,
            EsmForSequenceClassification,
            EsmForTokenClassification,
            EsmModel,
            EsmPreTrainedModel,
        )
        from .models.flaubert import (
            FLAUBERT_PRETRAINED_MODEL_ARCHIVE_LIST,
            FlaubertForMultipleChoice,
            FlaubertForQuestionAnswering,
            FlaubertForQuestionAnsweringSimple,
            FlaubertForSequenceClassification,
            FlaubertForTokenClassification,
            FlaubertModel,
            FlaubertPreTrainedModel,
            FlaubertWithLMHeadModel,
        )
        from .models.flava import (
            FLAVA_PRETRAINED_MODEL_ARCHIVE_LIST,
            FlavaForPreTraining,
            FlavaImageCodebook,
            FlavaImageModel,
            FlavaModel,
            FlavaMultimodalModel,
            FlavaPreTrainedModel,
            FlavaTextModel,
        )
        from .models.fnet import (
            FNET_PRETRAINED_MODEL_ARCHIVE_LIST,
            FNetForMaskedLM,
            FNetForMultipleChoice,
            FNetForNextSentencePrediction,
            FNetForPreTraining,
            FNetForQuestionAnswering,
            FNetForSequenceClassification,
            FNetForTokenClassification,
            FNetLayer,
            FNetModel,
            FNetPreTrainedModel,
        )
        from .models.fsmt import FSMTForConditionalGeneration, FSMTModel, PretrainedFSMTModel
        from .models.funnel import (
            FUNNEL_PRETRAINED_MODEL_ARCHIVE_LIST,
            FunnelBaseModel,
            FunnelForMaskedLM,
            FunnelForMultipleChoice,
            FunnelForPreTraining,
            FunnelForQuestionAnswering,
            FunnelForSequenceClassification,
            FunnelForTokenClassification,
            FunnelModel,
            FunnelPreTrainedModel,
            load_tf_weights_in_funnel,
        )
        from .models.git import (
            GIT_PRETRAINED_MODEL_ARCHIVE_LIST,
            GitForCausalLM,
            GitModel,
            GitPreTrainedModel,
            GitVisionModel,
        )
        from .models.glpn import (
            GLPN_PRETRAINED_MODEL_ARCHIVE_LIST,
            GLPNForDepthEstimation,
            GLPNModel,
            GLPNPreTrainedModel,
        )
        from .models.gpt2 import (
            GPT2_PRETRAINED_MODEL_ARCHIVE_LIST,
            GPT2DoubleHeadsModel,
            GPT2ForSequenceClassification,
            GPT2ForTokenClassification,
            GPT2LMHeadModel,
            GPT2Model,
            GPT2PreTrainedModel,
            load_tf_weights_in_gpt2,
        )
        from .models.gpt_neo import (
            GPT_NEO_PRETRAINED_MODEL_ARCHIVE_LIST,
            GPTNeoForCausalLM,
            GPTNeoForSequenceClassification,
            GPTNeoModel,
            GPTNeoPreTrainedModel,
            load_tf_weights_in_gpt_neo,
        )
        from .models.gpt_neox import (
            GPT_NEOX_PRETRAINED_MODEL_ARCHIVE_LIST,
            GPTNeoXForCausalLM,
            GPTNeoXLayer,
            GPTNeoXModel,
            GPTNeoXPreTrainedModel,
        )
        from .models.gpt_neox_japanese import (
            GPT_NEOX_JAPANESE_PRETRAINED_MODEL_ARCHIVE_LIST,
            GPTNeoXJapaneseForCausalLM,
            GPTNeoXJapaneseLayer,
            GPTNeoXJapaneseModel,
            GPTNeoXJapanesePreTrainedModel,
        )
        from .models.gptj import (
            GPTJ_PRETRAINED_MODEL_ARCHIVE_LIST,
            GPTJForCausalLM,
            GPTJForQuestionAnswering,
            GPTJForSequenceClassification,
            GPTJModel,
            GPTJPreTrainedModel,
        )
        from .models.graphormer import (
            GRAPHORMER_PRETRAINED_MODEL_ARCHIVE_LIST,
            GraphormerForGraphClassification,
            GraphormerModel,
            GraphormerPreTrainedModel,
        )
        from .models.groupvit import (
            GROUPVIT_PRETRAINED_MODEL_ARCHIVE_LIST,
            GroupViTModel,
            GroupViTPreTrainedModel,
            GroupViTTextModel,
            GroupViTVisionModel,
        )
        from .models.hubert import (
            HUBERT_PRETRAINED_MODEL_ARCHIVE_LIST,
            HubertForCTC,
            HubertForSequenceClassification,
            HubertModel,
            HubertPreTrainedModel,
        )
        from .models.ibert import (
            IBERT_PRETRAINED_MODEL_ARCHIVE_LIST,
            IBertForMaskedLM,
            IBertForMultipleChoice,
            IBertForQuestionAnswering,
            IBertForSequenceClassification,
            IBertForTokenClassification,
            IBertModel,
            IBertPreTrainedModel,
        )
        from .models.imagegpt import (
            IMAGEGPT_PRETRAINED_MODEL_ARCHIVE_LIST,
            ImageGPTForCausalImageModeling,
            ImageGPTForImageClassification,
            ImageGPTModel,
            ImageGPTPreTrainedModel,
            load_tf_weights_in_imagegpt,
        )
        from .models.jukebox import (
            JUKEBOX_PRETRAINED_MODEL_ARCHIVE_LIST,
            JukeboxModel,
            JukeboxPreTrainedModel,
            JukeboxPrior,
            JukeboxVQVAE,
        )
        from .models.layoutlm import (
            LAYOUTLM_PRETRAINED_MODEL_ARCHIVE_LIST,
            LayoutLMForMaskedLM,
            LayoutLMForQuestionAnswering,
            LayoutLMForSequenceClassification,
            LayoutLMForTokenClassification,
            LayoutLMModel,
            LayoutLMPreTrainedModel,
        )
        from .models.layoutlmv2 import (
            LAYOUTLMV2_PRETRAINED_MODEL_ARCHIVE_LIST,
            LayoutLMv2ForQuestionAnswering,
            LayoutLMv2ForSequenceClassification,
            LayoutLMv2ForTokenClassification,
            LayoutLMv2Model,
            LayoutLMv2PreTrainedModel,
        )
        from .models.layoutlmv3 import (
            LAYOUTLMV3_PRETRAINED_MODEL_ARCHIVE_LIST,
            LayoutLMv3ForQuestionAnswering,
            LayoutLMv3ForSequenceClassification,
            LayoutLMv3ForTokenClassification,
            LayoutLMv3Model,
            LayoutLMv3PreTrainedModel,
        )
        from .models.led import (
            LED_PRETRAINED_MODEL_ARCHIVE_LIST,
            LEDForConditionalGeneration,
            LEDForQuestionAnswering,
            LEDForSequenceClassification,
            LEDModel,
            LEDPreTrainedModel,
        )
        from .models.levit import (
            LEVIT_PRETRAINED_MODEL_ARCHIVE_LIST,
            LevitForImageClassification,
            LevitForImageClassificationWithTeacher,
            LevitModel,
            LevitPreTrainedModel,
        )
        from .models.lilt import (
            LILT_PRETRAINED_MODEL_ARCHIVE_LIST,
            LiltForQuestionAnswering,
            LiltForSequenceClassification,
            LiltForTokenClassification,
            LiltModel,
            LiltPreTrainedModel,
        )
        from .models.longformer import (
            LONGFORMER_PRETRAINED_MODEL_ARCHIVE_LIST,
            LongformerForMaskedLM,
            LongformerForMultipleChoice,
            LongformerForQuestionAnswering,
            LongformerForSequenceClassification,
            LongformerForTokenClassification,
            LongformerModel,
            LongformerPreTrainedModel,
            LongformerSelfAttention,
        )
        from .models.longt5 import (
            LONGT5_PRETRAINED_MODEL_ARCHIVE_LIST,
            LongT5EncoderModel,
            LongT5ForConditionalGeneration,
            LongT5Model,
            LongT5PreTrainedModel,
        )
        from .models.luke import (
            LUKE_PRETRAINED_MODEL_ARCHIVE_LIST,
            LukeForEntityClassification,
            LukeForEntityPairClassification,
            LukeForEntitySpanClassification,
            LukeForMaskedLM,
            LukeForMultipleChoice,
            LukeForQuestionAnswering,
            LukeForSequenceClassification,
            LukeForTokenClassification,
            LukeModel,
            LukePreTrainedModel,
        )
        from .models.lxmert import (
            LxmertEncoder,
            LxmertForPreTraining,
            LxmertForQuestionAnswering,
            LxmertModel,
            LxmertPreTrainedModel,
            LxmertVisualFeatureEncoder,
            LxmertXLayer,
        )
        from .models.m2m_100 import (
            M2M_100_PRETRAINED_MODEL_ARCHIVE_LIST,
            M2M100ForConditionalGeneration,
            M2M100Model,
            M2M100PreTrainedModel,
        )
        from .models.marian import MarianForCausalLM, MarianModel, MarianMTModel
        from .models.markuplm import (
            MARKUPLM_PRETRAINED_MODEL_ARCHIVE_LIST,
            MarkupLMForQuestionAnswering,
            MarkupLMForSequenceClassification,
            MarkupLMForTokenClassification,
            MarkupLMModel,
            MarkupLMPreTrainedModel,
        )
        from .models.mask2former import (
            MASK2FORMER_PRETRAINED_MODEL_ARCHIVE_LIST,
            Mask2FormerForUniversalSegmentation,
            Mask2FormerModel,
            Mask2FormerPreTrainedModel,
        )
        from .models.maskformer import (
            MASKFORMER_PRETRAINED_MODEL_ARCHIVE_LIST,
            MaskFormerForInstanceSegmentation,
            MaskFormerModel,
            MaskFormerPreTrainedModel,
            MaskFormerSwinBackbone,
        )
        from .models.mbart import (
            MBartForCausalLM,
            MBartForConditionalGeneration,
            MBartForQuestionAnswering,
            MBartForSequenceClassification,
            MBartModel,
            MBartPreTrainedModel,
        )
        from .models.mctct import MCTCT_PRETRAINED_MODEL_ARCHIVE_LIST, MCTCTForCTC, MCTCTModel, MCTCTPreTrainedModel
        from .models.megatron_bert import (
            MEGATRON_BERT_PRETRAINED_MODEL_ARCHIVE_LIST,
            MegatronBertForCausalLM,
            MegatronBertForMaskedLM,
            MegatronBertForMultipleChoice,
            MegatronBertForNextSentencePrediction,
            MegatronBertForPreTraining,
            MegatronBertForQuestionAnswering,
            MegatronBertForSequenceClassification,
            MegatronBertForTokenClassification,
            MegatronBertModel,
            MegatronBertPreTrainedModel,
        )
        from .models.mmbt import MMBTForClassification, MMBTModel, ModalEmbeddings
        from .models.mobilebert import (
            MOBILEBERT_PRETRAINED_MODEL_ARCHIVE_LIST,
            MobileBertForMaskedLM,
            MobileBertForMultipleChoice,
            MobileBertForNextSentencePrediction,
            MobileBertForPreTraining,
            MobileBertForQuestionAnswering,
            MobileBertForSequenceClassification,
            MobileBertForTokenClassification,
            MobileBertLayer,
            MobileBertModel,
            MobileBertPreTrainedModel,
            load_tf_weights_in_mobilebert,
        )
        from .models.mobilenet_v1 import (
            MOBILENET_V1_PRETRAINED_MODEL_ARCHIVE_LIST,
            MobileNetV1ForImageClassification,
            MobileNetV1Model,
            MobileNetV1PreTrainedModel,
            load_tf_weights_in_mobilenet_v1,
        )
        from .models.mobilenet_v2 import (
            MOBILENET_V2_PRETRAINED_MODEL_ARCHIVE_LIST,
            MobileNetV2ForImageClassification,
            MobileNetV2ForSemanticSegmentation,
            MobileNetV2Model,
            MobileNetV2PreTrainedModel,
            load_tf_weights_in_mobilenet_v2,
        )
        from .models.mobilevit import (
            MOBILEVIT_PRETRAINED_MODEL_ARCHIVE_LIST,
            MobileViTForImageClassification,
            MobileViTForSemanticSegmentation,
            MobileViTModel,
            MobileViTPreTrainedModel,
        )
        from .models.mpnet import (
            MPNET_PRETRAINED_MODEL_ARCHIVE_LIST,
            MPNetForMaskedLM,
            MPNetForMultipleChoice,
            MPNetForQuestionAnswering,
            MPNetForSequenceClassification,
            MPNetForTokenClassification,
            MPNetLayer,
            MPNetModel,
            MPNetPreTrainedModel,
        )
<<<<<<< HEAD
        from .models.mra import (
            MRA_PRETRAINED_MODEL_ARCHIVE_LIST,
            MRAForMaskedLM,
            MRAForMultipleChoice,
            MRAForQuestionAnswering,
            MRAForSequenceClassification,
            MRAForTokenClassification,
            MRALayer,
            MRAModel,
            MRAPreTrainedModel,
        )
        from .models.mt5 import MT5EncoderModel, MT5ForConditionalGeneration, MT5Model
=======
        from .models.mt5 import MT5EncoderModel, MT5ForConditionalGeneration, MT5Model, MT5PreTrainedModel
>>>>>>> 73a2ff69
        from .models.mvp import (
            MVP_PRETRAINED_MODEL_ARCHIVE_LIST,
            MvpForCausalLM,
            MvpForConditionalGeneration,
            MvpForQuestionAnswering,
            MvpForSequenceClassification,
            MvpModel,
            MvpPreTrainedModel,
        )
        from .models.nat import (
            NAT_PRETRAINED_MODEL_ARCHIVE_LIST,
            NatBackbone,
            NatForImageClassification,
            NatModel,
            NatPreTrainedModel,
        )
        from .models.nezha import (
            NEZHA_PRETRAINED_MODEL_ARCHIVE_LIST,
            NezhaForMaskedLM,
            NezhaForMultipleChoice,
            NezhaForNextSentencePrediction,
            NezhaForPreTraining,
            NezhaForQuestionAnswering,
            NezhaForSequenceClassification,
            NezhaForTokenClassification,
            NezhaModel,
            NezhaPreTrainedModel,
        )
        from .models.nystromformer import (
            NYSTROMFORMER_PRETRAINED_MODEL_ARCHIVE_LIST,
            NystromformerForMaskedLM,
            NystromformerForMultipleChoice,
            NystromformerForQuestionAnswering,
            NystromformerForSequenceClassification,
            NystromformerForTokenClassification,
            NystromformerLayer,
            NystromformerModel,
            NystromformerPreTrainedModel,
        )
        from .models.oneformer import (
            ONEFORMER_PRETRAINED_MODEL_ARCHIVE_LIST,
            OneFormerForUniversalSegmentation,
            OneFormerModel,
            OneFormerPreTrainedModel,
        )
        from .models.openai import (
            OPENAI_GPT_PRETRAINED_MODEL_ARCHIVE_LIST,
            OpenAIGPTDoubleHeadsModel,
            OpenAIGPTForSequenceClassification,
            OpenAIGPTLMHeadModel,
            OpenAIGPTModel,
            OpenAIGPTPreTrainedModel,
            load_tf_weights_in_openai_gpt,
        )
        from .models.opt import (
            OPT_PRETRAINED_MODEL_ARCHIVE_LIST,
            OPTForCausalLM,
            OPTForQuestionAnswering,
            OPTForSequenceClassification,
            OPTModel,
            OPTPreTrainedModel,
        )
        from .models.owlvit import (
            OWLVIT_PRETRAINED_MODEL_ARCHIVE_LIST,
            OwlViTForObjectDetection,
            OwlViTModel,
            OwlViTPreTrainedModel,
            OwlViTTextModel,
            OwlViTVisionModel,
        )
        from .models.pegasus import (
            PegasusForCausalLM,
            PegasusForConditionalGeneration,
            PegasusModel,
            PegasusPreTrainedModel,
        )
        from .models.pegasus_x import (
            PEGASUS_X_PRETRAINED_MODEL_ARCHIVE_LIST,
            PegasusXForConditionalGeneration,
            PegasusXModel,
            PegasusXPreTrainedModel,
        )
        from .models.perceiver import (
            PERCEIVER_PRETRAINED_MODEL_ARCHIVE_LIST,
            PerceiverForImageClassificationConvProcessing,
            PerceiverForImageClassificationFourier,
            PerceiverForImageClassificationLearned,
            PerceiverForMaskedLM,
            PerceiverForMultimodalAutoencoding,
            PerceiverForOpticalFlow,
            PerceiverForSequenceClassification,
            PerceiverLayer,
            PerceiverModel,
            PerceiverPreTrainedModel,
        )
        from .models.plbart import (
            PLBART_PRETRAINED_MODEL_ARCHIVE_LIST,
            PLBartForCausalLM,
            PLBartForConditionalGeneration,
            PLBartForSequenceClassification,
            PLBartModel,
            PLBartPreTrainedModel,
        )
        from .models.poolformer import (
            POOLFORMER_PRETRAINED_MODEL_ARCHIVE_LIST,
            PoolFormerForImageClassification,
            PoolFormerModel,
            PoolFormerPreTrainedModel,
        )
        from .models.prophetnet import (
            PROPHETNET_PRETRAINED_MODEL_ARCHIVE_LIST,
            ProphetNetDecoder,
            ProphetNetEncoder,
            ProphetNetForCausalLM,
            ProphetNetForConditionalGeneration,
            ProphetNetModel,
            ProphetNetPreTrainedModel,
        )
        from .models.qdqbert import (
            QDQBERT_PRETRAINED_MODEL_ARCHIVE_LIST,
            QDQBertForMaskedLM,
            QDQBertForMultipleChoice,
            QDQBertForNextSentencePrediction,
            QDQBertForQuestionAnswering,
            QDQBertForSequenceClassification,
            QDQBertForTokenClassification,
            QDQBertLayer,
            QDQBertLMHeadModel,
            QDQBertModel,
            QDQBertPreTrainedModel,
            load_tf_weights_in_qdqbert,
        )
        from .models.rag import RagModel, RagPreTrainedModel, RagSequenceForGeneration, RagTokenForGeneration
        from .models.realm import (
            REALM_PRETRAINED_MODEL_ARCHIVE_LIST,
            RealmEmbedder,
            RealmForOpenQA,
            RealmKnowledgeAugEncoder,
            RealmPreTrainedModel,
            RealmReader,
            RealmRetriever,
            RealmScorer,
            load_tf_weights_in_realm,
        )
        from .models.reformer import (
            REFORMER_PRETRAINED_MODEL_ARCHIVE_LIST,
            ReformerAttention,
            ReformerForMaskedLM,
            ReformerForQuestionAnswering,
            ReformerForSequenceClassification,
            ReformerLayer,
            ReformerModel,
            ReformerModelWithLMHead,
            ReformerPreTrainedModel,
        )
        from .models.regnet import (
            REGNET_PRETRAINED_MODEL_ARCHIVE_LIST,
            RegNetForImageClassification,
            RegNetModel,
            RegNetPreTrainedModel,
        )
        from .models.rembert import (
            REMBERT_PRETRAINED_MODEL_ARCHIVE_LIST,
            RemBertForCausalLM,
            RemBertForMaskedLM,
            RemBertForMultipleChoice,
            RemBertForQuestionAnswering,
            RemBertForSequenceClassification,
            RemBertForTokenClassification,
            RemBertLayer,
            RemBertModel,
            RemBertPreTrainedModel,
            load_tf_weights_in_rembert,
        )
        from .models.resnet import (
            RESNET_PRETRAINED_MODEL_ARCHIVE_LIST,
            ResNetBackbone,
            ResNetForImageClassification,
            ResNetModel,
            ResNetPreTrainedModel,
        )
        from .models.retribert import RETRIBERT_PRETRAINED_MODEL_ARCHIVE_LIST, RetriBertModel, RetriBertPreTrainedModel
        from .models.roberta import (
            ROBERTA_PRETRAINED_MODEL_ARCHIVE_LIST,
            RobertaForCausalLM,
            RobertaForMaskedLM,
            RobertaForMultipleChoice,
            RobertaForQuestionAnswering,
            RobertaForSequenceClassification,
            RobertaForTokenClassification,
            RobertaModel,
            RobertaPreTrainedModel,
        )
        from .models.roberta_prelayernorm import (
            ROBERTA_PRELAYERNORM_PRETRAINED_MODEL_ARCHIVE_LIST,
            RobertaPreLayerNormForCausalLM,
            RobertaPreLayerNormForMaskedLM,
            RobertaPreLayerNormForMultipleChoice,
            RobertaPreLayerNormForQuestionAnswering,
            RobertaPreLayerNormForSequenceClassification,
            RobertaPreLayerNormForTokenClassification,
            RobertaPreLayerNormModel,
            RobertaPreLayerNormPreTrainedModel,
        )
        from .models.roc_bert import (
            ROC_BERT_PRETRAINED_MODEL_ARCHIVE_LIST,
            RoCBertForCausalLM,
            RoCBertForMaskedLM,
            RoCBertForMultipleChoice,
            RoCBertForPreTraining,
            RoCBertForQuestionAnswering,
            RoCBertForSequenceClassification,
            RoCBertForTokenClassification,
            RoCBertLayer,
            RoCBertModel,
            RoCBertPreTrainedModel,
            load_tf_weights_in_roc_bert,
        )
        from .models.roformer import (
            ROFORMER_PRETRAINED_MODEL_ARCHIVE_LIST,
            RoFormerForCausalLM,
            RoFormerForMaskedLM,
            RoFormerForMultipleChoice,
            RoFormerForQuestionAnswering,
            RoFormerForSequenceClassification,
            RoFormerForTokenClassification,
            RoFormerLayer,
            RoFormerModel,
            RoFormerPreTrainedModel,
            load_tf_weights_in_roformer,
        )
        from .models.segformer import (
            SEGFORMER_PRETRAINED_MODEL_ARCHIVE_LIST,
            SegformerDecodeHead,
            SegformerForImageClassification,
            SegformerForSemanticSegmentation,
            SegformerLayer,
            SegformerModel,
            SegformerPreTrainedModel,
        )
        from .models.sew import (
            SEW_PRETRAINED_MODEL_ARCHIVE_LIST,
            SEWForCTC,
            SEWForSequenceClassification,
            SEWModel,
            SEWPreTrainedModel,
        )
        from .models.sew_d import (
            SEW_D_PRETRAINED_MODEL_ARCHIVE_LIST,
            SEWDForCTC,
            SEWDForSequenceClassification,
            SEWDModel,
            SEWDPreTrainedModel,
        )
        from .models.speech_encoder_decoder import SpeechEncoderDecoderModel
        from .models.speech_to_text import (
            SPEECH_TO_TEXT_PRETRAINED_MODEL_ARCHIVE_LIST,
            Speech2TextForConditionalGeneration,
            Speech2TextModel,
            Speech2TextPreTrainedModel,
        )
        from .models.speech_to_text_2 import Speech2Text2ForCausalLM, Speech2Text2PreTrainedModel
        from .models.splinter import (
            SPLINTER_PRETRAINED_MODEL_ARCHIVE_LIST,
            SplinterForPreTraining,
            SplinterForQuestionAnswering,
            SplinterLayer,
            SplinterModel,
            SplinterPreTrainedModel,
        )
        from .models.squeezebert import (
            SQUEEZEBERT_PRETRAINED_MODEL_ARCHIVE_LIST,
            SqueezeBertForMaskedLM,
            SqueezeBertForMultipleChoice,
            SqueezeBertForQuestionAnswering,
            SqueezeBertForSequenceClassification,
            SqueezeBertForTokenClassification,
            SqueezeBertModel,
            SqueezeBertModule,
            SqueezeBertPreTrainedModel,
        )
        from .models.swin import (
            SWIN_PRETRAINED_MODEL_ARCHIVE_LIST,
            SwinBackbone,
            SwinForImageClassification,
            SwinForMaskedImageModeling,
            SwinModel,
            SwinPreTrainedModel,
        )
        from .models.swin2sr import (
            SWIN2SR_PRETRAINED_MODEL_ARCHIVE_LIST,
            Swin2SRForImageSuperResolution,
            Swin2SRModel,
            Swin2SRPreTrainedModel,
        )
        from .models.swinv2 import (
            SWINV2_PRETRAINED_MODEL_ARCHIVE_LIST,
            Swinv2ForImageClassification,
            Swinv2ForMaskedImageModeling,
            Swinv2Model,
            Swinv2PreTrainedModel,
        )
        from .models.switch_transformers import (
            SWITCH_TRANSFORMERS_PRETRAINED_MODEL_ARCHIVE_LIST,
            SwitchTransformersEncoderModel,
            SwitchTransformersForConditionalGeneration,
            SwitchTransformersModel,
            SwitchTransformersPreTrainedModel,
            SwitchTransformersSparseMLP,
            SwitchTransformersTop1Router,
        )
        from .models.t5 import (
            T5_PRETRAINED_MODEL_ARCHIVE_LIST,
            T5EncoderModel,
            T5ForConditionalGeneration,
            T5Model,
            T5PreTrainedModel,
            load_tf_weights_in_t5,
        )
        from .models.tapas import (
            TAPAS_PRETRAINED_MODEL_ARCHIVE_LIST,
            TapasForMaskedLM,
            TapasForQuestionAnswering,
            TapasForSequenceClassification,
            TapasModel,
            TapasPreTrainedModel,
            load_tf_weights_in_tapas,
        )
        from .models.time_series_transformer import (
            TIME_SERIES_TRANSFORMER_PRETRAINED_MODEL_ARCHIVE_LIST,
            TimeSeriesTransformerForPrediction,
            TimeSeriesTransformerModel,
            TimeSeriesTransformerPreTrainedModel,
        )
        from .models.timesformer import (
            TIMESFORMER_PRETRAINED_MODEL_ARCHIVE_LIST,
            TimesformerForVideoClassification,
            TimesformerModel,
            TimesformerPreTrainedModel,
        )
        from .models.trajectory_transformer import (
            TRAJECTORY_TRANSFORMER_PRETRAINED_MODEL_ARCHIVE_LIST,
            TrajectoryTransformerModel,
            TrajectoryTransformerPreTrainedModel,
        )
        from .models.transfo_xl import (
            TRANSFO_XL_PRETRAINED_MODEL_ARCHIVE_LIST,
            AdaptiveEmbedding,
            TransfoXLForSequenceClassification,
            TransfoXLLMHeadModel,
            TransfoXLModel,
            TransfoXLPreTrainedModel,
            load_tf_weights_in_transfo_xl,
        )
        from .models.trocr import TROCR_PRETRAINED_MODEL_ARCHIVE_LIST, TrOCRForCausalLM, TrOCRPreTrainedModel
        from .models.unispeech import (
            UNISPEECH_PRETRAINED_MODEL_ARCHIVE_LIST,
            UniSpeechForCTC,
            UniSpeechForPreTraining,
            UniSpeechForSequenceClassification,
            UniSpeechModel,
            UniSpeechPreTrainedModel,
        )
        from .models.unispeech_sat import (
            UNISPEECH_SAT_PRETRAINED_MODEL_ARCHIVE_LIST,
            UniSpeechSatForAudioFrameClassification,
            UniSpeechSatForCTC,
            UniSpeechSatForPreTraining,
            UniSpeechSatForSequenceClassification,
            UniSpeechSatForXVector,
            UniSpeechSatModel,
            UniSpeechSatPreTrainedModel,
        )
        from .models.upernet import UperNetForSemanticSegmentation, UperNetPreTrainedModel
        from .models.van import (
            VAN_PRETRAINED_MODEL_ARCHIVE_LIST,
            VanForImageClassification,
            VanModel,
            VanPreTrainedModel,
        )
        from .models.videomae import (
            VIDEOMAE_PRETRAINED_MODEL_ARCHIVE_LIST,
            VideoMAEForPreTraining,
            VideoMAEForVideoClassification,
            VideoMAEModel,
            VideoMAEPreTrainedModel,
        )
        from .models.vilt import (
            VILT_PRETRAINED_MODEL_ARCHIVE_LIST,
            ViltForImageAndTextRetrieval,
            ViltForImagesAndTextClassification,
            ViltForMaskedLM,
            ViltForQuestionAnswering,
            ViltForTokenClassification,
            ViltLayer,
            ViltModel,
            ViltPreTrainedModel,
        )
        from .models.vision_encoder_decoder import VisionEncoderDecoderModel
        from .models.vision_text_dual_encoder import VisionTextDualEncoderModel
        from .models.visual_bert import (
            VISUAL_BERT_PRETRAINED_MODEL_ARCHIVE_LIST,
            VisualBertForMultipleChoice,
            VisualBertForPreTraining,
            VisualBertForQuestionAnswering,
            VisualBertForRegionToPhraseAlignment,
            VisualBertForVisualReasoning,
            VisualBertLayer,
            VisualBertModel,
            VisualBertPreTrainedModel,
        )
        from .models.vit import (
            VIT_PRETRAINED_MODEL_ARCHIVE_LIST,
            ViTForImageClassification,
            ViTForMaskedImageModeling,
            ViTModel,
            ViTPreTrainedModel,
        )
        from .models.vit_hybrid import (
            VIT_HYBRID_PRETRAINED_MODEL_ARCHIVE_LIST,
            ViTHybridForImageClassification,
            ViTHybridModel,
            ViTHybridPreTrainedModel,
        )
        from .models.vit_mae import (
            VIT_MAE_PRETRAINED_MODEL_ARCHIVE_LIST,
            ViTMAEForPreTraining,
            ViTMAELayer,
            ViTMAEModel,
            ViTMAEPreTrainedModel,
        )
        from .models.vit_msn import (
            VIT_MSN_PRETRAINED_MODEL_ARCHIVE_LIST,
            ViTMSNForImageClassification,
            ViTMSNModel,
            ViTMSNPreTrainedModel,
        )
        from .models.wav2vec2 import (
            WAV_2_VEC_2_PRETRAINED_MODEL_ARCHIVE_LIST,
            Wav2Vec2ForAudioFrameClassification,
            Wav2Vec2ForCTC,
            Wav2Vec2ForMaskedLM,
            Wav2Vec2ForPreTraining,
            Wav2Vec2ForSequenceClassification,
            Wav2Vec2ForXVector,
            Wav2Vec2Model,
            Wav2Vec2PreTrainedModel,
        )
        from .models.wav2vec2_conformer import (
            WAV2VEC2_CONFORMER_PRETRAINED_MODEL_ARCHIVE_LIST,
            Wav2Vec2ConformerForAudioFrameClassification,
            Wav2Vec2ConformerForCTC,
            Wav2Vec2ConformerForPreTraining,
            Wav2Vec2ConformerForSequenceClassification,
            Wav2Vec2ConformerForXVector,
            Wav2Vec2ConformerModel,
            Wav2Vec2ConformerPreTrainedModel,
        )
        from .models.wavlm import (
            WAVLM_PRETRAINED_MODEL_ARCHIVE_LIST,
            WavLMForAudioFrameClassification,
            WavLMForCTC,
            WavLMForSequenceClassification,
            WavLMForXVector,
            WavLMModel,
            WavLMPreTrainedModel,
        )
        from .models.whisper import (
            WHISPER_PRETRAINED_MODEL_ARCHIVE_LIST,
            WhisperForConditionalGeneration,
            WhisperModel,
            WhisperPreTrainedModel,
        )
        from .models.x_clip import (
            XCLIP_PRETRAINED_MODEL_ARCHIVE_LIST,
            XCLIPModel,
            XCLIPPreTrainedModel,
            XCLIPTextModel,
            XCLIPVisionModel,
        )
        from .models.xglm import XGLM_PRETRAINED_MODEL_ARCHIVE_LIST, XGLMForCausalLM, XGLMModel, XGLMPreTrainedModel
        from .models.xlm import (
            XLM_PRETRAINED_MODEL_ARCHIVE_LIST,
            XLMForMultipleChoice,
            XLMForQuestionAnswering,
            XLMForQuestionAnsweringSimple,
            XLMForSequenceClassification,
            XLMForTokenClassification,
            XLMModel,
            XLMPreTrainedModel,
            XLMWithLMHeadModel,
        )
        from .models.xlm_prophetnet import (
            XLM_PROPHETNET_PRETRAINED_MODEL_ARCHIVE_LIST,
            XLMProphetNetDecoder,
            XLMProphetNetEncoder,
            XLMProphetNetForCausalLM,
            XLMProphetNetForConditionalGeneration,
            XLMProphetNetModel,
            XLMProphetNetPreTrainedModel,
        )
        from .models.xlm_roberta import (
            XLM_ROBERTA_PRETRAINED_MODEL_ARCHIVE_LIST,
            XLMRobertaForCausalLM,
            XLMRobertaForMaskedLM,
            XLMRobertaForMultipleChoice,
            XLMRobertaForQuestionAnswering,
            XLMRobertaForSequenceClassification,
            XLMRobertaForTokenClassification,
            XLMRobertaModel,
            XLMRobertaPreTrainedModel,
        )
        from .models.xlm_roberta_xl import (
            XLM_ROBERTA_XL_PRETRAINED_MODEL_ARCHIVE_LIST,
            XLMRobertaXLForCausalLM,
            XLMRobertaXLForMaskedLM,
            XLMRobertaXLForMultipleChoice,
            XLMRobertaXLForQuestionAnswering,
            XLMRobertaXLForSequenceClassification,
            XLMRobertaXLForTokenClassification,
            XLMRobertaXLModel,
            XLMRobertaXLPreTrainedModel,
        )
        from .models.xlnet import (
            XLNET_PRETRAINED_MODEL_ARCHIVE_LIST,
            XLNetForMultipleChoice,
            XLNetForQuestionAnswering,
            XLNetForQuestionAnsweringSimple,
            XLNetForSequenceClassification,
            XLNetForTokenClassification,
            XLNetLMHeadModel,
            XLNetModel,
            XLNetPreTrainedModel,
            load_tf_weights_in_xlnet,
        )
        from .models.yolos import (
            YOLOS_PRETRAINED_MODEL_ARCHIVE_LIST,
            YolosForObjectDetection,
            YolosModel,
            YolosPreTrainedModel,
        )
        from .models.yoso import (
            YOSO_PRETRAINED_MODEL_ARCHIVE_LIST,
            YosoForMaskedLM,
            YosoForMultipleChoice,
            YosoForQuestionAnswering,
            YosoForSequenceClassification,
            YosoForTokenClassification,
            YosoLayer,
            YosoModel,
            YosoPreTrainedModel,
        )

        # Optimization
        from .optimization import (
            Adafactor,
            AdamW,
            get_constant_schedule,
            get_constant_schedule_with_warmup,
            get_cosine_schedule_with_warmup,
            get_cosine_with_hard_restarts_schedule_with_warmup,
            get_linear_schedule_with_warmup,
            get_polynomial_decay_schedule_with_warmup,
            get_scheduler,
        )
        from .pytorch_utils import Conv1D, apply_chunking_to_forward, prune_layer

        # Trainer
        from .trainer import Trainer
        from .trainer_pt_utils import torch_distributed_zero_first
        from .trainer_seq2seq import Seq2SeqTrainer

    # TensorFlow
    try:
        if not is_tf_available():
            raise OptionalDependencyNotAvailable()
    except OptionalDependencyNotAvailable:
        # Import the same objects as dummies to get them in the namespace.
        # They will raise an import error if the user tries to instantiate / use them.
        from .utils.dummy_tf_objects import *
    else:
        from .benchmark.benchmark_args_tf import TensorFlowBenchmarkArguments

        # Benchmarks
        from .benchmark.benchmark_tf import TensorFlowBenchmark
        from .generation import (
            TFForcedBOSTokenLogitsProcessor,
            TFForcedEOSTokenLogitsProcessor,
            TFGenerationMixin,
            TFLogitsProcessor,
            TFLogitsProcessorList,
            TFLogitsWarper,
            TFMinLengthLogitsProcessor,
            TFNoBadWordsLogitsProcessor,
            TFNoRepeatNGramLogitsProcessor,
            TFRepetitionPenaltyLogitsProcessor,
            TFTemperatureLogitsWarper,
            TFTopKLogitsWarper,
            TFTopPLogitsWarper,
            tf_top_k_top_p_filtering,
        )
        from .keras_callbacks import KerasMetricCallback, PushToHubCallback
        from .modeling_tf_layoutlm import (
            TF_LAYOUTLM_PRETRAINED_MODEL_ARCHIVE_LIST,
            TFLayoutLMForMaskedLM,
            TFLayoutLMForQuestionAnswering,
            TFLayoutLMForSequenceClassification,
            TFLayoutLMForTokenClassification,
            TFLayoutLMMainLayer,
            TFLayoutLMModel,
            TFLayoutLMPreTrainedModel,
        )
        from .modeling_tf_utils import TFPreTrainedModel, TFSequenceSummary, TFSharedEmbeddings, shape_list

        # TensorFlow model imports
        from .models.albert import (
            TF_ALBERT_PRETRAINED_MODEL_ARCHIVE_LIST,
            TFAlbertForMaskedLM,
            TFAlbertForMultipleChoice,
            TFAlbertForPreTraining,
            TFAlbertForQuestionAnswering,
            TFAlbertForSequenceClassification,
            TFAlbertForTokenClassification,
            TFAlbertMainLayer,
            TFAlbertModel,
            TFAlbertPreTrainedModel,
        )
        from .models.auto import (
            TF_MODEL_FOR_CAUSAL_LM_MAPPING,
            TF_MODEL_FOR_DOCUMENT_QUESTION_ANSWERING_MAPPING,
            TF_MODEL_FOR_IMAGE_CLASSIFICATION_MAPPING,
            TF_MODEL_FOR_MASKED_IMAGE_MODELING_MAPPING,
            TF_MODEL_FOR_MASKED_LM_MAPPING,
            TF_MODEL_FOR_MULTIPLE_CHOICE_MAPPING,
            TF_MODEL_FOR_NEXT_SENTENCE_PREDICTION_MAPPING,
            TF_MODEL_FOR_PRETRAINING_MAPPING,
            TF_MODEL_FOR_QUESTION_ANSWERING_MAPPING,
            TF_MODEL_FOR_SEMANTIC_SEGMENTATION_MAPPING,
            TF_MODEL_FOR_SEQ_TO_SEQ_CAUSAL_LM_MAPPING,
            TF_MODEL_FOR_SEQUENCE_CLASSIFICATION_MAPPING,
            TF_MODEL_FOR_SPEECH_SEQ_2_SEQ_MAPPING,
            TF_MODEL_FOR_TABLE_QUESTION_ANSWERING_MAPPING,
            TF_MODEL_FOR_TOKEN_CLASSIFICATION_MAPPING,
            TF_MODEL_FOR_VISION_2_SEQ_MAPPING,
            TF_MODEL_MAPPING,
            TF_MODEL_WITH_LM_HEAD_MAPPING,
            TFAutoModel,
            TFAutoModelForCausalLM,
            TFAutoModelForDocumentQuestionAnswering,
            TFAutoModelForImageClassification,
            TFAutoModelForMaskedLM,
            TFAutoModelForMultipleChoice,
            TFAutoModelForNextSentencePrediction,
            TFAutoModelForPreTraining,
            TFAutoModelForQuestionAnswering,
            TFAutoModelForSemanticSegmentation,
            TFAutoModelForSeq2SeqLM,
            TFAutoModelForSequenceClassification,
            TFAutoModelForSpeechSeq2Seq,
            TFAutoModelForTableQuestionAnswering,
            TFAutoModelForTokenClassification,
            TFAutoModelForVision2Seq,
            TFAutoModelWithLMHead,
        )
        from .models.bart import (
            TFBartForConditionalGeneration,
            TFBartForSequenceClassification,
            TFBartModel,
            TFBartPretrainedModel,
        )
        from .models.bert import (
            TF_BERT_PRETRAINED_MODEL_ARCHIVE_LIST,
            TFBertEmbeddings,
            TFBertForMaskedLM,
            TFBertForMultipleChoice,
            TFBertForNextSentencePrediction,
            TFBertForPreTraining,
            TFBertForQuestionAnswering,
            TFBertForSequenceClassification,
            TFBertForTokenClassification,
            TFBertLMHeadModel,
            TFBertMainLayer,
            TFBertModel,
            TFBertPreTrainedModel,
        )
        from .models.blenderbot import (
            TFBlenderbotForConditionalGeneration,
            TFBlenderbotModel,
            TFBlenderbotPreTrainedModel,
        )
        from .models.blenderbot_small import (
            TFBlenderbotSmallForConditionalGeneration,
            TFBlenderbotSmallModel,
            TFBlenderbotSmallPreTrainedModel,
        )
        from .models.camembert import (
            TF_CAMEMBERT_PRETRAINED_MODEL_ARCHIVE_LIST,
            TFCamembertForCausalLM,
            TFCamembertForMaskedLM,
            TFCamembertForMultipleChoice,
            TFCamembertForQuestionAnswering,
            TFCamembertForSequenceClassification,
            TFCamembertForTokenClassification,
            TFCamembertModel,
            TFCamembertPreTrainedModel,
        )
        from .models.clip import (
            TF_CLIP_PRETRAINED_MODEL_ARCHIVE_LIST,
            TFCLIPModel,
            TFCLIPPreTrainedModel,
            TFCLIPTextModel,
            TFCLIPVisionModel,
        )
        from .models.convbert import (
            TF_CONVBERT_PRETRAINED_MODEL_ARCHIVE_LIST,
            TFConvBertForMaskedLM,
            TFConvBertForMultipleChoice,
            TFConvBertForQuestionAnswering,
            TFConvBertForSequenceClassification,
            TFConvBertForTokenClassification,
            TFConvBertLayer,
            TFConvBertModel,
            TFConvBertPreTrainedModel,
        )
        from .models.convnext import TFConvNextForImageClassification, TFConvNextModel, TFConvNextPreTrainedModel
        from .models.ctrl import (
            TF_CTRL_PRETRAINED_MODEL_ARCHIVE_LIST,
            TFCTRLForSequenceClassification,
            TFCTRLLMHeadModel,
            TFCTRLModel,
            TFCTRLPreTrainedModel,
        )
        from .models.cvt import (
            TF_CVT_PRETRAINED_MODEL_ARCHIVE_LIST,
            TFCvtForImageClassification,
            TFCvtModel,
            TFCvtPreTrainedModel,
        )
        from .models.data2vec import (
            TFData2VecVisionForImageClassification,
            TFData2VecVisionForSemanticSegmentation,
            TFData2VecVisionModel,
            TFData2VecVisionPreTrainedModel,
        )
        from .models.deberta import (
            TF_DEBERTA_PRETRAINED_MODEL_ARCHIVE_LIST,
            TFDebertaForMaskedLM,
            TFDebertaForQuestionAnswering,
            TFDebertaForSequenceClassification,
            TFDebertaForTokenClassification,
            TFDebertaModel,
            TFDebertaPreTrainedModel,
        )
        from .models.deberta_v2 import (
            TF_DEBERTA_V2_PRETRAINED_MODEL_ARCHIVE_LIST,
            TFDebertaV2ForMaskedLM,
            TFDebertaV2ForQuestionAnswering,
            TFDebertaV2ForSequenceClassification,
            TFDebertaV2ForTokenClassification,
            TFDebertaV2Model,
            TFDebertaV2PreTrainedModel,
        )
        from .models.deit import (
            TF_DEIT_PRETRAINED_MODEL_ARCHIVE_LIST,
            TFDeiTForImageClassification,
            TFDeiTForImageClassificationWithTeacher,
            TFDeiTForMaskedImageModeling,
            TFDeiTModel,
            TFDeiTPreTrainedModel,
        )
        from .models.distilbert import (
            TF_DISTILBERT_PRETRAINED_MODEL_ARCHIVE_LIST,
            TFDistilBertForMaskedLM,
            TFDistilBertForMultipleChoice,
            TFDistilBertForQuestionAnswering,
            TFDistilBertForSequenceClassification,
            TFDistilBertForTokenClassification,
            TFDistilBertMainLayer,
            TFDistilBertModel,
            TFDistilBertPreTrainedModel,
        )
        from .models.dpr import (
            TF_DPR_CONTEXT_ENCODER_PRETRAINED_MODEL_ARCHIVE_LIST,
            TF_DPR_QUESTION_ENCODER_PRETRAINED_MODEL_ARCHIVE_LIST,
            TF_DPR_READER_PRETRAINED_MODEL_ARCHIVE_LIST,
            TFDPRContextEncoder,
            TFDPRPretrainedContextEncoder,
            TFDPRPretrainedQuestionEncoder,
            TFDPRPretrainedReader,
            TFDPRQuestionEncoder,
            TFDPRReader,
        )
        from .models.electra import (
            TF_ELECTRA_PRETRAINED_MODEL_ARCHIVE_LIST,
            TFElectraForMaskedLM,
            TFElectraForMultipleChoice,
            TFElectraForPreTraining,
            TFElectraForQuestionAnswering,
            TFElectraForSequenceClassification,
            TFElectraForTokenClassification,
            TFElectraModel,
            TFElectraPreTrainedModel,
        )
        from .models.encoder_decoder import TFEncoderDecoderModel
        from .models.esm import (
            ESM_PRETRAINED_MODEL_ARCHIVE_LIST,
            TFEsmForMaskedLM,
            TFEsmForSequenceClassification,
            TFEsmForTokenClassification,
            TFEsmModel,
            TFEsmPreTrainedModel,
        )
        from .models.flaubert import (
            TF_FLAUBERT_PRETRAINED_MODEL_ARCHIVE_LIST,
            TFFlaubertForMultipleChoice,
            TFFlaubertForQuestionAnsweringSimple,
            TFFlaubertForSequenceClassification,
            TFFlaubertForTokenClassification,
            TFFlaubertModel,
            TFFlaubertPreTrainedModel,
            TFFlaubertWithLMHeadModel,
        )
        from .models.funnel import (
            TF_FUNNEL_PRETRAINED_MODEL_ARCHIVE_LIST,
            TFFunnelBaseModel,
            TFFunnelForMaskedLM,
            TFFunnelForMultipleChoice,
            TFFunnelForPreTraining,
            TFFunnelForQuestionAnswering,
            TFFunnelForSequenceClassification,
            TFFunnelForTokenClassification,
            TFFunnelModel,
            TFFunnelPreTrainedModel,
        )
        from .models.gpt2 import (
            TF_GPT2_PRETRAINED_MODEL_ARCHIVE_LIST,
            TFGPT2DoubleHeadsModel,
            TFGPT2ForSequenceClassification,
            TFGPT2LMHeadModel,
            TFGPT2MainLayer,
            TFGPT2Model,
            TFGPT2PreTrainedModel,
        )
        from .models.gptj import (
            TFGPTJForCausalLM,
            TFGPTJForQuestionAnswering,
            TFGPTJForSequenceClassification,
            TFGPTJModel,
            TFGPTJPreTrainedModel,
        )
        from .models.groupvit import (
            TF_GROUPVIT_PRETRAINED_MODEL_ARCHIVE_LIST,
            TFGroupViTModel,
            TFGroupViTPreTrainedModel,
            TFGroupViTTextModel,
            TFGroupViTVisionModel,
        )
        from .models.hubert import (
            TF_HUBERT_PRETRAINED_MODEL_ARCHIVE_LIST,
            TFHubertForCTC,
            TFHubertModel,
            TFHubertPreTrainedModel,
        )
        from .models.layoutlmv3 import (
            TF_LAYOUTLMV3_PRETRAINED_MODEL_ARCHIVE_LIST,
            TFLayoutLMv3ForQuestionAnswering,
            TFLayoutLMv3ForSequenceClassification,
            TFLayoutLMv3ForTokenClassification,
            TFLayoutLMv3Model,
            TFLayoutLMv3PreTrainedModel,
        )
        from .models.led import TFLEDForConditionalGeneration, TFLEDModel, TFLEDPreTrainedModel
        from .models.longformer import (
            TF_LONGFORMER_PRETRAINED_MODEL_ARCHIVE_LIST,
            TFLongformerForMaskedLM,
            TFLongformerForMultipleChoice,
            TFLongformerForQuestionAnswering,
            TFLongformerForSequenceClassification,
            TFLongformerForTokenClassification,
            TFLongformerModel,
            TFLongformerPreTrainedModel,
            TFLongformerSelfAttention,
        )
        from .models.lxmert import (
            TF_LXMERT_PRETRAINED_MODEL_ARCHIVE_LIST,
            TFLxmertForPreTraining,
            TFLxmertMainLayer,
            TFLxmertModel,
            TFLxmertPreTrainedModel,
            TFLxmertVisualFeatureEncoder,
        )
        from .models.marian import TFMarianModel, TFMarianMTModel, TFMarianPreTrainedModel
        from .models.mbart import TFMBartForConditionalGeneration, TFMBartModel, TFMBartPreTrainedModel
        from .models.mobilebert import (
            TF_MOBILEBERT_PRETRAINED_MODEL_ARCHIVE_LIST,
            TF_MOBILEVIT_PRETRAINED_MODEL_ARCHIVE_LIST,
            TFMobileBertForMaskedLM,
            TFMobileBertForMultipleChoice,
            TFMobileBertForNextSentencePrediction,
            TFMobileBertForPreTraining,
            TFMobileBertForQuestionAnswering,
            TFMobileBertForSequenceClassification,
            TFMobileBertForTokenClassification,
            TFMobileBertMainLayer,
            TFMobileBertModel,
            TFMobileBertPreTrainedModel,
            TFMobileViTForImageClassification,
            TFMobileViTForSemanticSegmentation,
            TFMobileViTModel,
            TFMobileViTPreTrainedModel,
        )
        from .models.mpnet import (
            TF_MPNET_PRETRAINED_MODEL_ARCHIVE_LIST,
            TFMPNetForMaskedLM,
            TFMPNetForMultipleChoice,
            TFMPNetForQuestionAnswering,
            TFMPNetForSequenceClassification,
            TFMPNetForTokenClassification,
            TFMPNetMainLayer,
            TFMPNetModel,
            TFMPNetPreTrainedModel,
        )
        from .models.mt5 import TFMT5EncoderModel, TFMT5ForConditionalGeneration, TFMT5Model
        from .models.openai import (
            TF_OPENAI_GPT_PRETRAINED_MODEL_ARCHIVE_LIST,
            TFOpenAIGPTDoubleHeadsModel,
            TFOpenAIGPTForSequenceClassification,
            TFOpenAIGPTLMHeadModel,
            TFOpenAIGPTMainLayer,
            TFOpenAIGPTModel,
            TFOpenAIGPTPreTrainedModel,
        )
        from .models.opt import TFOPTForCausalLM, TFOPTModel, TFOPTPreTrainedModel
        from .models.pegasus import TFPegasusForConditionalGeneration, TFPegasusModel, TFPegasusPreTrainedModel
        from .models.rag import TFRagModel, TFRagPreTrainedModel, TFRagSequenceForGeneration, TFRagTokenForGeneration
        from .models.regnet import (
            TF_REGNET_PRETRAINED_MODEL_ARCHIVE_LIST,
            TFRegNetForImageClassification,
            TFRegNetModel,
            TFRegNetPreTrainedModel,
        )
        from .models.rembert import (
            TF_REMBERT_PRETRAINED_MODEL_ARCHIVE_LIST,
            TFRemBertForCausalLM,
            TFRemBertForMaskedLM,
            TFRemBertForMultipleChoice,
            TFRemBertForQuestionAnswering,
            TFRemBertForSequenceClassification,
            TFRemBertForTokenClassification,
            TFRemBertLayer,
            TFRemBertModel,
            TFRemBertPreTrainedModel,
        )
        from .models.resnet import (
            TF_RESNET_PRETRAINED_MODEL_ARCHIVE_LIST,
            TFResNetForImageClassification,
            TFResNetModel,
            TFResNetPreTrainedModel,
        )
        from .models.roberta import (
            TF_ROBERTA_PRETRAINED_MODEL_ARCHIVE_LIST,
            TFRobertaForCausalLM,
            TFRobertaForMaskedLM,
            TFRobertaForMultipleChoice,
            TFRobertaForQuestionAnswering,
            TFRobertaForSequenceClassification,
            TFRobertaForTokenClassification,
            TFRobertaMainLayer,
            TFRobertaModel,
            TFRobertaPreTrainedModel,
        )
        from .models.roberta_prelayernorm import (
            TF_ROBERTA_PRELAYERNORM_PRETRAINED_MODEL_ARCHIVE_LIST,
            TFRobertaPreLayerNormForCausalLM,
            TFRobertaPreLayerNormForMaskedLM,
            TFRobertaPreLayerNormForMultipleChoice,
            TFRobertaPreLayerNormForQuestionAnswering,
            TFRobertaPreLayerNormForSequenceClassification,
            TFRobertaPreLayerNormForTokenClassification,
            TFRobertaPreLayerNormMainLayer,
            TFRobertaPreLayerNormModel,
            TFRobertaPreLayerNormPreTrainedModel,
        )
        from .models.roformer import (
            TF_ROFORMER_PRETRAINED_MODEL_ARCHIVE_LIST,
            TFRoFormerForCausalLM,
            TFRoFormerForMaskedLM,
            TFRoFormerForMultipleChoice,
            TFRoFormerForQuestionAnswering,
            TFRoFormerForSequenceClassification,
            TFRoFormerForTokenClassification,
            TFRoFormerLayer,
            TFRoFormerModel,
            TFRoFormerPreTrainedModel,
        )
        from .models.segformer import (
            TF_SEGFORMER_PRETRAINED_MODEL_ARCHIVE_LIST,
            TFSegformerDecodeHead,
            TFSegformerForImageClassification,
            TFSegformerForSemanticSegmentation,
            TFSegformerModel,
            TFSegformerPreTrainedModel,
        )
        from .models.speech_to_text import (
            TF_SPEECH_TO_TEXT_PRETRAINED_MODEL_ARCHIVE_LIST,
            TFSpeech2TextForConditionalGeneration,
            TFSpeech2TextModel,
            TFSpeech2TextPreTrainedModel,
        )
        from .models.swin import (
            TF_SWIN_PRETRAINED_MODEL_ARCHIVE_LIST,
            TFSwinForImageClassification,
            TFSwinForMaskedImageModeling,
            TFSwinModel,
            TFSwinPreTrainedModel,
        )
        from .models.t5 import (
            TF_T5_PRETRAINED_MODEL_ARCHIVE_LIST,
            TFT5EncoderModel,
            TFT5ForConditionalGeneration,
            TFT5Model,
            TFT5PreTrainedModel,
        )
        from .models.tapas import (
            TF_TAPAS_PRETRAINED_MODEL_ARCHIVE_LIST,
            TFTapasForMaskedLM,
            TFTapasForQuestionAnswering,
            TFTapasForSequenceClassification,
            TFTapasModel,
            TFTapasPreTrainedModel,
        )
        from .models.transfo_xl import (
            TF_TRANSFO_XL_PRETRAINED_MODEL_ARCHIVE_LIST,
            TFAdaptiveEmbedding,
            TFTransfoXLForSequenceClassification,
            TFTransfoXLLMHeadModel,
            TFTransfoXLMainLayer,
            TFTransfoXLModel,
            TFTransfoXLPreTrainedModel,
        )
        from .models.vision_encoder_decoder import TFVisionEncoderDecoderModel
        from .models.vit import TFViTForImageClassification, TFViTModel, TFViTPreTrainedModel
        from .models.vit_mae import TFViTMAEForPreTraining, TFViTMAEModel, TFViTMAEPreTrainedModel
        from .models.wav2vec2 import (
            TF_WAV_2_VEC_2_PRETRAINED_MODEL_ARCHIVE_LIST,
            TFWav2Vec2ForCTC,
            TFWav2Vec2Model,
            TFWav2Vec2PreTrainedModel,
        )
        from .models.whisper import (
            TF_WHISPER_PRETRAINED_MODEL_ARCHIVE_LIST,
            TFWhisperForConditionalGeneration,
            TFWhisperModel,
            TFWhisperPreTrainedModel,
        )
        from .models.xglm import (
            TF_XGLM_PRETRAINED_MODEL_ARCHIVE_LIST,
            TFXGLMForCausalLM,
            TFXGLMModel,
            TFXGLMPreTrainedModel,
        )
        from .models.xlm import (
            TF_XLM_PRETRAINED_MODEL_ARCHIVE_LIST,
            TFXLMForMultipleChoice,
            TFXLMForQuestionAnsweringSimple,
            TFXLMForSequenceClassification,
            TFXLMForTokenClassification,
            TFXLMMainLayer,
            TFXLMModel,
            TFXLMPreTrainedModel,
            TFXLMWithLMHeadModel,
        )
        from .models.xlm_roberta import (
            TF_XLM_ROBERTA_PRETRAINED_MODEL_ARCHIVE_LIST,
            TFXLMRobertaForCausalLM,
            TFXLMRobertaForMaskedLM,
            TFXLMRobertaForMultipleChoice,
            TFXLMRobertaForQuestionAnswering,
            TFXLMRobertaForSequenceClassification,
            TFXLMRobertaForTokenClassification,
            TFXLMRobertaModel,
            TFXLMRobertaPreTrainedModel,
        )
        from .models.xlnet import (
            TF_XLNET_PRETRAINED_MODEL_ARCHIVE_LIST,
            TFXLNetForMultipleChoice,
            TFXLNetForQuestionAnsweringSimple,
            TFXLNetForSequenceClassification,
            TFXLNetForTokenClassification,
            TFXLNetLMHeadModel,
            TFXLNetMainLayer,
            TFXLNetModel,
            TFXLNetPreTrainedModel,
        )

        # Optimization
        from .optimization_tf import AdamWeightDecay, GradientAccumulator, WarmUp, create_optimizer

        # Trainer
        from .trainer_tf import TFTrainer

    try:
        if not is_flax_available():
            raise OptionalDependencyNotAvailable()
    except OptionalDependencyNotAvailable:
        # Import the same objects as dummies to get them in the namespace.
        # They will raise an import error if the user tries to instantiate / use them.
        from .utils.dummy_flax_objects import *
    else:
        from .generation import (
            FlaxForcedBOSTokenLogitsProcessor,
            FlaxForcedEOSTokenLogitsProcessor,
            FlaxGenerationMixin,
            FlaxLogitsProcessor,
            FlaxLogitsProcessorList,
            FlaxLogitsWarper,
            FlaxMinLengthLogitsProcessor,
            FlaxTemperatureLogitsWarper,
            FlaxTopKLogitsWarper,
            FlaxTopPLogitsWarper,
        )
        from .modeling_flax_utils import FlaxPreTrainedModel

        # Flax model imports
        from .models.albert import (
            FlaxAlbertForMaskedLM,
            FlaxAlbertForMultipleChoice,
            FlaxAlbertForPreTraining,
            FlaxAlbertForQuestionAnswering,
            FlaxAlbertForSequenceClassification,
            FlaxAlbertForTokenClassification,
            FlaxAlbertModel,
            FlaxAlbertPreTrainedModel,
        )
        from .models.auto import (
            FLAX_MODEL_FOR_CAUSAL_LM_MAPPING,
            FLAX_MODEL_FOR_IMAGE_CLASSIFICATION_MAPPING,
            FLAX_MODEL_FOR_MASKED_LM_MAPPING,
            FLAX_MODEL_FOR_MULTIPLE_CHOICE_MAPPING,
            FLAX_MODEL_FOR_NEXT_SENTENCE_PREDICTION_MAPPING,
            FLAX_MODEL_FOR_PRETRAINING_MAPPING,
            FLAX_MODEL_FOR_QUESTION_ANSWERING_MAPPING,
            FLAX_MODEL_FOR_SEQ_TO_SEQ_CAUSAL_LM_MAPPING,
            FLAX_MODEL_FOR_SEQUENCE_CLASSIFICATION_MAPPING,
            FLAX_MODEL_FOR_TOKEN_CLASSIFICATION_MAPPING,
            FLAX_MODEL_FOR_VISION_2_SEQ_MAPPING,
            FLAX_MODEL_MAPPING,
            FlaxAutoModel,
            FlaxAutoModelForCausalLM,
            FlaxAutoModelForImageClassification,
            FlaxAutoModelForMaskedLM,
            FlaxAutoModelForMultipleChoice,
            FlaxAutoModelForNextSentencePrediction,
            FlaxAutoModelForPreTraining,
            FlaxAutoModelForQuestionAnswering,
            FlaxAutoModelForSeq2SeqLM,
            FlaxAutoModelForSequenceClassification,
            FlaxAutoModelForTokenClassification,
            FlaxAutoModelForVision2Seq,
        )
        from .models.bart import (
            FlaxBartDecoderPreTrainedModel,
            FlaxBartForCausalLM,
            FlaxBartForConditionalGeneration,
            FlaxBartForQuestionAnswering,
            FlaxBartForSequenceClassification,
            FlaxBartModel,
            FlaxBartPreTrainedModel,
        )
        from .models.beit import (
            FlaxBeitForImageClassification,
            FlaxBeitForMaskedImageModeling,
            FlaxBeitModel,
            FlaxBeitPreTrainedModel,
        )
        from .models.bert import (
            FlaxBertForCausalLM,
            FlaxBertForMaskedLM,
            FlaxBertForMultipleChoice,
            FlaxBertForNextSentencePrediction,
            FlaxBertForPreTraining,
            FlaxBertForQuestionAnswering,
            FlaxBertForSequenceClassification,
            FlaxBertForTokenClassification,
            FlaxBertModel,
            FlaxBertPreTrainedModel,
        )
        from .models.big_bird import (
            FlaxBigBirdForCausalLM,
            FlaxBigBirdForMaskedLM,
            FlaxBigBirdForMultipleChoice,
            FlaxBigBirdForPreTraining,
            FlaxBigBirdForQuestionAnswering,
            FlaxBigBirdForSequenceClassification,
            FlaxBigBirdForTokenClassification,
            FlaxBigBirdModel,
            FlaxBigBirdPreTrainedModel,
        )
        from .models.blenderbot import (
            FlaxBlenderbotForConditionalGeneration,
            FlaxBlenderbotModel,
            FlaxBlenderbotPreTrainedModel,
        )
        from .models.blenderbot_small import (
            FlaxBlenderbotSmallForConditionalGeneration,
            FlaxBlenderbotSmallModel,
            FlaxBlenderbotSmallPreTrainedModel,
        )
        from .models.clip import (
            FlaxCLIPModel,
            FlaxCLIPPreTrainedModel,
            FlaxCLIPTextModel,
            FlaxCLIPTextPreTrainedModel,
            FlaxCLIPVisionModel,
            FlaxCLIPVisionPreTrainedModel,
        )
        from .models.distilbert import (
            FlaxDistilBertForMaskedLM,
            FlaxDistilBertForMultipleChoice,
            FlaxDistilBertForQuestionAnswering,
            FlaxDistilBertForSequenceClassification,
            FlaxDistilBertForTokenClassification,
            FlaxDistilBertModel,
            FlaxDistilBertPreTrainedModel,
        )
        from .models.electra import (
            FlaxElectraForCausalLM,
            FlaxElectraForMaskedLM,
            FlaxElectraForMultipleChoice,
            FlaxElectraForPreTraining,
            FlaxElectraForQuestionAnswering,
            FlaxElectraForSequenceClassification,
            FlaxElectraForTokenClassification,
            FlaxElectraModel,
            FlaxElectraPreTrainedModel,
        )
        from .models.encoder_decoder import FlaxEncoderDecoderModel
        from .models.gpt2 import FlaxGPT2LMHeadModel, FlaxGPT2Model, FlaxGPT2PreTrainedModel
        from .models.gpt_neo import FlaxGPTNeoForCausalLM, FlaxGPTNeoModel, FlaxGPTNeoPreTrainedModel
        from .models.gptj import FlaxGPTJForCausalLM, FlaxGPTJModel, FlaxGPTJPreTrainedModel
        from .models.longt5 import FlaxLongT5ForConditionalGeneration, FlaxLongT5Model, FlaxLongT5PreTrainedModel
        from .models.marian import FlaxMarianModel, FlaxMarianMTModel, FlaxMarianPreTrainedModel
        from .models.mbart import (
            FlaxMBartForConditionalGeneration,
            FlaxMBartForQuestionAnswering,
            FlaxMBartForSequenceClassification,
            FlaxMBartModel,
            FlaxMBartPreTrainedModel,
        )
        from .models.mt5 import FlaxMT5EncoderModel, FlaxMT5ForConditionalGeneration, FlaxMT5Model
        from .models.opt import FlaxOPTForCausalLM, FlaxOPTModel, FlaxOPTPreTrainedModel
        from .models.pegasus import FlaxPegasusForConditionalGeneration, FlaxPegasusModel, FlaxPegasusPreTrainedModel
        from .models.roberta import (
            FlaxRobertaForCausalLM,
            FlaxRobertaForMaskedLM,
            FlaxRobertaForMultipleChoice,
            FlaxRobertaForQuestionAnswering,
            FlaxRobertaForSequenceClassification,
            FlaxRobertaForTokenClassification,
            FlaxRobertaModel,
            FlaxRobertaPreTrainedModel,
        )
        from .models.roberta_prelayernorm import (
            FlaxRobertaPreLayerNormForCausalLM,
            FlaxRobertaPreLayerNormForMaskedLM,
            FlaxRobertaPreLayerNormForMultipleChoice,
            FlaxRobertaPreLayerNormForQuestionAnswering,
            FlaxRobertaPreLayerNormForSequenceClassification,
            FlaxRobertaPreLayerNormForTokenClassification,
            FlaxRobertaPreLayerNormModel,
            FlaxRobertaPreLayerNormPreTrainedModel,
        )
        from .models.roformer import (
            FlaxRoFormerForMaskedLM,
            FlaxRoFormerForMultipleChoice,
            FlaxRoFormerForQuestionAnswering,
            FlaxRoFormerForSequenceClassification,
            FlaxRoFormerForTokenClassification,
            FlaxRoFormerModel,
            FlaxRoFormerPreTrainedModel,
        )
        from .models.speech_encoder_decoder import FlaxSpeechEncoderDecoderModel
        from .models.t5 import FlaxT5EncoderModel, FlaxT5ForConditionalGeneration, FlaxT5Model, FlaxT5PreTrainedModel
        from .models.vision_encoder_decoder import FlaxVisionEncoderDecoderModel
        from .models.vision_text_dual_encoder import FlaxVisionTextDualEncoderModel
        from .models.vit import FlaxViTForImageClassification, FlaxViTModel, FlaxViTPreTrainedModel
        from .models.wav2vec2 import (
            FlaxWav2Vec2ForCTC,
            FlaxWav2Vec2ForPreTraining,
            FlaxWav2Vec2Model,
            FlaxWav2Vec2PreTrainedModel,
        )
        from .models.xglm import FlaxXGLMForCausalLM, FlaxXGLMModel, FlaxXGLMPreTrainedModel
        from .models.xlm_roberta import (
            FLAX_XLM_ROBERTA_PRETRAINED_MODEL_ARCHIVE_LIST,
            FlaxXLMRobertaForCausalLM,
            FlaxXLMRobertaForMaskedLM,
            FlaxXLMRobertaForMultipleChoice,
            FlaxXLMRobertaForQuestionAnswering,
            FlaxXLMRobertaForSequenceClassification,
            FlaxXLMRobertaForTokenClassification,
            FlaxXLMRobertaModel,
            FlaxXLMRobertaPreTrainedModel,
        )

else:
    import sys

    sys.modules[__name__] = _LazyModule(
        __name__,
        globals()["__file__"],
        _import_structure,
        module_spec=__spec__,
        extra_objects={"__version__": __version__},
    )


if not is_tf_available() and not is_torch_available() and not is_flax_available():
    logger.warning(
        "None of PyTorch, TensorFlow >= 2.0, or Flax have been found. "
        "Models won't be available and only tokenizers, configuration "
        "and file/data utilities can be used."
    )<|MERGE_RESOLUTION|>--- conflicted
+++ resolved
@@ -1862,7 +1862,6 @@
             "MPNetPreTrainedModel",
         ]
     )
-<<<<<<< HEAD
     _import_structure["models.mra"].extend(
         [
             "MRA_PRETRAINED_MODEL_ARCHIVE_LIST",
@@ -1876,12 +1875,7 @@
             "MRAPreTrainedModel",
         ]
     )
-    _import_structure["models.mt5"].extend(["MT5EncoderModel", "MT5ForConditionalGeneration", "MT5Model"])
-=======
-    _import_structure["models.mt5"].extend(
-        ["MT5EncoderModel", "MT5ForConditionalGeneration", "MT5Model", "MT5PreTrainedModel"]
-    )
->>>>>>> 73a2ff69
+    _import_structure["models.mt5"].extend(["MT5EncoderModel", "MT5ForConditionalGeneration", "MT5Model", "MT5PreTrainedModel"])
     _import_structure["models.mvp"].extend(
         [
             "MVP_PRETRAINED_MODEL_ARCHIVE_LIST",
@@ -5061,7 +5055,6 @@
             MPNetModel,
             MPNetPreTrainedModel,
         )
-<<<<<<< HEAD
         from .models.mra import (
             MRA_PRETRAINED_MODEL_ARCHIVE_LIST,
             MRAForMaskedLM,
@@ -5073,10 +5066,7 @@
             MRAModel,
             MRAPreTrainedModel,
         )
-        from .models.mt5 import MT5EncoderModel, MT5ForConditionalGeneration, MT5Model
-=======
         from .models.mt5 import MT5EncoderModel, MT5ForConditionalGeneration, MT5Model, MT5PreTrainedModel
->>>>>>> 73a2ff69
         from .models.mvp import (
             MVP_PRETRAINED_MODEL_ARCHIVE_LIST,
             MvpForCausalLM,

--- conflicted
+++ resolved
@@ -776,12 +776,8 @@
     _import_structure["models.detr"].extend(["DetrFeatureExtractor", "DetrImageProcessor"])
     _import_structure["models.donut"].extend(["DonutFeatureExtractor", "DonutImageProcessor"])
     _import_structure["models.dpt"].extend(["DPTFeatureExtractor", "DPTImageProcessor"])
-<<<<<<< HEAD
     _import_structure["models.fan"].extend(["FanFeatureExtractor", "FanImageProcessor"])
     _import_structure["models.flava"].extend(["FlavaFeatureExtractor", "FlavaProcessor", "FlavaImageProcessor"])
-=======
-    _import_structure["models.flava"].extend(["FlavaFeatureExtractor", "FlavaImageProcessor", "FlavaProcessor"])
->>>>>>> 588faad1
     _import_structure["models.glpn"].extend(["GLPNFeatureExtractor", "GLPNImageProcessor"])
     _import_structure["models.imagegpt"].extend(["ImageGPTFeatureExtractor", "ImageGPTImageProcessor"])
     _import_structure["models.layoutlmv2"].extend(["LayoutLMv2FeatureExtractor", "LayoutLMv2ImageProcessor"])
@@ -911,10 +907,6 @@
     _import_structure["modeling_utils"] = ["PreTrainedModel"]
 
     # PyTorch models structure
-<<<<<<< HEAD
-
-=======
->>>>>>> 588faad1
     _import_structure["models.albert"].extend(
         [
             "ALBERT_PRETRAINED_MODEL_ARCHIVE_LIST",
@@ -2026,27 +2018,7 @@
             "RobertaPreTrainedModel",
         ]
     )
-<<<<<<< HEAD
-    _import_structure["models.roc_bert"].extend(
-        [
-            "ROC_BERT_PRETRAINED_MODEL_ARCHIVE_LIST",
-            "RoCBertForMaskedLM",
-            "RoCBertForCausalLM",
-            "RoCBertForMultipleChoice",
-            "RoCBertForQuestionAnswering",
-            "RoCBertForSequenceClassification",
-            "RoCBertForTokenClassification",
-            "RoCBertLayer",
-            "RoCBertModel",
-            "RoCBertForPreTraining",
-            "RoCBertPreTrainedModel",
-            "load_tf_weights_in_roc_bert",
-        ]
-    )
-    _import_structure["models.lilt"].extend(
-=======
     _import_structure["models.roberta_prelayernorm"].extend(
->>>>>>> 588faad1
         [
             "ROBERTA_PRELAYERNORM_PRETRAINED_MODEL_ARCHIVE_LIST",
             "RobertaPreLayerNormForCausalLM",
@@ -2212,17 +2184,6 @@
         ]
     )
     _import_structure["models.time_series_transformer"].extend(
-<<<<<<< HEAD
-        [
-            "TIME_SERIES_TRANSFORMER_PRETRAINED_MODEL_ARCHIVE_LIST",
-            "TimeSeriesTransformerForPrediction",
-            "TimeSeriesTransformerModel",
-            "TimeSeriesTransformerPreTrainedModel",
-        ]
-    )
-    _import_structure["models.t5"].extend(
-=======
->>>>>>> 588faad1
         [
             "TIME_SERIES_TRANSFORMER_PRETRAINED_MODEL_ARCHIVE_LIST",
             "TimeSeriesTransformerForPrediction",

--- conflicted
+++ resolved
@@ -24,29 +24,16 @@
 
 # Check the dependencies satisfy the minimal versions required.
 from . import dependency_versions_check
-from .utils import (
-    OptionalDependencyNotAvailable,
-    _LazyModule,
-    is_bitsandbytes_available,
-    is_essentia_available,
-    is_flax_available,
-    is_g2p_en_available,
-    is_keras_nlp_available,
-    is_librosa_available,
-    is_pretty_midi_available,
-    is_scipy_available,
-    is_sentencepiece_available,
-    is_speech_available,
-    is_tensorflow_text_available,
-    is_tf_available,
-    is_timm_available,
-    is_tokenizers_available,
-    is_torch_available,
-    is_torchvision_available,
-    is_vision_available,
-    logging,
-)
-
+from .utils import (OptionalDependencyNotAvailable, _LazyModule,
+                    is_bitsandbytes_available, is_essentia_available,
+                    is_flax_available, is_g2p_en_available,
+                    is_keras_nlp_available, is_librosa_available,
+                    is_pretty_midi_available, is_scipy_available,
+                    is_sentencepiece_available, is_speech_available,
+                    is_tensorflow_text_available, is_tf_available,
+                    is_timm_available, is_tokenizers_available,
+                    is_torch_available, is_torchvision_available,
+                    is_vision_available, logging)
 
 logger = logging.get_logger(__name__)  # pylint: disable=invalid-name
 
@@ -727,33 +714,11 @@
     "models.regnet": ["REGNET_PRETRAINED_CONFIG_ARCHIVE_MAP", "RegNetConfig"],
     "models.rembert": ["REMBERT_PRETRAINED_CONFIG_ARCHIVE_MAP", "RemBertConfig"],
     "models.resnet": ["RESNET_PRETRAINED_CONFIG_ARCHIVE_MAP", "ResNetConfig"],
-<<<<<<< HEAD
-    "models.roberta": [
-        "ROBERTA_PRETRAINED_CONFIG_ARCHIVE_MAP",
-        "RobertaConfig",
-        "RobertaTokenizer",
-    ],
-    "models.roberta_prelayernorm": [
-        "ROBERTA_PRELAYERNORM_PRETRAINED_CONFIG_ARCHIVE_MAP",
-        "RobertaPreLayerNormConfig",
-    ],
-    "models.roc_bert": [
-        "ROC_BERT_PRETRAINED_CONFIG_ARCHIVE_MAP",
-        "RoCBertConfig",
-        "RoCBertTokenizer",
-    ],
-    "models.roformer": [
-        "ROFORMER_PRETRAINED_CONFIG_ARCHIVE_MAP",
-        "RoFormerConfig",
-        "RoFormerTokenizer",
-    ],
-=======
     "models.roberta": ["ROBERTA_PRETRAINED_CONFIG_ARCHIVE_MAP", "RobertaConfig", "RobertaTokenizer"],
     "models.roberta_prelayernorm": ["ROBERTA_PRELAYERNORM_PRETRAINED_CONFIG_ARCHIVE_MAP", "RobertaPreLayerNormConfig"],
     "models.roc_bert": ["ROC_BERT_PRETRAINED_CONFIG_ARCHIVE_MAP", "RoCBertConfig", "RoCBertTokenizer"],
     "models.roformer": ["ROFORMER_PRETRAINED_CONFIG_ARCHIVE_MAP", "RoFormerConfig", "RoFormerTokenizer"],
     "models.rt_detr": ["RT_DETR_PRETRAINED_CONFIG_ARCHIVE_MAP", "RTDetrConfig"],
->>>>>>> b352f553
     "models.rwkv": ["RWKV_PRETRAINED_CONFIG_ARCHIVE_MAP", "RwkvConfig"],
     "models.sam": [
         "SAM_PRETRAINED_CONFIG_ARCHIVE_MAP",
@@ -4467,9 +4432,8 @@
     ):
         raise OptionalDependencyNotAvailable()
 except OptionalDependencyNotAvailable:
-    from .utils import (
-        dummy_essentia_and_librosa_and_pretty_midi_and_scipy_and_torch_objects,
-    )
+    from .utils import \
+        dummy_essentia_and_librosa_and_pretty_midi_and_scipy_and_torch_objects
 
     _import_structure["utils.dummy_essentia_and_librosa_and_pretty_midi_and_scipy_and_torch_objects"] = [
         name
@@ -4811,1037 +4775,590 @@
 if TYPE_CHECKING:
     # Configuration
     from .configuration_utils import PretrainedConfig
-
     # Data
-    from .data import (
-        DataProcessor,
-        InputExample,
-        InputFeatures,
-        SingleSentenceClassificationProcessor,
-        SquadExample,
-        SquadFeatures,
-        SquadV1Processor,
-        SquadV2Processor,
-        glue_compute_metrics,
-        glue_convert_examples_to_features,
-        glue_output_modes,
-        glue_processors,
-        glue_tasks_num_labels,
-        squad_convert_examples_to_features,
-        xnli_compute_metrics,
-        xnli_output_modes,
-        xnli_processors,
-        xnli_tasks_num_labels,
-    )
+    from .data import (DataProcessor, InputExample, InputFeatures,
+                       SingleSentenceClassificationProcessor, SquadExample,
+                       SquadFeatures, SquadV1Processor, SquadV2Processor,
+                       glue_compute_metrics, glue_convert_examples_to_features,
+                       glue_output_modes, glue_processors,
+                       glue_tasks_num_labels,
+                       squad_convert_examples_to_features,
+                       xnli_compute_metrics, xnli_output_modes,
+                       xnli_processors, xnli_tasks_num_labels)
     from .data.data_collator import (
-        DataCollator,
-        DataCollatorForLanguageModeling,
-        DataCollatorForPermutationLanguageModeling,
-        DataCollatorForSeq2Seq,
-        DataCollatorForSOP,
-        DataCollatorForTokenClassification,
-        DataCollatorForWholeWordMask,
-        DataCollatorWithPadding,
-        DefaultDataCollator,
-        default_data_collator,
-    )
+        DataCollator, DataCollatorForLanguageModeling,
+        DataCollatorForPermutationLanguageModeling, DataCollatorForSeq2Seq,
+        DataCollatorForSOP, DataCollatorForTokenClassification,
+        DataCollatorForWholeWordMask, DataCollatorWithPadding,
+        DefaultDataCollator, default_data_collator)
     from .feature_extraction_sequence_utils import SequenceFeatureExtractor
-
     # Feature Extractor
     from .feature_extraction_utils import BatchFeature, FeatureExtractionMixin
-
     # Generation
-    from .generation import GenerationConfig, TextIteratorStreamer, TextStreamer
+    from .generation import (GenerationConfig, TextIteratorStreamer,
+                             TextStreamer)
     from .hf_argparser import HfArgumentParser
-
     # Integrations
-    from .integrations import (
-        is_clearml_available,
-        is_comet_available,
-        is_dvclive_available,
-        is_neptune_available,
-        is_optuna_available,
-        is_ray_available,
-        is_ray_tune_available,
-        is_sigopt_available,
-        is_tensorboard_available,
-        is_wandb_available,
-    )
-
+    from .integrations import (is_clearml_available, is_comet_available,
+                               is_dvclive_available, is_neptune_available,
+                               is_optuna_available, is_ray_available,
+                               is_ray_tune_available, is_sigopt_available,
+                               is_tensorboard_available, is_wandb_available)
     # Model Cards
     from .modelcard import ModelCard
-
     # TF 2.0 <=> PyTorch conversion utilities
     from .modeling_tf_pytorch_utils import (
         convert_tf_weight_name_to_pt_weight_name,
-        load_pytorch_checkpoint_in_tf2_model,
-        load_pytorch_model_in_tf2_model,
+        load_pytorch_checkpoint_in_tf2_model, load_pytorch_model_in_tf2_model,
         load_pytorch_weights_in_tf2_model,
-        load_tf2_checkpoint_in_pytorch_model,
-        load_tf2_model_in_pytorch_model,
-        load_tf2_weights_in_pytorch_model,
-    )
-    from .models.albert import ALBERT_PRETRAINED_CONFIG_ARCHIVE_MAP, AlbertConfig
-    from .models.align import (
-        ALIGN_PRETRAINED_CONFIG_ARCHIVE_MAP,
-        AlignConfig,
-        AlignProcessor,
-        AlignTextConfig,
-        AlignVisionConfig,
-    )
-    from .models.altclip import (
-        ALTCLIP_PRETRAINED_CONFIG_ARCHIVE_MAP,
-        AltCLIPConfig,
-        AltCLIPProcessor,
-        AltCLIPTextConfig,
-        AltCLIPVisionConfig,
-    )
+        load_tf2_checkpoint_in_pytorch_model, load_tf2_model_in_pytorch_model,
+        load_tf2_weights_in_pytorch_model)
+    from .models.albert import (ALBERT_PRETRAINED_CONFIG_ARCHIVE_MAP,
+                                AlbertConfig)
+    from .models.align import (ALIGN_PRETRAINED_CONFIG_ARCHIVE_MAP,
+                               AlignConfig, AlignProcessor, AlignTextConfig,
+                               AlignVisionConfig)
+    from .models.altclip import (ALTCLIP_PRETRAINED_CONFIG_ARCHIVE_MAP,
+                                 AltCLIPConfig, AltCLIPProcessor,
+                                 AltCLIPTextConfig, AltCLIPVisionConfig)
     from .models.audio_spectrogram_transformer import (
-        AUDIO_SPECTROGRAM_TRANSFORMER_PRETRAINED_CONFIG_ARCHIVE_MAP,
-        ASTConfig,
-        ASTFeatureExtractor,
-    )
-    from .models.auto import (
-        ALL_PRETRAINED_CONFIG_ARCHIVE_MAP,
-        CONFIG_MAPPING,
-        FEATURE_EXTRACTOR_MAPPING,
-        IMAGE_PROCESSOR_MAPPING,
-        MODEL_NAMES_MAPPING,
-        PROCESSOR_MAPPING,
-        TOKENIZER_MAPPING,
-        AutoConfig,
-        AutoFeatureExtractor,
-        AutoImageProcessor,
-        AutoProcessor,
-        AutoTokenizer,
-    )
-    from .models.autoformer import (
-        AUTOFORMER_PRETRAINED_CONFIG_ARCHIVE_MAP,
-        AutoformerConfig,
-    )
-    from .models.bark import (
-        BarkCoarseConfig,
-        BarkConfig,
-        BarkFineConfig,
-        BarkProcessor,
-        BarkSemanticConfig,
-    )
+        AUDIO_SPECTROGRAM_TRANSFORMER_PRETRAINED_CONFIG_ARCHIVE_MAP, ASTConfig,
+        ASTFeatureExtractor)
+    from .models.auto import (ALL_PRETRAINED_CONFIG_ARCHIVE_MAP,
+                              CONFIG_MAPPING, FEATURE_EXTRACTOR_MAPPING,
+                              IMAGE_PROCESSOR_MAPPING, MODEL_NAMES_MAPPING,
+                              PROCESSOR_MAPPING, TOKENIZER_MAPPING, AutoConfig,
+                              AutoFeatureExtractor, AutoImageProcessor,
+                              AutoProcessor, AutoTokenizer)
+    from .models.autoformer import (AUTOFORMER_PRETRAINED_CONFIG_ARCHIVE_MAP,
+                                    AutoformerConfig)
+    from .models.bark import (BarkCoarseConfig, BarkConfig, BarkFineConfig,
+                              BarkProcessor, BarkSemanticConfig)
     from .models.bart import BartConfig, BartTokenizer
     from .models.beit import BEIT_PRETRAINED_CONFIG_ARCHIVE_MAP, BeitConfig
-    from .models.bert import (
-        BERT_PRETRAINED_CONFIG_ARCHIVE_MAP,
-        BasicTokenizer,
-        BertConfig,
-        BertTokenizer,
-        WordpieceTokenizer,
-    )
+    from .models.bert import (BERT_PRETRAINED_CONFIG_ARCHIVE_MAP,
+                              BasicTokenizer, BertConfig, BertTokenizer,
+                              WordpieceTokenizer)
     from .models.bert_generation import BertGenerationConfig
-    from .models.bert_japanese import (
-        BertJapaneseTokenizer,
-        CharacterTokenizer,
-        MecabTokenizer,
-    )
+    from .models.bert_japanese import (BertJapaneseTokenizer,
+                                       CharacterTokenizer, MecabTokenizer)
     from .models.bertweet import BertweetTokenizer
-    from .models.big_bird import BIG_BIRD_PRETRAINED_CONFIG_ARCHIVE_MAP, BigBirdConfig
+    from .models.big_bird import (BIG_BIRD_PRETRAINED_CONFIG_ARCHIVE_MAP,
+                                  BigBirdConfig)
     from .models.bigbird_pegasus import (
-        BIGBIRD_PEGASUS_PRETRAINED_CONFIG_ARCHIVE_MAP,
-        BigBirdPegasusConfig,
-    )
-    from .models.biogpt import (
-        BIOGPT_PRETRAINED_CONFIG_ARCHIVE_MAP,
-        BioGptConfig,
-        BioGptTokenizer,
-    )
+        BIGBIRD_PEGASUS_PRETRAINED_CONFIG_ARCHIVE_MAP, BigBirdPegasusConfig)
+    from .models.biogpt import (BIOGPT_PRETRAINED_CONFIG_ARCHIVE_MAP,
+                                BioGptConfig, BioGptTokenizer)
     from .models.bit import BIT_PRETRAINED_CONFIG_ARCHIVE_MAP, BitConfig
-    from .models.blenderbot import (
-        BLENDERBOT_PRETRAINED_CONFIG_ARCHIVE_MAP,
-        BlenderbotConfig,
-        BlenderbotTokenizer,
-    )
+    from .models.blenderbot import (BLENDERBOT_PRETRAINED_CONFIG_ARCHIVE_MAP,
+                                    BlenderbotConfig, BlenderbotTokenizer)
     from .models.blenderbot_small import (
-        BLENDERBOT_SMALL_PRETRAINED_CONFIG_ARCHIVE_MAP,
-        BlenderbotSmallConfig,
-        BlenderbotSmallTokenizer,
-    )
-    from .models.blip import (
-        BLIP_PRETRAINED_CONFIG_ARCHIVE_MAP,
-        BlipConfig,
-        BlipProcessor,
-        BlipTextConfig,
-        BlipVisionConfig,
-    )
-    from .models.blip_2 import (
-        BLIP_2_PRETRAINED_CONFIG_ARCHIVE_MAP,
-        Blip2Config,
-        Blip2Processor,
-        Blip2QFormerConfig,
-        Blip2VisionConfig,
-    )
+        BLENDERBOT_SMALL_PRETRAINED_CONFIG_ARCHIVE_MAP, BlenderbotSmallConfig,
+        BlenderbotSmallTokenizer)
+    from .models.blip import (BLIP_PRETRAINED_CONFIG_ARCHIVE_MAP, BlipConfig,
+                              BlipProcessor, BlipTextConfig, BlipVisionConfig)
+    from .models.blip_2 import (BLIP_2_PRETRAINED_CONFIG_ARCHIVE_MAP,
+                                Blip2Config, Blip2Processor,
+                                Blip2QFormerConfig, Blip2VisionConfig)
     from .models.bloom import BLOOM_PRETRAINED_CONFIG_ARCHIVE_MAP, BloomConfig
-    from .models.bridgetower import (
-        BRIDGETOWER_PRETRAINED_CONFIG_ARCHIVE_MAP,
-        BridgeTowerConfig,
-        BridgeTowerProcessor,
-        BridgeTowerTextConfig,
-        BridgeTowerVisionConfig,
-    )
-    from .models.bros import (
-        BROS_PRETRAINED_CONFIG_ARCHIVE_MAP,
-        BrosConfig,
-        BrosProcessor,
-    )
+    from .models.bridgetower import (BRIDGETOWER_PRETRAINED_CONFIG_ARCHIVE_MAP,
+                                     BridgeTowerConfig, BridgeTowerProcessor,
+                                     BridgeTowerTextConfig,
+                                     BridgeTowerVisionConfig)
+    from .models.bros import (BROS_PRETRAINED_CONFIG_ARCHIVE_MAP, BrosConfig,
+                              BrosProcessor)
     from .models.byt5 import ByT5Tokenizer
-    from .models.camembert import (
-        CAMEMBERT_PRETRAINED_CONFIG_ARCHIVE_MAP,
-        CamembertConfig,
-    )
-    from .models.canine import (
-        CANINE_PRETRAINED_CONFIG_ARCHIVE_MAP,
-        CanineConfig,
-        CanineTokenizer,
-    )
+    from .models.camembert import (CAMEMBERT_PRETRAINED_CONFIG_ARCHIVE_MAP,
+                                   CamembertConfig)
+    from .models.canine import (CANINE_PRETRAINED_CONFIG_ARCHIVE_MAP,
+                                CanineConfig, CanineTokenizer)
     from .models.chinese_clip import (
-        CHINESE_CLIP_PRETRAINED_CONFIG_ARCHIVE_MAP,
-        ChineseCLIPConfig,
-        ChineseCLIPProcessor,
-        ChineseCLIPTextConfig,
-        ChineseCLIPVisionConfig,
-    )
-    from .models.clap import (
-        CLAP_PRETRAINED_MODEL_ARCHIVE_LIST,
-        ClapAudioConfig,
-        ClapConfig,
-        ClapProcessor,
-        ClapTextConfig,
-    )
-    from .models.clip import (
-        CLIP_PRETRAINED_CONFIG_ARCHIVE_MAP,
-        CLIPConfig,
-        CLIPProcessor,
-        CLIPTextConfig,
-        CLIPTokenizer,
-        CLIPVisionConfig,
-    )
-    from .models.clipseg import (
-        CLIPSEG_PRETRAINED_CONFIG_ARCHIVE_MAP,
-        CLIPSegConfig,
-        CLIPSegProcessor,
-        CLIPSegTextConfig,
-        CLIPSegVisionConfig,
-    )
-    from .models.clvp import (
-        CLVP_PRETRAINED_CONFIG_ARCHIVE_MAP,
-        ClvpConfig,
-        ClvpDecoderConfig,
-        ClvpEncoderConfig,
-        ClvpFeatureExtractor,
-        ClvpProcessor,
-        ClvpTokenizer,
-    )
-    from .models.codegen import (
-        CODEGEN_PRETRAINED_CONFIG_ARCHIVE_MAP,
-        CodeGenConfig,
-        CodeGenTokenizer,
-    )
+        CHINESE_CLIP_PRETRAINED_CONFIG_ARCHIVE_MAP, ChineseCLIPConfig,
+        ChineseCLIPProcessor, ChineseCLIPTextConfig, ChineseCLIPVisionConfig)
+    from .models.clap import (CLAP_PRETRAINED_MODEL_ARCHIVE_LIST,
+                              ClapAudioConfig, ClapConfig, ClapProcessor,
+                              ClapTextConfig)
+    from .models.clip import (CLIP_PRETRAINED_CONFIG_ARCHIVE_MAP, CLIPConfig,
+                              CLIPProcessor, CLIPTextConfig, CLIPTokenizer,
+                              CLIPVisionConfig)
+    from .models.clipseg import (CLIPSEG_PRETRAINED_CONFIG_ARCHIVE_MAP,
+                                 CLIPSegConfig, CLIPSegProcessor,
+                                 CLIPSegTextConfig, CLIPSegVisionConfig)
+    from .models.clvp import (CLVP_PRETRAINED_CONFIG_ARCHIVE_MAP, ClvpConfig,
+                              ClvpDecoderConfig, ClvpEncoderConfig,
+                              ClvpFeatureExtractor, ClvpProcessor,
+                              ClvpTokenizer)
+    from .models.codegen import (CODEGEN_PRETRAINED_CONFIG_ARCHIVE_MAP,
+                                 CodeGenConfig, CodeGenTokenizer)
     from .models.conditional_detr import (
-        CONDITIONAL_DETR_PRETRAINED_CONFIG_ARCHIVE_MAP,
-        ConditionalDetrConfig,
-    )
-    from .models.convbert import (
-        CONVBERT_PRETRAINED_CONFIG_ARCHIVE_MAP,
-        ConvBertConfig,
-        ConvBertTokenizer,
-    )
-    from .models.convnext import CONVNEXT_PRETRAINED_CONFIG_ARCHIVE_MAP, ConvNextConfig
-    from .models.convnextv2 import (
-        CONVNEXTV2_PRETRAINED_CONFIG_ARCHIVE_MAP,
-        ConvNextV2Config,
-    )
-    from .models.cpmant import (
-        CPMANT_PRETRAINED_CONFIG_ARCHIVE_MAP,
-        CpmAntConfig,
-        CpmAntTokenizer,
-    )
-    from .models.ctrl import (
-        CTRL_PRETRAINED_CONFIG_ARCHIVE_MAP,
-        CTRLConfig,
-        CTRLTokenizer,
-    )
+        CONDITIONAL_DETR_PRETRAINED_CONFIG_ARCHIVE_MAP, ConditionalDetrConfig)
+    from .models.convbert import (CONVBERT_PRETRAINED_CONFIG_ARCHIVE_MAP,
+                                  ConvBertConfig, ConvBertTokenizer)
+    from .models.convnext import (CONVNEXT_PRETRAINED_CONFIG_ARCHIVE_MAP,
+                                  ConvNextConfig)
+    from .models.convnextv2 import (CONVNEXTV2_PRETRAINED_CONFIG_ARCHIVE_MAP,
+                                    ConvNextV2Config)
+    from .models.cpmant import (CPMANT_PRETRAINED_CONFIG_ARCHIVE_MAP,
+                                CpmAntConfig, CpmAntTokenizer)
+    from .models.ctrl import (CTRL_PRETRAINED_CONFIG_ARCHIVE_MAP, CTRLConfig,
+                              CTRLTokenizer)
     from .models.cvt import CVT_PRETRAINED_CONFIG_ARCHIVE_MAP, CvtConfig
     from .models.data2vec import (
         DATA2VEC_TEXT_PRETRAINED_CONFIG_ARCHIVE_MAP,
-        DATA2VEC_VISION_PRETRAINED_CONFIG_ARCHIVE_MAP,
-        Data2VecAudioConfig,
-        Data2VecTextConfig,
-        Data2VecVisionConfig,
-    )
-    from .models.deberta import (
-        DEBERTA_PRETRAINED_CONFIG_ARCHIVE_MAP,
-        DebertaConfig,
-        DebertaTokenizer,
-    )
-    from .models.deberta_v2 import (
-        DEBERTA_V2_PRETRAINED_CONFIG_ARCHIVE_MAP,
-        DebertaV2Config,
-    )
+        DATA2VEC_VISION_PRETRAINED_CONFIG_ARCHIVE_MAP, Data2VecAudioConfig,
+        Data2VecTextConfig, Data2VecVisionConfig)
+    from .models.deberta import (DEBERTA_PRETRAINED_CONFIG_ARCHIVE_MAP,
+                                 DebertaConfig, DebertaTokenizer)
+    from .models.deberta_v2 import (DEBERTA_V2_PRETRAINED_CONFIG_ARCHIVE_MAP,
+                                    DebertaV2Config)
     from .models.decision_transformer import (
         DECISION_TRANSFORMER_PRETRAINED_CONFIG_ARCHIVE_MAP,
-        DecisionTransformerConfig,
-    )
+        DecisionTransformerConfig)
     from .models.deformable_detr import (
-        DEFORMABLE_DETR_PRETRAINED_CONFIG_ARCHIVE_MAP,
-        DeformableDetrConfig,
-    )
+        DEFORMABLE_DETR_PRETRAINED_CONFIG_ARCHIVE_MAP, DeformableDetrConfig)
     from .models.deit import DEIT_PRETRAINED_CONFIG_ARCHIVE_MAP, DeiTConfig
-    from .models.deprecated.mctct import (
-        MCTCT_PRETRAINED_CONFIG_ARCHIVE_MAP,
-        MCTCTConfig,
-        MCTCTFeatureExtractor,
-        MCTCTProcessor,
-    )
+    from .models.deprecated.mctct import (MCTCT_PRETRAINED_CONFIG_ARCHIVE_MAP,
+                                          MCTCTConfig, MCTCTFeatureExtractor,
+                                          MCTCTProcessor)
     from .models.deprecated.mmbt import MMBTConfig
     from .models.deprecated.open_llama import (
-        OPEN_LLAMA_PRETRAINED_CONFIG_ARCHIVE_MAP,
-        OpenLlamaConfig,
-    )
+        OPEN_LLAMA_PRETRAINED_CONFIG_ARCHIVE_MAP, OpenLlamaConfig)
     from .models.deprecated.retribert import (
-        RETRIBERT_PRETRAINED_CONFIG_ARCHIVE_MAP,
-        RetriBertConfig,
-        RetriBertTokenizer,
-    )
+        RETRIBERT_PRETRAINED_CONFIG_ARCHIVE_MAP, RetriBertConfig,
+        RetriBertTokenizer)
     from .models.deprecated.tapex import TapexTokenizer
     from .models.deprecated.trajectory_transformer import (
         TRAJECTORY_TRANSFORMER_PRETRAINED_CONFIG_ARCHIVE_MAP,
-        TrajectoryTransformerConfig,
-    )
+        TrajectoryTransformerConfig)
     from .models.deprecated.transfo_xl import (
-        TRANSFO_XL_PRETRAINED_CONFIG_ARCHIVE_MAP,
-        TransfoXLConfig,
-        TransfoXLCorpus,
-        TransfoXLTokenizer,
-    )
-    from .models.deprecated.van import VAN_PRETRAINED_CONFIG_ARCHIVE_MAP, VanConfig
-    from .models.depth_anything import DEPTH_ANYTHING_PRETRAINED_CONFIG_ARCHIVE_MAP, DepthAnythingConfig
+        TRANSFO_XL_PRETRAINED_CONFIG_ARCHIVE_MAP, TransfoXLConfig,
+        TransfoXLCorpus, TransfoXLTokenizer)
+    from .models.deprecated.van import (VAN_PRETRAINED_CONFIG_ARCHIVE_MAP,
+                                        VanConfig)
+    from .models.depth_anything import (
+        DEPTH_ANYTHING_PRETRAINED_CONFIG_ARCHIVE_MAP, DepthAnythingConfig)
     from .models.deta import DETA_PRETRAINED_CONFIG_ARCHIVE_MAP, DetaConfig
     from .models.detr import DETR_PRETRAINED_CONFIG_ARCHIVE_MAP, DetrConfig
     from .models.dinat import DINAT_PRETRAINED_CONFIG_ARCHIVE_MAP, DinatConfig
-    from .models.dinov2 import DINOV2_PRETRAINED_CONFIG_ARCHIVE_MAP, Dinov2Config
-    from .models.distilbert import (
-        DISTILBERT_PRETRAINED_CONFIG_ARCHIVE_MAP,
-        DistilBertConfig,
-        DistilBertTokenizer,
-    )
-    from .models.donut import (
-        DONUT_SWIN_PRETRAINED_CONFIG_ARCHIVE_MAP,
-        DonutProcessor,
-        DonutSwinConfig,
-    )
-    from .models.dpr import (
-        DPR_PRETRAINED_CONFIG_ARCHIVE_MAP,
-        DPRConfig,
-        DPRContextEncoderTokenizer,
-        DPRQuestionEncoderTokenizer,
-        DPRReaderOutput,
-        DPRReaderTokenizer,
-    )
+    from .models.dinov2 import (DINOV2_PRETRAINED_CONFIG_ARCHIVE_MAP,
+                                Dinov2Config)
+    from .models.distilbert import (DISTILBERT_PRETRAINED_CONFIG_ARCHIVE_MAP,
+                                    DistilBertConfig, DistilBertTokenizer)
+    from .models.donut import (DONUT_SWIN_PRETRAINED_CONFIG_ARCHIVE_MAP,
+                               DonutProcessor, DonutSwinConfig)
+    from .models.dpr import (DPR_PRETRAINED_CONFIG_ARCHIVE_MAP, DPRConfig,
+                             DPRContextEncoderTokenizer,
+                             DPRQuestionEncoderTokenizer, DPRReaderOutput,
+                             DPRReaderTokenizer)
     from .models.dpt import DPT_PRETRAINED_CONFIG_ARCHIVE_MAP, DPTConfig
     from .models.efficientformer import (
-        EFFICIENTFORMER_PRETRAINED_CONFIG_ARCHIVE_MAP,
-        EfficientFormerConfig,
-    )
+        EFFICIENTFORMER_PRETRAINED_CONFIG_ARCHIVE_MAP, EfficientFormerConfig)
     from .models.efficientnet import (
-        EFFICIENTNET_PRETRAINED_CONFIG_ARCHIVE_MAP,
-        EfficientNetConfig,
-    )
-    from .models.electra import (
-        ELECTRA_PRETRAINED_CONFIG_ARCHIVE_MAP,
-        ElectraConfig,
-        ElectraTokenizer,
-    )
-    from .models.encodec import (
-        ENCODEC_PRETRAINED_CONFIG_ARCHIVE_MAP,
-        EncodecConfig,
-        EncodecFeatureExtractor,
-    )
+        EFFICIENTNET_PRETRAINED_CONFIG_ARCHIVE_MAP, EfficientNetConfig)
+    from .models.electra import (ELECTRA_PRETRAINED_CONFIG_ARCHIVE_MAP,
+                                 ElectraConfig, ElectraTokenizer)
+    from .models.encodec import (ENCODEC_PRETRAINED_CONFIG_ARCHIVE_MAP,
+                                 EncodecConfig, EncodecFeatureExtractor)
     from .models.encoder_decoder import EncoderDecoderConfig
     from .models.ernie import ERNIE_PRETRAINED_CONFIG_ARCHIVE_MAP, ErnieConfig
-    from .models.ernie_m import ERNIE_M_PRETRAINED_CONFIG_ARCHIVE_MAP, ErnieMConfig
-    from .models.esm import ESM_PRETRAINED_CONFIG_ARCHIVE_MAP, EsmConfig, EsmTokenizer
-    from .models.falcon import FALCON_PRETRAINED_CONFIG_ARCHIVE_MAP, FalconConfig
+    from .models.ernie_m import (ERNIE_M_PRETRAINED_CONFIG_ARCHIVE_MAP,
+                                 ErnieMConfig)
+    from .models.esm import (ESM_PRETRAINED_CONFIG_ARCHIVE_MAP, EsmConfig,
+                             EsmTokenizer)
+    from .models.falcon import (FALCON_PRETRAINED_CONFIG_ARCHIVE_MAP,
+                                FalconConfig)
     from .models.fastspeech2_conformer import (
         FASTSPEECH2_CONFORMER_HIFIGAN_PRETRAINED_CONFIG_ARCHIVE_MAP,
         FASTSPEECH2_CONFORMER_PRETRAINED_CONFIG_ARCHIVE_MAP,
         FASTSPEECH2_CONFORMER_WITH_HIFIGAN_PRETRAINED_CONFIG_ARCHIVE_MAP,
-        FastSpeech2ConformerConfig,
-        FastSpeech2ConformerHifiGanConfig,
-        FastSpeech2ConformerTokenizer,
-        FastSpeech2ConformerWithHifiGanConfig,
-    )
-    from .models.flaubert import FLAUBERT_PRETRAINED_CONFIG_ARCHIVE_MAP, FlaubertConfig, FlaubertTokenizer
-    from .models.flava import (
-        FLAVA_PRETRAINED_CONFIG_ARCHIVE_MAP,
-        FlavaConfig,
-        FlavaImageCodebookConfig,
-        FlavaImageConfig,
-        FlavaMultimodalConfig,
-        FlavaTextConfig,
-    )
+        FastSpeech2ConformerConfig, FastSpeech2ConformerHifiGanConfig,
+        FastSpeech2ConformerTokenizer, FastSpeech2ConformerWithHifiGanConfig)
+    from .models.flaubert import (FLAUBERT_PRETRAINED_CONFIG_ARCHIVE_MAP,
+                                  FlaubertConfig, FlaubertTokenizer)
+    from .models.flava import (FLAVA_PRETRAINED_CONFIG_ARCHIVE_MAP,
+                               FlavaConfig, FlavaImageCodebookConfig,
+                               FlavaImageConfig, FlavaMultimodalConfig,
+                               FlavaTextConfig)
     from .models.fnet import FNET_PRETRAINED_CONFIG_ARCHIVE_MAP, FNetConfig
-    from .models.focalnet import FOCALNET_PRETRAINED_CONFIG_ARCHIVE_MAP, FocalNetConfig
-    from .models.fsmt import (
-        FSMT_PRETRAINED_CONFIG_ARCHIVE_MAP,
-        FSMTConfig,
-        FSMTTokenizer,
-    )
-    from .models.funnel import (
-        FUNNEL_PRETRAINED_CONFIG_ARCHIVE_MAP,
-        FunnelConfig,
-        FunnelTokenizer,
-    )
+    from .models.focalnet import (FOCALNET_PRETRAINED_CONFIG_ARCHIVE_MAP,
+                                  FocalNetConfig)
+    from .models.fsmt import (FSMT_PRETRAINED_CONFIG_ARCHIVE_MAP, FSMTConfig,
+                              FSMTTokenizer)
+    from .models.funnel import (FUNNEL_PRETRAINED_CONFIG_ARCHIVE_MAP,
+                                FunnelConfig, FunnelTokenizer)
     from .models.fuyu import FUYU_PRETRAINED_CONFIG_ARCHIVE_MAP, FuyuConfig
-    from .models.git import (
-        GIT_PRETRAINED_CONFIG_ARCHIVE_MAP,
-        GitConfig,
-        GitProcessor,
-        GitVisionConfig,
-    )
+    from .models.git import (GIT_PRETRAINED_CONFIG_ARCHIVE_MAP, GitConfig,
+                             GitProcessor, GitVisionConfig)
     from .models.glpn import GLPN_PRETRAINED_CONFIG_ARCHIVE_MAP, GLPNConfig
-    from .models.gpt2 import (
-        GPT2_PRETRAINED_CONFIG_ARCHIVE_MAP,
-        GPT2Config,
-        GPT2Tokenizer,
-    )
-    from .models.gpt_bigcode import (
-        GPT_BIGCODE_PRETRAINED_CONFIG_ARCHIVE_MAP,
-        GPTBigCodeConfig,
-    )
-    from .models.gpt_neo import GPT_NEO_PRETRAINED_CONFIG_ARCHIVE_MAP, GPTNeoConfig
-    from .models.gpt_neox import GPT_NEOX_PRETRAINED_CONFIG_ARCHIVE_MAP, GPTNeoXConfig
+    from .models.gpt2 import (GPT2_PRETRAINED_CONFIG_ARCHIVE_MAP, GPT2Config,
+                              GPT2Tokenizer)
+    from .models.gpt_bigcode import (GPT_BIGCODE_PRETRAINED_CONFIG_ARCHIVE_MAP,
+                                     GPTBigCodeConfig)
+    from .models.gpt_neo import (GPT_NEO_PRETRAINED_CONFIG_ARCHIVE_MAP,
+                                 GPTNeoConfig)
+    from .models.gpt_neox import (GPT_NEOX_PRETRAINED_CONFIG_ARCHIVE_MAP,
+                                  GPTNeoXConfig)
     from .models.gpt_neox_japanese import (
-        GPT_NEOX_JAPANESE_PRETRAINED_CONFIG_ARCHIVE_MAP,
-        GPTNeoXJapaneseConfig,
-    )
+        GPT_NEOX_JAPANESE_PRETRAINED_CONFIG_ARCHIVE_MAP, GPTNeoXJapaneseConfig)
     from .models.gptj import GPTJ_PRETRAINED_CONFIG_ARCHIVE_MAP, GPTJConfig
     from .models.gptsan_japanese import (
-        GPTSAN_JAPANESE_PRETRAINED_CONFIG_ARCHIVE_MAP,
-        GPTSanJapaneseConfig,
-        GPTSanJapaneseTokenizer,
-    )
-    from .models.graphormer import (
-        GRAPHORMER_PRETRAINED_CONFIG_ARCHIVE_MAP,
-        GraphormerConfig,
-    )
-    from .models.groupvit import (
-        GROUPVIT_PRETRAINED_CONFIG_ARCHIVE_MAP,
-        GroupViTConfig,
-        GroupViTTextConfig,
-        GroupViTVisionConfig,
-    )
+        GPTSAN_JAPANESE_PRETRAINED_CONFIG_ARCHIVE_MAP, GPTSanJapaneseConfig,
+        GPTSanJapaneseTokenizer)
+    from .models.graphormer import (GRAPHORMER_PRETRAINED_CONFIG_ARCHIVE_MAP,
+                                    GraphormerConfig)
+    from .models.groupvit import (GROUPVIT_PRETRAINED_CONFIG_ARCHIVE_MAP,
+                                  GroupViTConfig, GroupViTTextConfig,
+                                  GroupViTVisionConfig)
     from .models.herbert import HerbertTokenizer
-    from .models.hubert import HUBERT_PRETRAINED_CONFIG_ARCHIVE_MAP, HubertConfig
+    from .models.hubert import (HUBERT_PRETRAINED_CONFIG_ARCHIVE_MAP,
+                                HubertConfig)
     from .models.ibert import IBERT_PRETRAINED_CONFIG_ARCHIVE_MAP, IBertConfig
-    from .models.idefics import (
-        IDEFICS_PRETRAINED_CONFIG_ARCHIVE_MAP,
-        IdeficsConfig,
-    )
-    from .models.imagegpt import IMAGEGPT_PRETRAINED_CONFIG_ARCHIVE_MAP, ImageGPTConfig
-    from .models.informer import INFORMER_PRETRAINED_CONFIG_ARCHIVE_MAP, InformerConfig
+    from .models.idefics import (IDEFICS_PRETRAINED_CONFIG_ARCHIVE_MAP,
+                                 IdeficsConfig)
+    from .models.imagegpt import (IMAGEGPT_PRETRAINED_CONFIG_ARCHIVE_MAP,
+                                  ImageGPTConfig)
+    from .models.informer import (INFORMER_PRETRAINED_CONFIG_ARCHIVE_MAP,
+                                  InformerConfig)
     from .models.instructblip import (
-        INSTRUCTBLIP_PRETRAINED_CONFIG_ARCHIVE_MAP,
-        InstructBlipConfig,
-        InstructBlipProcessor,
-        InstructBlipQFormerConfig,
-        InstructBlipVisionConfig,
-    )
-    from .models.jukebox import (
-        JUKEBOX_PRETRAINED_CONFIG_ARCHIVE_MAP,
-        JukeboxConfig,
-        JukeboxPriorConfig,
-        JukeboxTokenizer,
-        JukeboxVQVAEConfig,
-    )
-    from .models.kosmos2 import (
-        KOSMOS2_PRETRAINED_CONFIG_ARCHIVE_MAP,
-        Kosmos2Config,
-        Kosmos2Processor,
-    )
-    from .models.layoutlm import (
-        LAYOUTLM_PRETRAINED_CONFIG_ARCHIVE_MAP,
-        LayoutLMConfig,
-        LayoutLMTokenizer,
-    )
-    from .models.layoutlmv2 import (
-        LAYOUTLMV2_PRETRAINED_CONFIG_ARCHIVE_MAP,
-        LayoutLMv2Config,
-        LayoutLMv2FeatureExtractor,
-        LayoutLMv2ImageProcessor,
-        LayoutLMv2Processor,
-        LayoutLMv2Tokenizer,
-    )
-    from .models.layoutlmv3 import (
-        LAYOUTLMV3_PRETRAINED_CONFIG_ARCHIVE_MAP,
-        LayoutLMv3Config,
-        LayoutLMv3FeatureExtractor,
-        LayoutLMv3ImageProcessor,
-        LayoutLMv3Processor,
-        LayoutLMv3Tokenizer,
-    )
+        INSTRUCTBLIP_PRETRAINED_CONFIG_ARCHIVE_MAP, InstructBlipConfig,
+        InstructBlipProcessor, InstructBlipQFormerConfig,
+        InstructBlipVisionConfig)
+    from .models.jukebox import (JUKEBOX_PRETRAINED_CONFIG_ARCHIVE_MAP,
+                                 JukeboxConfig, JukeboxPriorConfig,
+                                 JukeboxTokenizer, JukeboxVQVAEConfig)
+    from .models.kosmos2 import (KOSMOS2_PRETRAINED_CONFIG_ARCHIVE_MAP,
+                                 Kosmos2Config, Kosmos2Processor)
+    from .models.layoutlm import (LAYOUTLM_PRETRAINED_CONFIG_ARCHIVE_MAP,
+                                  LayoutLMConfig, LayoutLMTokenizer)
+    from .models.layoutlmv2 import (LAYOUTLMV2_PRETRAINED_CONFIG_ARCHIVE_MAP,
+                                    LayoutLMv2Config,
+                                    LayoutLMv2FeatureExtractor,
+                                    LayoutLMv2ImageProcessor,
+                                    LayoutLMv2Processor, LayoutLMv2Tokenizer)
+    from .models.layoutlmv3 import (LAYOUTLMV3_PRETRAINED_CONFIG_ARCHIVE_MAP,
+                                    LayoutLMv3Config,
+                                    LayoutLMv3FeatureExtractor,
+                                    LayoutLMv3ImageProcessor,
+                                    LayoutLMv3Processor, LayoutLMv3Tokenizer)
     from .models.layoutxlm import LayoutXLMProcessor
-    from .models.led import LED_PRETRAINED_CONFIG_ARCHIVE_MAP, LEDConfig, LEDTokenizer
+    from .models.led import (LED_PRETRAINED_CONFIG_ARCHIVE_MAP, LEDConfig,
+                             LEDTokenizer)
     from .models.levit import LEVIT_PRETRAINED_CONFIG_ARCHIVE_MAP, LevitConfig
     from .models.lilt import LILT_PRETRAINED_CONFIG_ARCHIVE_MAP, LiltConfig
     from .models.llama import LLAMA_PRETRAINED_CONFIG_ARCHIVE_MAP, LlamaConfig
-    from .models.llava import (
-        LLAVA_PRETRAINED_CONFIG_ARCHIVE_MAP,
-        LlavaConfig,
-    )
-    from .models.longformer import (
-        LONGFORMER_PRETRAINED_CONFIG_ARCHIVE_MAP,
-        LongformerConfig,
-        LongformerTokenizer,
-    )
-    from .models.longt5 import LONGT5_PRETRAINED_CONFIG_ARCHIVE_MAP, LongT5Config
-    from .models.luke import (
-        LUKE_PRETRAINED_CONFIG_ARCHIVE_MAP,
-        LukeConfig,
-        LukeTokenizer,
-    )
-    from .models.lxmert import (
-        LXMERT_PRETRAINED_CONFIG_ARCHIVE_MAP,
-        LxmertConfig,
-        LxmertTokenizer,
-    )
-    from .models.m2m_100 import M2M_100_PRETRAINED_CONFIG_ARCHIVE_MAP, M2M100Config
+    from .models.llava import LLAVA_PRETRAINED_CONFIG_ARCHIVE_MAP, LlavaConfig
+    from .models.longformer import (LONGFORMER_PRETRAINED_CONFIG_ARCHIVE_MAP,
+                                    LongformerConfig, LongformerTokenizer)
+    from .models.longt5 import (LONGT5_PRETRAINED_CONFIG_ARCHIVE_MAP,
+                                LongT5Config)
+    from .models.luke import (LUKE_PRETRAINED_CONFIG_ARCHIVE_MAP, LukeConfig,
+                              LukeTokenizer)
+    from .models.lxmert import (LXMERT_PRETRAINED_CONFIG_ARCHIVE_MAP,
+                                LxmertConfig, LxmertTokenizer)
+    from .models.m2m_100 import (M2M_100_PRETRAINED_CONFIG_ARCHIVE_MAP,
+                                 M2M100Config)
     from .models.marian import MarianConfig
-    from .models.markuplm import (
-        MARKUPLM_PRETRAINED_CONFIG_ARCHIVE_MAP,
-        MarkupLMConfig,
-        MarkupLMFeatureExtractor,
-        MarkupLMProcessor,
-        MarkupLMTokenizer,
-    )
-    from .models.mask2former import (
-        MASK2FORMER_PRETRAINED_CONFIG_ARCHIVE_MAP,
-        Mask2FormerConfig,
-    )
-    from .models.maskformer import (
-        MASKFORMER_PRETRAINED_CONFIG_ARCHIVE_MAP,
-        MaskFormerConfig,
-        MaskFormerSwinConfig,
-    )
+    from .models.markuplm import (MARKUPLM_PRETRAINED_CONFIG_ARCHIVE_MAP,
+                                  MarkupLMConfig, MarkupLMFeatureExtractor,
+                                  MarkupLMProcessor, MarkupLMTokenizer)
+    from .models.mask2former import (MASK2FORMER_PRETRAINED_CONFIG_ARCHIVE_MAP,
+                                     Mask2FormerConfig)
+    from .models.maskformer import (MASKFORMER_PRETRAINED_CONFIG_ARCHIVE_MAP,
+                                    MaskFormerConfig, MaskFormerSwinConfig)
     from .models.mbart import MBartConfig
     from .models.mega import MEGA_PRETRAINED_CONFIG_ARCHIVE_MAP, MegaConfig
     from .models.megatron_bert import (
-        MEGATRON_BERT_PRETRAINED_CONFIG_ARCHIVE_MAP,
-        MegatronBertConfig,
-    )
-    from .models.mgp_str import (
-        MGP_STR_PRETRAINED_CONFIG_ARCHIVE_MAP,
-        MgpstrConfig,
-        MgpstrProcessor,
-        MgpstrTokenizer,
-    )
-    from .models.mistral import MISTRAL_PRETRAINED_CONFIG_ARCHIVE_MAP, MistralConfig
-    from .models.mixtral import MIXTRAL_PRETRAINED_CONFIG_ARCHIVE_MAP, MixtralConfig
-    from .models.mobilebert import (
-        MOBILEBERT_PRETRAINED_CONFIG_ARCHIVE_MAP,
-        MobileBertConfig,
-        MobileBertTokenizer,
-    )
+        MEGATRON_BERT_PRETRAINED_CONFIG_ARCHIVE_MAP, MegatronBertConfig)
+    from .models.mgp_str import (MGP_STR_PRETRAINED_CONFIG_ARCHIVE_MAP,
+                                 MgpstrConfig, MgpstrProcessor,
+                                 MgpstrTokenizer)
+    from .models.mistral import (MISTRAL_PRETRAINED_CONFIG_ARCHIVE_MAP,
+                                 MistralConfig)
+    from .models.mixtral import (MIXTRAL_PRETRAINED_CONFIG_ARCHIVE_MAP,
+                                 MixtralConfig)
+    from .models.mobilebert import (MOBILEBERT_PRETRAINED_CONFIG_ARCHIVE_MAP,
+                                    MobileBertConfig, MobileBertTokenizer)
     from .models.mobilenet_v1 import (
-        MOBILENET_V1_PRETRAINED_CONFIG_ARCHIVE_MAP,
-        MobileNetV1Config,
-    )
+        MOBILENET_V1_PRETRAINED_CONFIG_ARCHIVE_MAP, MobileNetV1Config)
     from .models.mobilenet_v2 import (
-        MOBILENET_V2_PRETRAINED_CONFIG_ARCHIVE_MAP,
-        MobileNetV2Config,
-    )
-    from .models.mobilevit import (
-        MOBILEVIT_PRETRAINED_CONFIG_ARCHIVE_MAP,
-        MobileViTConfig,
-    )
-    from .models.mobilevitv2 import (
-        MOBILEVITV2_PRETRAINED_CONFIG_ARCHIVE_MAP,
-        MobileViTV2Config,
-    )
-    from .models.mpnet import (
-        MPNET_PRETRAINED_CONFIG_ARCHIVE_MAP,
-        MPNetConfig,
-        MPNetTokenizer,
-    )
+        MOBILENET_V2_PRETRAINED_CONFIG_ARCHIVE_MAP, MobileNetV2Config)
+    from .models.mobilevit import (MOBILEVIT_PRETRAINED_CONFIG_ARCHIVE_MAP,
+                                   MobileViTConfig)
+    from .models.mobilevitv2 import (MOBILEVITV2_PRETRAINED_CONFIG_ARCHIVE_MAP,
+                                     MobileViTV2Config)
+    from .models.mpnet import (MPNET_PRETRAINED_CONFIG_ARCHIVE_MAP,
+                               MPNetConfig, MPNetTokenizer)
     from .models.mpt import MPT_PRETRAINED_CONFIG_ARCHIVE_MAP, MptConfig
     from .models.mra import MRA_PRETRAINED_CONFIG_ARCHIVE_MAP, MraConfig
     from .models.mt5 import MT5Config
-    from .models.musicgen import (
-        MUSICGEN_PRETRAINED_CONFIG_ARCHIVE_MAP,
-        MusicgenConfig,
-        MusicgenDecoderConfig,
-    )
+    from .models.musicgen import (MUSICGEN_PRETRAINED_CONFIG_ARCHIVE_MAP,
+                                  MusicgenConfig, MusicgenDecoderConfig)
     from .models.mvp import MvpConfig, MvpTokenizer
     from .models.nat import NAT_PRETRAINED_CONFIG_ARCHIVE_MAP, NatConfig
     from .models.nezha import NEZHA_PRETRAINED_CONFIG_ARCHIVE_MAP, NezhaConfig
-    from .models.nllb_moe import NLLB_MOE_PRETRAINED_CONFIG_ARCHIVE_MAP, NllbMoeConfig
+    from .models.nllb_moe import (NLLB_MOE_PRETRAINED_CONFIG_ARCHIVE_MAP,
+                                  NllbMoeConfig)
     from .models.nougat import NougatProcessor
     from .models.nystromformer import (
-        NYSTROMFORMER_PRETRAINED_CONFIG_ARCHIVE_MAP,
-        NystromformerConfig,
-    )
-    from .models.oneformer import (
-        ONEFORMER_PRETRAINED_CONFIG_ARCHIVE_MAP,
-        OneFormerConfig,
-        OneFormerProcessor,
-    )
-    from .models.openai import (
-        OPENAI_GPT_PRETRAINED_CONFIG_ARCHIVE_MAP,
-        OpenAIGPTConfig,
-        OpenAIGPTTokenizer,
-    )
+        NYSTROMFORMER_PRETRAINED_CONFIG_ARCHIVE_MAP, NystromformerConfig)
+    from .models.oneformer import (ONEFORMER_PRETRAINED_CONFIG_ARCHIVE_MAP,
+                                   OneFormerConfig, OneFormerProcessor)
+    from .models.openai import (OPENAI_GPT_PRETRAINED_CONFIG_ARCHIVE_MAP,
+                                OpenAIGPTConfig, OpenAIGPTTokenizer)
     from .models.opt import OPTConfig
-    from .models.owlv2 import (
-        OWLV2_PRETRAINED_CONFIG_ARCHIVE_MAP,
-        Owlv2Config,
-        Owlv2Processor,
-        Owlv2TextConfig,
-        Owlv2VisionConfig,
-    )
-    from .models.owlvit import (
-        OWLVIT_PRETRAINED_CONFIG_ARCHIVE_MAP,
-        OwlViTConfig,
-        OwlViTProcessor,
-        OwlViTTextConfig,
-        OwlViTVisionConfig,
-    )
+    from .models.owlv2 import (OWLV2_PRETRAINED_CONFIG_ARCHIVE_MAP,
+                               Owlv2Config, Owlv2Processor, Owlv2TextConfig,
+                               Owlv2VisionConfig)
+    from .models.owlvit import (OWLVIT_PRETRAINED_CONFIG_ARCHIVE_MAP,
+                                OwlViTConfig, OwlViTProcessor,
+                                OwlViTTextConfig, OwlViTVisionConfig)
     from .models.patchtsmixer import (
-        PATCHTSMIXER_PRETRAINED_CONFIG_ARCHIVE_MAP,
-        PatchTSMixerConfig,
-    )
-    from .models.patchtst import PATCHTST_PRETRAINED_CONFIG_ARCHIVE_MAP, PatchTSTConfig
-    from .models.pegasus import (
-        PEGASUS_PRETRAINED_CONFIG_ARCHIVE_MAP,
-        PegasusConfig,
-        PegasusTokenizer,
-    )
-    from .models.pegasus_x import (
-        PEGASUS_X_PRETRAINED_CONFIG_ARCHIVE_MAP,
-        PegasusXConfig,
-    )
-    from .models.perceiver import (
-        PERCEIVER_PRETRAINED_CONFIG_ARCHIVE_MAP,
-        PerceiverConfig,
-        PerceiverTokenizer,
-    )
-    from .models.persimmon import (
-        PERSIMMON_PRETRAINED_CONFIG_ARCHIVE_MAP,
-        PersimmonConfig,
-    )
+        PATCHTSMIXER_PRETRAINED_CONFIG_ARCHIVE_MAP, PatchTSMixerConfig)
+    from .models.patchtst import (PATCHTST_PRETRAINED_CONFIG_ARCHIVE_MAP,
+                                  PatchTSTConfig)
+    from .models.pegasus import (PEGASUS_PRETRAINED_CONFIG_ARCHIVE_MAP,
+                                 PegasusConfig, PegasusTokenizer)
+    from .models.pegasus_x import (PEGASUS_X_PRETRAINED_CONFIG_ARCHIVE_MAP,
+                                   PegasusXConfig)
+    from .models.perceiver import (PERCEIVER_PRETRAINED_CONFIG_ARCHIVE_MAP,
+                                   PerceiverConfig, PerceiverTokenizer)
+    from .models.persimmon import (PERSIMMON_PRETRAINED_CONFIG_ARCHIVE_MAP,
+                                   PersimmonConfig)
     from .models.phi import PHI_PRETRAINED_CONFIG_ARCHIVE_MAP, PhiConfig
     from .models.phobert import PhobertTokenizer
-    from .models.pix2struct import (
-        PIX2STRUCT_PRETRAINED_CONFIG_ARCHIVE_MAP,
-        Pix2StructConfig,
-        Pix2StructProcessor,
-        Pix2StructTextConfig,
-        Pix2StructVisionConfig,
-    )
-    from .models.plbart import PLBART_PRETRAINED_CONFIG_ARCHIVE_MAP, PLBartConfig
-    from .models.poolformer import (
-        POOLFORMER_PRETRAINED_CONFIG_ARCHIVE_MAP,
-        PoolFormerConfig,
-    )
-    from .models.pop2piano import (
-        POP2PIANO_PRETRAINED_CONFIG_ARCHIVE_MAP,
-        Pop2PianoConfig,
-    )
-    from .models.prophetnet import (
-        PROPHETNET_PRETRAINED_CONFIG_ARCHIVE_MAP,
-        ProphetNetConfig,
-        ProphetNetTokenizer,
-    )
+    from .models.pix2struct import (PIX2STRUCT_PRETRAINED_CONFIG_ARCHIVE_MAP,
+                                    Pix2StructConfig, Pix2StructProcessor,
+                                    Pix2StructTextConfig,
+                                    Pix2StructVisionConfig)
+    from .models.plbart import (PLBART_PRETRAINED_CONFIG_ARCHIVE_MAP,
+                                PLBartConfig)
+    from .models.poolformer import (POOLFORMER_PRETRAINED_CONFIG_ARCHIVE_MAP,
+                                    PoolFormerConfig)
+    from .models.pop2piano import (POP2PIANO_PRETRAINED_CONFIG_ARCHIVE_MAP,
+                                   Pop2PianoConfig)
+    from .models.prophetnet import (PROPHETNET_PRETRAINED_CONFIG_ARCHIVE_MAP,
+                                    ProphetNetConfig, ProphetNetTokenizer)
     from .models.pvt import PVT_PRETRAINED_CONFIG_ARCHIVE_MAP, PvtConfig
-    from .models.qdqbert import QDQBERT_PRETRAINED_CONFIG_ARCHIVE_MAP, QDQBertConfig
-    from .models.qwen2 import QWEN2_PRETRAINED_CONFIG_ARCHIVE_MAP, Qwen2Config, Qwen2Tokenizer
+    from .models.qdqbert import (QDQBERT_PRETRAINED_CONFIG_ARCHIVE_MAP,
+                                 QDQBertConfig)
+    from .models.qwen2 import (QWEN2_PRETRAINED_CONFIG_ARCHIVE_MAP,
+                               Qwen2Config, Qwen2Tokenizer)
     from .models.rag import RagConfig, RagRetriever, RagTokenizer
-    from .models.realm import (
-        REALM_PRETRAINED_CONFIG_ARCHIVE_MAP,
-        RealmConfig,
-        RealmTokenizer,
-    )
-    from .models.reformer import REFORMER_PRETRAINED_CONFIG_ARCHIVE_MAP, ReformerConfig
-    from .models.regnet import REGNET_PRETRAINED_CONFIG_ARCHIVE_MAP, RegNetConfig
-    from .models.rembert import REMBERT_PRETRAINED_CONFIG_ARCHIVE_MAP, RemBertConfig
-    from .models.resnet import RESNET_PRETRAINED_CONFIG_ARCHIVE_MAP, ResNetConfig
-    from .models.roberta import (
-        ROBERTA_PRETRAINED_CONFIG_ARCHIVE_MAP,
-        RobertaConfig,
-        RobertaTokenizer,
-    )
+    from .models.realm import (REALM_PRETRAINED_CONFIG_ARCHIVE_MAP,
+                               RealmConfig, RealmTokenizer)
+    from .models.reformer import (REFORMER_PRETRAINED_CONFIG_ARCHIVE_MAP,
+                                  ReformerConfig)
+    from .models.regnet import (REGNET_PRETRAINED_CONFIG_ARCHIVE_MAP,
+                                RegNetConfig)
+    from .models.rembert import (REMBERT_PRETRAINED_CONFIG_ARCHIVE_MAP,
+                                 RemBertConfig)
+    from .models.resnet import (RESNET_PRETRAINED_CONFIG_ARCHIVE_MAP,
+                                ResNetConfig)
+    from .models.roberta import (ROBERTA_PRETRAINED_CONFIG_ARCHIVE_MAP,
+                                 RobertaConfig, RobertaTokenizer)
     from .models.roberta_prelayernorm import (
         ROBERTA_PRELAYERNORM_PRETRAINED_CONFIG_ARCHIVE_MAP,
-        RobertaPreLayerNormConfig,
-    )
-<<<<<<< HEAD
-    from .models.roc_bert import (
-        ROC_BERT_PRETRAINED_CONFIG_ARCHIVE_MAP,
-        RoCBertConfig,
-        RoCBertTokenizer,
-    )
-    from .models.roformer import (
-        ROFORMER_PRETRAINED_CONFIG_ARCHIVE_MAP,
-        RoFormerConfig,
-        RoFormerTokenizer,
-    )
-=======
-    from .models.roc_bert import ROC_BERT_PRETRAINED_CONFIG_ARCHIVE_MAP, RoCBertConfig, RoCBertTokenizer
-    from .models.roformer import ROFORMER_PRETRAINED_CONFIG_ARCHIVE_MAP, RoFormerConfig, RoFormerTokenizer
-    from .models.rt_detr import RT_DETR_PRETRAINED_CONFIG_ARCHIVE_MAP, RTDetrConfig
->>>>>>> b352f553
+        RobertaPreLayerNormConfig)
+    from .models.roc_bert import (ROC_BERT_PRETRAINED_CONFIG_ARCHIVE_MAP,
+                                  RoCBertConfig, RoCBertTokenizer)
+    from .models.roformer import (ROFORMER_PRETRAINED_CONFIG_ARCHIVE_MAP,
+                                  RoFormerConfig, RoFormerTokenizer)
+    from .models.rt_detr import (RT_DETR_PRETRAINED_CONFIG_ARCHIVE_MAP,
+                                 RTDetrConfig)
     from .models.rwkv import RWKV_PRETRAINED_CONFIG_ARCHIVE_MAP, RwkvConfig
-    from .models.sam import (
-        SAM_PRETRAINED_CONFIG_ARCHIVE_MAP,
-        SamConfig,
-        SamMaskDecoderConfig,
-        SamProcessor,
-        SamPromptEncoderConfig,
-        SamVisionConfig,
-    )
+    from .models.sam import (SAM_PRETRAINED_CONFIG_ARCHIVE_MAP, SamConfig,
+                             SamMaskDecoderConfig, SamProcessor,
+                             SamPromptEncoderConfig, SamVisionConfig)
     from .models.seamless_m4t import (
-        SEAMLESS_M4T_PRETRAINED_CONFIG_ARCHIVE_MAP,
-        SeamlessM4TConfig,
-        SeamlessM4TFeatureExtractor,
-        SeamlessM4TProcessor,
-    )
+        SEAMLESS_M4T_PRETRAINED_CONFIG_ARCHIVE_MAP, SeamlessM4TConfig,
+        SeamlessM4TFeatureExtractor, SeamlessM4TProcessor)
     from .models.seamless_m4t_v2 import (
-        SEAMLESS_M4T_V2_PRETRAINED_CONFIG_ARCHIVE_MAP,
-        SeamlessM4Tv2Config,
-    )
-    from .models.segformer import (
-        SEGFORMER_PRETRAINED_CONFIG_ARCHIVE_MAP,
-        SegformerConfig,
-    )
+        SEAMLESS_M4T_V2_PRETRAINED_CONFIG_ARCHIVE_MAP, SeamlessM4Tv2Config)
+    from .models.segformer import (SEGFORMER_PRETRAINED_CONFIG_ARCHIVE_MAP,
+                                   SegformerConfig)
     from .models.sew import SEW_PRETRAINED_CONFIG_ARCHIVE_MAP, SEWConfig
     from .models.sew_d import SEW_D_PRETRAINED_CONFIG_ARCHIVE_MAP, SEWDConfig
-    from .models.siglip import (
-        SIGLIP_PRETRAINED_CONFIG_ARCHIVE_MAP,
-        SiglipConfig,
-        SiglipProcessor,
-        SiglipTextConfig,
-        SiglipTokenizer,
-        SiglipVisionConfig,
-    )
+    from .models.siglip import (SIGLIP_PRETRAINED_CONFIG_ARCHIVE_MAP,
+                                SiglipConfig, SiglipProcessor,
+                                SiglipTextConfig, SiglipTokenizer,
+                                SiglipVisionConfig)
     from .models.speech_encoder_decoder import SpeechEncoderDecoderConfig
     from .models.speech_to_text import (
-        SPEECH_TO_TEXT_PRETRAINED_CONFIG_ARCHIVE_MAP,
-        Speech2TextConfig,
-        Speech2TextFeatureExtractor,
-        Speech2TextProcessor,
-    )
+        SPEECH_TO_TEXT_PRETRAINED_CONFIG_ARCHIVE_MAP, Speech2TextConfig,
+        Speech2TextFeatureExtractor, Speech2TextProcessor)
     from .models.speech_to_text_2 import (
-        SPEECH_TO_TEXT_2_PRETRAINED_CONFIG_ARCHIVE_MAP,
-        Speech2Text2Config,
-        Speech2Text2Processor,
-        Speech2Text2Tokenizer,
-    )
+        SPEECH_TO_TEXT_2_PRETRAINED_CONFIG_ARCHIVE_MAP, Speech2Text2Config,
+        Speech2Text2Processor, Speech2Text2Tokenizer)
     from .models.speecht5 import (
         SPEECHT5_PRETRAINED_CONFIG_ARCHIVE_MAP,
-        SPEECHT5_PRETRAINED_HIFIGAN_CONFIG_ARCHIVE_MAP,
-        SpeechT5Config,
-        SpeechT5FeatureExtractor,
-        SpeechT5HifiGanConfig,
-        SpeechT5Processor,
-    )
-    from .models.splinter import (
-        SPLINTER_PRETRAINED_CONFIG_ARCHIVE_MAP,
-        SplinterConfig,
-        SplinterTokenizer,
-    )
-    from .models.squeezebert import (
-        SQUEEZEBERT_PRETRAINED_CONFIG_ARCHIVE_MAP,
-        SqueezeBertConfig,
-        SqueezeBertTokenizer,
-    )
-    from .models.swiftformer import (
-        SWIFTFORMER_PRETRAINED_CONFIG_ARCHIVE_MAP,
-        SwiftFormerConfig,
-    )
+        SPEECHT5_PRETRAINED_HIFIGAN_CONFIG_ARCHIVE_MAP, SpeechT5Config,
+        SpeechT5FeatureExtractor, SpeechT5HifiGanConfig, SpeechT5Processor)
+    from .models.splinter import (SPLINTER_PRETRAINED_CONFIG_ARCHIVE_MAP,
+                                  SplinterConfig, SplinterTokenizer)
+    from .models.squeezebert import (SQUEEZEBERT_PRETRAINED_CONFIG_ARCHIVE_MAP,
+                                     SqueezeBertConfig, SqueezeBertTokenizer)
+    from .models.swiftformer import (SWIFTFORMER_PRETRAINED_CONFIG_ARCHIVE_MAP,
+                                     SwiftFormerConfig)
     from .models.swin import SWIN_PRETRAINED_CONFIG_ARCHIVE_MAP, SwinConfig
-    from .models.swin2sr import SWIN2SR_PRETRAINED_CONFIG_ARCHIVE_MAP, Swin2SRConfig
-    from .models.swinv2 import SWINV2_PRETRAINED_CONFIG_ARCHIVE_MAP, Swinv2Config
+    from .models.swin2sr import (SWIN2SR_PRETRAINED_CONFIG_ARCHIVE_MAP,
+                                 Swin2SRConfig)
+    from .models.swinv2 import (SWINV2_PRETRAINED_CONFIG_ARCHIVE_MAP,
+                                Swinv2Config)
     from .models.switch_transformers import (
         SWITCH_TRANSFORMERS_PRETRAINED_CONFIG_ARCHIVE_MAP,
-        SwitchTransformersConfig,
-    )
+        SwitchTransformersConfig)
     from .models.t5 import T5_PRETRAINED_CONFIG_ARCHIVE_MAP, T5Config
     from .models.table_transformer import (
         TABLE_TRANSFORMER_PRETRAINED_CONFIG_ARCHIVE_MAP,
-        TableTransformerConfig,
-    )
-    from .models.tapas import (
-        TAPAS_PRETRAINED_CONFIG_ARCHIVE_MAP,
-        TapasConfig,
-        TapasTokenizer,
-    )
+        TableTransformerConfig)
+    from .models.tapas import (TAPAS_PRETRAINED_CONFIG_ARCHIVE_MAP,
+                               TapasConfig, TapasTokenizer)
     from .models.time_series_transformer import (
         TIME_SERIES_TRANSFORMER_PRETRAINED_CONFIG_ARCHIVE_MAP,
-        TimeSeriesTransformerConfig,
-    )
-    from .models.timesformer import (
-        TIMESFORMER_PRETRAINED_CONFIG_ARCHIVE_MAP,
-        TimesformerConfig,
-    )
+        TimeSeriesTransformerConfig)
+    from .models.timesformer import (TIMESFORMER_PRETRAINED_CONFIG_ARCHIVE_MAP,
+                                     TimesformerConfig)
     from .models.timm_backbone import TimmBackboneConfig
-    from .models.trocr import (
-        TROCR_PRETRAINED_CONFIG_ARCHIVE_MAP,
-        TrOCRConfig,
-        TrOCRProcessor,
-    )
-    from .models.tvlt import (
-        TVLT_PRETRAINED_CONFIG_ARCHIVE_MAP,
-        TvltConfig,
-        TvltFeatureExtractor,
-        TvltProcessor,
-    )
-    from .models.tvp import (
-        TVP_PRETRAINED_CONFIG_ARCHIVE_MAP,
-        TvpConfig,
-        TvpProcessor,
-    )
+    from .models.trocr import (TROCR_PRETRAINED_CONFIG_ARCHIVE_MAP,
+                               TrOCRConfig, TrOCRProcessor)
+    from .models.tvlt import (TVLT_PRETRAINED_CONFIG_ARCHIVE_MAP, TvltConfig,
+                              TvltFeatureExtractor, TvltProcessor)
+    from .models.tvp import (TVP_PRETRAINED_CONFIG_ARCHIVE_MAP, TvpConfig,
+                             TvpProcessor)
     from .models.umt5 import UMT5Config
-    from .models.unispeech import (
-        UNISPEECH_PRETRAINED_CONFIG_ARCHIVE_MAP,
-        UniSpeechConfig,
-    )
+    from .models.unispeech import (UNISPEECH_PRETRAINED_CONFIG_ARCHIVE_MAP,
+                                   UniSpeechConfig)
     from .models.unispeech_sat import (
-        UNISPEECH_SAT_PRETRAINED_CONFIG_ARCHIVE_MAP,
-        UniSpeechSatConfig,
-    )
-    from .models.univnet import (
-        UNIVNET_PRETRAINED_CONFIG_ARCHIVE_MAP,
-        UnivNetConfig,
-        UnivNetFeatureExtractor,
-    )
+        UNISPEECH_SAT_PRETRAINED_CONFIG_ARCHIVE_MAP, UniSpeechSatConfig)
+    from .models.univnet import (UNIVNET_PRETRAINED_CONFIG_ARCHIVE_MAP,
+                                 UnivNetConfig, UnivNetFeatureExtractor)
     from .models.upernet import UperNetConfig
-    from .models.videomae import VIDEOMAE_PRETRAINED_CONFIG_ARCHIVE_MAP, VideoMAEConfig
-    from .models.vilt import (
-        VILT_PRETRAINED_CONFIG_ARCHIVE_MAP,
-        ViltConfig,
-        ViltFeatureExtractor,
-        ViltImageProcessor,
-        ViltProcessor,
-    )
-    from .models.vipllava import (
-        VIPLLAVA_PRETRAINED_CONFIG_ARCHIVE_MAP,
-        VipLlavaConfig,
-    )
+    from .models.videomae import (VIDEOMAE_PRETRAINED_CONFIG_ARCHIVE_MAP,
+                                  VideoMAEConfig)
+    from .models.vilt import (VILT_PRETRAINED_CONFIG_ARCHIVE_MAP, ViltConfig,
+                              ViltFeatureExtractor, ViltImageProcessor,
+                              ViltProcessor)
+    from .models.vipllava import (VIPLLAVA_PRETRAINED_CONFIG_ARCHIVE_MAP,
+                                  VipLlavaConfig)
     from .models.vision_encoder_decoder import VisionEncoderDecoderConfig
     from .models.vision_text_dual_encoder import (
-        VisionTextDualEncoderConfig,
-        VisionTextDualEncoderProcessor,
-    )
-    from .models.visual_bert import (
-        VISUAL_BERT_PRETRAINED_CONFIG_ARCHIVE_MAP,
-        VisualBertConfig,
-    )
+        VisionTextDualEncoderConfig, VisionTextDualEncoderProcessor)
+    from .models.visual_bert import (VISUAL_BERT_PRETRAINED_CONFIG_ARCHIVE_MAP,
+                                     VisualBertConfig)
     from .models.vit import VIT_PRETRAINED_CONFIG_ARCHIVE_MAP, ViTConfig
-    from .models.vit_hybrid import (
-        VIT_HYBRID_PRETRAINED_CONFIG_ARCHIVE_MAP,
-        ViTHybridConfig,
-    )
-    from .models.vit_mae import VIT_MAE_PRETRAINED_CONFIG_ARCHIVE_MAP, ViTMAEConfig
-    from .models.vit_msn import VIT_MSN_PRETRAINED_CONFIG_ARCHIVE_MAP, ViTMSNConfig
-    from .models.vitdet import VITDET_PRETRAINED_CONFIG_ARCHIVE_MAP, VitDetConfig
-    from .models.vitmatte import VITMATTE_PRETRAINED_CONFIG_ARCHIVE_MAP, VitMatteConfig
-    from .models.vits import (
-        VITS_PRETRAINED_CONFIG_ARCHIVE_MAP,
-        VitsConfig,
-        VitsTokenizer,
-    )
+    from .models.vit_hybrid import (VIT_HYBRID_PRETRAINED_CONFIG_ARCHIVE_MAP,
+                                    ViTHybridConfig)
+    from .models.vit_mae import (VIT_MAE_PRETRAINED_CONFIG_ARCHIVE_MAP,
+                                 ViTMAEConfig)
+    from .models.vit_msn import (VIT_MSN_PRETRAINED_CONFIG_ARCHIVE_MAP,
+                                 ViTMSNConfig)
+    from .models.vitdet import (VITDET_PRETRAINED_CONFIG_ARCHIVE_MAP,
+                                VitDetConfig)
+    from .models.vitmatte import (VITMATTE_PRETRAINED_CONFIG_ARCHIVE_MAP,
+                                  VitMatteConfig)
+    from .models.vits import (VITS_PRETRAINED_CONFIG_ARCHIVE_MAP, VitsConfig,
+                              VitsTokenizer)
     from .models.vivit import VIVIT_PRETRAINED_CONFIG_ARCHIVE_MAP, VivitConfig
-    from .models.wav2vec2 import (
-        WAV_2_VEC_2_PRETRAINED_CONFIG_ARCHIVE_MAP,
-        Wav2Vec2Config,
-        Wav2Vec2CTCTokenizer,
-        Wav2Vec2FeatureExtractor,
-        Wav2Vec2Processor,
-        Wav2Vec2Tokenizer,
-    )
+    from .models.wav2vec2 import (WAV_2_VEC_2_PRETRAINED_CONFIG_ARCHIVE_MAP,
+                                  Wav2Vec2Config, Wav2Vec2CTCTokenizer,
+                                  Wav2Vec2FeatureExtractor, Wav2Vec2Processor,
+                                  Wav2Vec2Tokenizer)
     from .models.wav2vec2_bert import (
-        WAV2VEC2_BERT_PRETRAINED_CONFIG_ARCHIVE_MAP,
-        Wav2Vec2BertConfig,
-        Wav2Vec2BertProcessor,
-    )
+        WAV2VEC2_BERT_PRETRAINED_CONFIG_ARCHIVE_MAP, Wav2Vec2BertConfig,
+        Wav2Vec2BertProcessor)
     from .models.wav2vec2_conformer import (
         WAV2VEC2_CONFORMER_PRETRAINED_CONFIG_ARCHIVE_MAP,
-        Wav2Vec2ConformerConfig,
-    )
+        Wav2Vec2ConformerConfig)
     from .models.wav2vec2_phoneme import Wav2Vec2PhonemeCTCTokenizer
     from .models.wav2vec2_with_lm import Wav2Vec2ProcessorWithLM
     from .models.wavlm import WAVLM_PRETRAINED_CONFIG_ARCHIVE_MAP, WavLMConfig
-    from .models.whisper import (
-        WHISPER_PRETRAINED_CONFIG_ARCHIVE_MAP,
-        WhisperConfig,
-        WhisperFeatureExtractor,
-        WhisperProcessor,
-        WhisperTokenizer,
-    )
-    from .models.x_clip import (
-        XCLIP_PRETRAINED_CONFIG_ARCHIVE_MAP,
-        XCLIPConfig,
-        XCLIPProcessor,
-        XCLIPTextConfig,
-        XCLIPVisionConfig,
-    )
+    from .models.whisper import (WHISPER_PRETRAINED_CONFIG_ARCHIVE_MAP,
+                                 WhisperConfig, WhisperFeatureExtractor,
+                                 WhisperProcessor, WhisperTokenizer)
+    from .models.x_clip import (XCLIP_PRETRAINED_CONFIG_ARCHIVE_MAP,
+                                XCLIPConfig, XCLIPProcessor, XCLIPTextConfig,
+                                XCLIPVisionConfig)
     from .models.xglm import XGLM_PRETRAINED_CONFIG_ARCHIVE_MAP, XGLMConfig
-    from .models.xlm import XLM_PRETRAINED_CONFIG_ARCHIVE_MAP, XLMConfig, XLMTokenizer
+    from .models.xlm import (XLM_PRETRAINED_CONFIG_ARCHIVE_MAP, XLMConfig,
+                             XLMTokenizer)
     from .models.xlm_prophetnet import (
-        XLM_PROPHETNET_PRETRAINED_CONFIG_ARCHIVE_MAP,
-        XLMProphetNetConfig,
-    )
-    from .models.xlm_roberta import (
-        XLM_ROBERTA_PRETRAINED_CONFIG_ARCHIVE_MAP,
-        XLMRobertaConfig,
-    )
+        XLM_PROPHETNET_PRETRAINED_CONFIG_ARCHIVE_MAP, XLMProphetNetConfig)
+    from .models.xlm_roberta import (XLM_ROBERTA_PRETRAINED_CONFIG_ARCHIVE_MAP,
+                                     XLMRobertaConfig)
     from .models.xlm_roberta_xl import (
-        XLM_ROBERTA_XL_PRETRAINED_CONFIG_ARCHIVE_MAP,
-        XLMRobertaXLConfig,
-    )
+        XLM_ROBERTA_XL_PRETRAINED_CONFIG_ARCHIVE_MAP, XLMRobertaXLConfig)
     from .models.xlnet import XLNET_PRETRAINED_CONFIG_ARCHIVE_MAP, XLNetConfig
     from .models.xmod import XMOD_PRETRAINED_CONFIG_ARCHIVE_MAP, XmodConfig
     from .models.yolos import YOLOS_PRETRAINED_CONFIG_ARCHIVE_MAP, YolosConfig
     from .models.yoso import YOSO_PRETRAINED_CONFIG_ARCHIVE_MAP, YosoConfig
-
     # Pipelines
-    from .pipelines import (
-        AudioClassificationPipeline,
-        AutomaticSpeechRecognitionPipeline,
-        Conversation,
-        ConversationalPipeline,
-        CsvPipelineDataFormat,
-        DepthEstimationPipeline,
-        DocumentQuestionAnsweringPipeline,
-        FeatureExtractionPipeline,
-        FillMaskPipeline,
-        ImageClassificationPipeline,
-        ImageSegmentationPipeline,
-        ImageToImagePipeline,
-        ImageToTextPipeline,
-        JsonPipelineDataFormat,
-        MaskGenerationPipeline,
-        NerPipeline,
-        ObjectDetectionPipeline,
-        PipedPipelineDataFormat,
-        Pipeline,
-        PipelineDataFormat,
-        QuestionAnsweringPipeline,
-        SummarizationPipeline,
-        TableQuestionAnsweringPipeline,
-        Text2TextGenerationPipeline,
-        TextClassificationPipeline,
-        TextGenerationPipeline,
-        TextToAudioPipeline,
-        TokenClassificationPipeline,
-        TranslationPipeline,
-        VideoClassificationPipeline,
-        VisualQuestionAnsweringPipeline,
-        ZeroShotAudioClassificationPipeline,
-        ZeroShotClassificationPipeline,
-        ZeroShotImageClassificationPipeline,
-        ZeroShotObjectDetectionPipeline,
-        pipeline,
-    )
+    from .pipelines import (AudioClassificationPipeline,
+                            AutomaticSpeechRecognitionPipeline, Conversation,
+                            ConversationalPipeline, CsvPipelineDataFormat,
+                            DepthEstimationPipeline,
+                            DocumentQuestionAnsweringPipeline,
+                            FeatureExtractionPipeline, FillMaskPipeline,
+                            ImageClassificationPipeline,
+                            ImageSegmentationPipeline, ImageToImagePipeline,
+                            ImageToTextPipeline, JsonPipelineDataFormat,
+                            MaskGenerationPipeline, NerPipeline,
+                            ObjectDetectionPipeline, PipedPipelineDataFormat,
+                            Pipeline, PipelineDataFormat,
+                            QuestionAnsweringPipeline, SummarizationPipeline,
+                            TableQuestionAnsweringPipeline,
+                            Text2TextGenerationPipeline,
+                            TextClassificationPipeline, TextGenerationPipeline,
+                            TextToAudioPipeline, TokenClassificationPipeline,
+                            TranslationPipeline, VideoClassificationPipeline,
+                            VisualQuestionAnsweringPipeline,
+                            ZeroShotAudioClassificationPipeline,
+                            ZeroShotClassificationPipeline,
+                            ZeroShotImageClassificationPipeline,
+                            ZeroShotObjectDetectionPipeline, pipeline)
     from .processing_utils import ProcessorMixin
-
     # Tokenization
     from .tokenization_utils import PreTrainedTokenizer
-    from .tokenization_utils_base import (
-        AddedToken,
-        BatchEncoding,
-        CharSpan,
-        PreTrainedTokenizerBase,
-        SpecialTokensMixin,
-        TokenSpan,
-    )
-
+    from .tokenization_utils_base import (AddedToken, BatchEncoding, CharSpan,
+                                          PreTrainedTokenizerBase,
+                                          SpecialTokensMixin, TokenSpan)
     # Tools
-    from .tools import (
-        Agent,
-        AzureOpenAiAgent,
-        HfAgent,
-        LocalAgent,
-        OpenAiAgent,
-        PipelineTool,
-        RemoteTool,
-        Tool,
-        launch_gradio_demo,
-        load_tool,
-    )
-
+    from .tools import (Agent, AzureOpenAiAgent, HfAgent, LocalAgent,
+                        OpenAiAgent, PipelineTool, RemoteTool, Tool,
+                        launch_gradio_demo, load_tool)
     # Trainer
-    from .trainer_callback import (
-        DefaultFlowCallback,
-        EarlyStoppingCallback,
-        PrinterCallback,
-        ProgressCallback,
-        TrainerCallback,
-        TrainerControl,
-        TrainerState,
-    )
-    from .trainer_utils import (
-        EvalPrediction,
-        IntervalStrategy,
-        SchedulerType,
-        enable_full_determinism,
-        set_seed,
-    )
+    from .trainer_callback import (DefaultFlowCallback, EarlyStoppingCallback,
+                                   PrinterCallback, ProgressCallback,
+                                   TrainerCallback, TrainerControl,
+                                   TrainerState)
+    from .trainer_utils import (EvalPrediction, IntervalStrategy,
+                                SchedulerType, enable_full_determinism,
+                                set_seed)
     from .training_args import TrainingArguments
     from .training_args_seq2seq import Seq2SeqTrainingArguments
     from .training_args_tf import TFTrainingArguments
-
     # Files and general utilities
-    from .utils import (
-        CONFIG_NAME,
-        MODEL_CARD_NAME,
-        PYTORCH_PRETRAINED_BERT_CACHE,
-        PYTORCH_TRANSFORMERS_CACHE,
-        SPIECE_UNDERLINE,
-        TF2_WEIGHTS_NAME,
-        TF_WEIGHTS_NAME,
-        TRANSFORMERS_CACHE,
-        WEIGHTS_NAME,
-        TensorType,
-        add_end_docstrings,
-        add_start_docstrings,
-        is_apex_available,
-        is_bitsandbytes_available,
-        is_datasets_available,
-        is_decord_available,
-        is_faiss_available,
-        is_flax_available,
-        is_keras_nlp_available,
-        is_phonemizer_available,
-        is_psutil_available,
-        is_py3nvml_available,
-        is_pyctcdecode_available,
-        is_safetensors_available,
-        is_scipy_available,
-        is_sentencepiece_available,
-        is_sklearn_available,
-        is_speech_available,
-        is_tensorflow_text_available,
-        is_tf_available,
-        is_timm_available,
-        is_tokenizers_available,
-        is_torch_available,
-        is_torch_neuroncore_available,
-        is_torch_npu_available,
-        is_torch_tpu_available,
-        is_torch_xpu_available,
-        is_torchvision_available,
-        is_vision_available,
-        logging,
-    )
-
+    from .utils import (CONFIG_NAME, MODEL_CARD_NAME,
+                        PYTORCH_PRETRAINED_BERT_CACHE,
+                        PYTORCH_TRANSFORMERS_CACHE, SPIECE_UNDERLINE,
+                        TF2_WEIGHTS_NAME, TF_WEIGHTS_NAME, TRANSFORMERS_CACHE,
+                        WEIGHTS_NAME, TensorType, add_end_docstrings,
+                        add_start_docstrings, is_apex_available,
+                        is_bitsandbytes_available, is_datasets_available,
+                        is_decord_available, is_faiss_available,
+                        is_flax_available, is_keras_nlp_available,
+                        is_phonemizer_available, is_psutil_available,
+                        is_py3nvml_available, is_pyctcdecode_available,
+                        is_safetensors_available, is_scipy_available,
+                        is_sentencepiece_available, is_sklearn_available,
+                        is_speech_available, is_tensorflow_text_available,
+                        is_tf_available, is_timm_available,
+                        is_tokenizers_available, is_torch_available,
+                        is_torch_neuroncore_available, is_torch_npu_available,
+                        is_torch_tpu_available, is_torch_xpu_available,
+                        is_torchvision_available, is_vision_available, logging)
     # bitsandbytes config
-    from .utils.quantization_config import AwqConfig, BitsAndBytesConfig, GPTQConfig
+    from .utils.quantization_config import (AwqConfig, BitsAndBytesConfig,
+                                            GPTQConfig)
 
     try:
         if not is_sentencepiece_available():
@@ -5907,11 +5424,9 @@
         from .models.deberta_v2 import DebertaV2TokenizerFast
         from .models.deprecated.retribert import RetriBertTokenizerFast
         from .models.distilbert import DistilBertTokenizerFast
-        from .models.dpr import (
-            DPRContextEncoderTokenizerFast,
-            DPRQuestionEncoderTokenizerFast,
-            DPRReaderTokenizerFast,
-        )
+        from .models.dpr import (DPRContextEncoderTokenizerFast,
+                                 DPRQuestionEncoderTokenizerFast,
+                                 DPRReaderTokenizerFast)
         from .models.electra import ElectraTokenizerFast
         from .models.fnet import FNetTokenizerFast
         from .models.funnel import FunnelTokenizerFast
@@ -5960,10 +5475,8 @@
     except OptionalDependencyNotAvailable:
         from .utils.dummies_sentencepiece_and_tokenizers_objects import *
     else:
-        from .convert_slow_tokenizer import (
-            SLOW_TO_FAST_CONVERTERS,
-            convert_slow_tokenizer,
-        )
+        from .convert_slow_tokenizer import (SLOW_TO_FAST_CONVERTERS,
+                                             convert_slow_tokenizer)
 
     try:
         if not is_tensorflow_text_available():
@@ -5993,20 +5506,15 @@
         from .models.bit import BitImageProcessor
         from .models.blip import BlipImageProcessor
         from .models.bridgetower import BridgeTowerImageProcessor
-        from .models.chinese_clip import (
-            ChineseCLIPFeatureExtractor,
-            ChineseCLIPImageProcessor,
-        )
+        from .models.chinese_clip import (ChineseCLIPFeatureExtractor,
+                                          ChineseCLIPImageProcessor)
         from .models.clip import CLIPFeatureExtractor, CLIPImageProcessor
-        from .models.conditional_detr import (
-            ConditionalDetrFeatureExtractor,
-            ConditionalDetrImageProcessor,
-        )
-        from .models.convnext import ConvNextFeatureExtractor, ConvNextImageProcessor
-        from .models.deformable_detr import (
-            DeformableDetrFeatureExtractor,
-            DeformableDetrImageProcessor,
-        )
+        from .models.conditional_detr import (ConditionalDetrFeatureExtractor,
+                                              ConditionalDetrImageProcessor)
+        from .models.convnext import (ConvNextFeatureExtractor,
+                                      ConvNextImageProcessor)
+        from .models.deformable_detr import (DeformableDetrFeatureExtractor,
+                                             DeformableDetrImageProcessor)
         from .models.deit import DeiTFeatureExtractor, DeiTImageProcessor
         from .models.deta import DetaImageProcessor
         from .models.detr import DetrFeatureExtractor, DetrImageProcessor
@@ -6014,58 +5522,49 @@
         from .models.dpt import DPTFeatureExtractor, DPTImageProcessor
         from .models.efficientformer import EfficientFormerImageProcessor
         from .models.efficientnet import EfficientNetImageProcessor
-        from .models.flava import (
-            FlavaFeatureExtractor,
-            FlavaImageProcessor,
-            FlavaProcessor,
-        )
+        from .models.flava import (FlavaFeatureExtractor, FlavaImageProcessor,
+                                   FlavaProcessor)
         from .models.fuyu import FuyuImageProcessor, FuyuProcessor
         from .models.glpn import GLPNFeatureExtractor, GLPNImageProcessor
         from .models.idefics import IdeficsImageProcessor
-        from .models.imagegpt import ImageGPTFeatureExtractor, ImageGPTImageProcessor
-        from .models.layoutlmv2 import (
-            LayoutLMv2FeatureExtractor,
-            LayoutLMv2ImageProcessor,
-        )
-        from .models.layoutlmv3 import (
-            LayoutLMv3FeatureExtractor,
-            LayoutLMv3ImageProcessor,
-        )
+        from .models.imagegpt import (ImageGPTFeatureExtractor,
+                                      ImageGPTImageProcessor)
+        from .models.layoutlmv2 import (LayoutLMv2FeatureExtractor,
+                                        LayoutLMv2ImageProcessor)
+        from .models.layoutlmv3 import (LayoutLMv3FeatureExtractor,
+                                        LayoutLMv3ImageProcessor)
         from .models.levit import LevitFeatureExtractor, LevitImageProcessor
         from .models.mask2former import Mask2FormerImageProcessor
-        from .models.maskformer import (
-            MaskFormerFeatureExtractor,
-            MaskFormerImageProcessor,
-        )
-        from .models.mobilenet_v1 import (
-            MobileNetV1FeatureExtractor,
-            MobileNetV1ImageProcessor,
-        )
-        from .models.mobilenet_v2 import (
-            MobileNetV2FeatureExtractor,
-            MobileNetV2ImageProcessor,
-        )
-        from .models.mobilevit import MobileViTFeatureExtractor, MobileViTImageProcessor
+        from .models.maskformer import (MaskFormerFeatureExtractor,
+                                        MaskFormerImageProcessor)
+        from .models.mobilenet_v1 import (MobileNetV1FeatureExtractor,
+                                          MobileNetV1ImageProcessor)
+        from .models.mobilenet_v2 import (MobileNetV2FeatureExtractor,
+                                          MobileNetV2ImageProcessor)
+        from .models.mobilevit import (MobileViTFeatureExtractor,
+                                       MobileViTImageProcessor)
         from .models.nougat import NougatImageProcessor
         from .models.oneformer import OneFormerImageProcessor
         from .models.owlv2 import Owlv2ImageProcessor
         from .models.owlvit import OwlViTFeatureExtractor, OwlViTImageProcessor
-        from .models.perceiver import PerceiverFeatureExtractor, PerceiverImageProcessor
+        from .models.perceiver import (PerceiverFeatureExtractor,
+                                       PerceiverImageProcessor)
         from .models.pix2struct import Pix2StructImageProcessor
-        from .models.poolformer import (
-            PoolFormerFeatureExtractor,
-            PoolFormerImageProcessor,
-        )
+        from .models.poolformer import (PoolFormerFeatureExtractor,
+                                        PoolFormerImageProcessor)
         from .models.pvt import PvtImageProcessor
         from .models.rt_detr import RTDetrImageProcessor
         from .models.sam import SamImageProcessor
-        from .models.segformer import SegformerFeatureExtractor, SegformerImageProcessor
+        from .models.segformer import (SegformerFeatureExtractor,
+                                       SegformerImageProcessor)
         from .models.siglip import SiglipImageProcessor
         from .models.swin2sr import Swin2SRImageProcessor
         from .models.tvlt import TvltImageProcessor
         from .models.tvp import TvpImageProcessor
-        from .models.videomae import VideoMAEFeatureExtractor, VideoMAEImageProcessor
-        from .models.vilt import ViltFeatureExtractor, ViltImageProcessor, ViltProcessor
+        from .models.videomae import (VideoMAEFeatureExtractor,
+                                      VideoMAEImageProcessor)
+        from .models.vilt import (ViltFeatureExtractor, ViltImageProcessor,
+                                  ViltProcessor)
         from .models.vit import ViTFeatureExtractor, ViTImageProcessor
         from .models.vit_hybrid import ViTHybridImageProcessor
         from .models.vitmatte import VitMatteImageProcessor
@@ -6083,104 +5582,58 @@
         from .benchmark.benchmark import PyTorchBenchmark
         from .benchmark.benchmark_args import PyTorchBenchmarkArguments
         from .cache_utils import Cache, DynamicCache, SinkCache
-        from .data.datasets import (
-            GlueDataset,
-            GlueDataTrainingArguments,
-            LineByLineTextDataset,
-            LineByLineWithRefDataset,
-            LineByLineWithSOPTextDataset,
-            SquadDataset,
-            SquadDataTrainingArguments,
-            TextDataset,
-            TextDatasetForNextSentencePrediction,
-        )
+        from .data.datasets import (GlueDataset, GlueDataTrainingArguments,
+                                    LineByLineTextDataset,
+                                    LineByLineWithRefDataset,
+                                    LineByLineWithSOPTextDataset, SquadDataset,
+                                    SquadDataTrainingArguments, TextDataset,
+                                    TextDatasetForNextSentencePrediction)
         from .generation import (
-            AlternatingCodebooksLogitsProcessor,
-            BeamScorer,
-            BeamSearchScorer,
-            ClassifierFreeGuidanceLogitsProcessor,
-            ConstrainedBeamSearchScorer,
-            Constraint,
-            ConstraintListState,
-            DisjunctiveConstraint,
+            AlternatingCodebooksLogitsProcessor, BeamScorer, BeamSearchScorer,
+            ClassifierFreeGuidanceLogitsProcessor, ConstrainedBeamSearchScorer,
+            Constraint, ConstraintListState, DisjunctiveConstraint,
             EncoderNoRepeatNGramLogitsProcessor,
-            EncoderRepetitionPenaltyLogitsProcessor,
-            EpsilonLogitsWarper,
-            EtaLogitsWarper,
-            ExponentialDecayLengthPenalty,
-            ForcedBOSTokenLogitsProcessor,
-            ForcedEOSTokenLogitsProcessor,
-            ForceTokensLogitsProcessor,
-            GenerationMixin,
-            HammingDiversityLogitsProcessor,
-            InfNanRemoveLogitsProcessor,
-            LogitNormalization,
-            LogitsProcessor,
-            LogitsProcessorList,
-            LogitsWarper,
-            MaxLengthCriteria,
-            MaxTimeCriteria,
-            MinLengthLogitsProcessor,
-            MinNewTokensLengthLogitsProcessor,
-            NoBadWordsLogitsProcessor,
-            NoRepeatNGramLogitsProcessor,
-            PhrasalConstraint,
-            PrefixConstrainedLogitsProcessor,
-            RepetitionPenaltyLogitsProcessor,
-            SequenceBiasLogitsProcessor,
-            StoppingCriteria,
-            StoppingCriteriaList,
+            EncoderRepetitionPenaltyLogitsProcessor, EpsilonLogitsWarper,
+            EtaLogitsWarper, ExponentialDecayLengthPenalty,
+            ForcedBOSTokenLogitsProcessor, ForcedEOSTokenLogitsProcessor,
+            ForceTokensLogitsProcessor, GenerationMixin,
+            HammingDiversityLogitsProcessor, InfNanRemoveLogitsProcessor,
+            LogitNormalization, LogitsProcessor, LogitsProcessorList,
+            LogitsWarper, MaxLengthCriteria, MaxTimeCriteria,
+            MinLengthLogitsProcessor, MinNewTokensLengthLogitsProcessor,
+            NoBadWordsLogitsProcessor, NoRepeatNGramLogitsProcessor,
+            PhrasalConstraint, PrefixConstrainedLogitsProcessor,
+            RepetitionPenaltyLogitsProcessor, SequenceBiasLogitsProcessor,
+            StoppingCriteria, StoppingCriteriaList,
             SuppressTokensAtBeginLogitsProcessor,
-            SuppressTokensLogitsProcessor,
-            TemperatureLogitsWarper,
-            TopKLogitsWarper,
-            TopPLogitsWarper,
-            TypicalLogitsWarper,
+            SuppressTokensLogitsProcessor, TemperatureLogitsWarper,
+            TopKLogitsWarper, TopPLogitsWarper, TypicalLogitsWarper,
             UnbatchedClassifierFreeGuidanceLogitsProcessor,
-            WhisperTimeStampLogitsProcessor,
-            top_k_top_p_filtering,
-        )
+            WhisperTimeStampLogitsProcessor, top_k_top_p_filtering)
         from .modeling_utils import PreTrainedModel
-        from .models.albert import (
-            ALBERT_PRETRAINED_MODEL_ARCHIVE_LIST,
-            AlbertForMaskedLM,
-            AlbertForMultipleChoice,
-            AlbertForPreTraining,
-            AlbertForQuestionAnswering,
-            AlbertForSequenceClassification,
-            AlbertForTokenClassification,
-            AlbertModel,
-            AlbertPreTrainedModel,
-            load_tf_weights_in_albert,
-        )
-        from .models.align import (
-            ALIGN_PRETRAINED_MODEL_ARCHIVE_LIST,
-            AlignModel,
-            AlignPreTrainedModel,
-            AlignTextModel,
-            AlignVisionModel,
-        )
-        from .models.altclip import (
-            ALTCLIP_PRETRAINED_MODEL_ARCHIVE_LIST,
-            AltCLIPModel,
-            AltCLIPPreTrainedModel,
-            AltCLIPTextModel,
-            AltCLIPVisionModel,
-        )
+        from .models.albert import (ALBERT_PRETRAINED_MODEL_ARCHIVE_LIST,
+                                    AlbertForMaskedLM, AlbertForMultipleChoice,
+                                    AlbertForPreTraining,
+                                    AlbertForQuestionAnswering,
+                                    AlbertForSequenceClassification,
+                                    AlbertForTokenClassification, AlbertModel,
+                                    AlbertPreTrainedModel,
+                                    load_tf_weights_in_albert)
+        from .models.align import (ALIGN_PRETRAINED_MODEL_ARCHIVE_LIST,
+                                   AlignModel, AlignPreTrainedModel,
+                                   AlignTextModel, AlignVisionModel)
+        from .models.altclip import (ALTCLIP_PRETRAINED_MODEL_ARCHIVE_LIST,
+                                     AltCLIPModel, AltCLIPPreTrainedModel,
+                                     AltCLIPTextModel, AltCLIPVisionModel)
         from .models.audio_spectrogram_transformer import (
             AUDIO_SPECTROGRAM_TRANSFORMER_PRETRAINED_MODEL_ARCHIVE_LIST,
-            ASTForAudioClassification,
-            ASTModel,
-            ASTPreTrainedModel,
-        )
+            ASTForAudioClassification, ASTModel, ASTPreTrainedModel)
         from .models.auto import (
             MODEL_FOR_AUDIO_CLASSIFICATION_MAPPING,
             MODEL_FOR_AUDIO_FRAME_CLASSIFICATION_MAPPING,
-            MODEL_FOR_AUDIO_XVECTOR_MAPPING,
-            MODEL_FOR_BACKBONE_MAPPING,
+            MODEL_FOR_AUDIO_XVECTOR_MAPPING, MODEL_FOR_BACKBONE_MAPPING,
             MODEL_FOR_CAUSAL_IMAGE_MODELING_MAPPING,
-            MODEL_FOR_CAUSAL_LM_MAPPING,
-            MODEL_FOR_CTC_MAPPING,
+            MODEL_FOR_CAUSAL_LM_MAPPING, MODEL_FOR_CTC_MAPPING,
             MODEL_FOR_DEPTH_ESTIMATION_MAPPING,
             MODEL_FOR_DOCUMENT_QUESTION_ANSWERING_MAPPING,
             MODEL_FOR_IMAGE_CLASSIFICATION_MAPPING,
@@ -6189,11 +5642,9 @@
             MODEL_FOR_INSTANCE_SEGMENTATION_MAPPING,
             MODEL_FOR_MASK_GENERATION_MAPPING,
             MODEL_FOR_MASKED_IMAGE_MODELING_MAPPING,
-            MODEL_FOR_MASKED_LM_MAPPING,
-            MODEL_FOR_MULTIPLE_CHOICE_MAPPING,
+            MODEL_FOR_MASKED_LM_MAPPING, MODEL_FOR_MULTIPLE_CHOICE_MAPPING,
             MODEL_FOR_NEXT_SENTENCE_PREDICTION_MAPPING,
-            MODEL_FOR_OBJECT_DETECTION_MAPPING,
-            MODEL_FOR_PRETRAINING_MAPPING,
+            MODEL_FOR_OBJECT_DETECTION_MAPPING, MODEL_FOR_PRETRAINING_MAPPING,
             MODEL_FOR_QUESTION_ANSWERING_MAPPING,
             MODEL_FOR_SEMANTIC_SEGMENTATION_MAPPING,
             MODEL_FOR_SEQ_TO_SEQ_CAUSAL_LM_MAPPING,
@@ -6211,1826 +5662,1075 @@
             MODEL_FOR_VISION_2_SEQ_MAPPING,
             MODEL_FOR_VISUAL_QUESTION_ANSWERING_MAPPING,
             MODEL_FOR_ZERO_SHOT_IMAGE_CLASSIFICATION_MAPPING,
-            MODEL_FOR_ZERO_SHOT_OBJECT_DETECTION_MAPPING,
-            MODEL_MAPPING,
-            MODEL_WITH_LM_HEAD_MAPPING,
-            AutoBackbone,
-            AutoModel,
+            MODEL_FOR_ZERO_SHOT_OBJECT_DETECTION_MAPPING, MODEL_MAPPING,
+            MODEL_WITH_LM_HEAD_MAPPING, AutoBackbone, AutoModel,
             AutoModelForAudioClassification,
-            AutoModelForAudioFrameClassification,
-            AutoModelForAudioXVector,
-            AutoModelForCausalLM,
-            AutoModelForCTC,
-            AutoModelForDepthEstimation,
+            AutoModelForAudioFrameClassification, AutoModelForAudioXVector,
+            AutoModelForCausalLM, AutoModelForCTC, AutoModelForDepthEstimation,
             AutoModelForDocumentQuestionAnswering,
-            AutoModelForImageClassification,
-            AutoModelForImageSegmentation,
-            AutoModelForImageToImage,
-            AutoModelForInstanceSegmentation,
-            AutoModelForMaskedImageModeling,
-            AutoModelForMaskedLM,
-            AutoModelForMaskGeneration,
-            AutoModelForMultipleChoice,
-            AutoModelForNextSentencePrediction,
-            AutoModelForObjectDetection,
-            AutoModelForPreTraining,
-            AutoModelForQuestionAnswering,
-            AutoModelForSemanticSegmentation,
-            AutoModelForSeq2SeqLM,
-            AutoModelForSequenceClassification,
-            AutoModelForSpeechSeq2Seq,
-            AutoModelForTableQuestionAnswering,
-            AutoModelForTextEncoding,
-            AutoModelForTextToSpectrogram,
-            AutoModelForTextToWaveform,
-            AutoModelForTokenClassification,
-            AutoModelForUniversalSegmentation,
-            AutoModelForVideoClassification,
-            AutoModelForVision2Seq,
+            AutoModelForImageClassification, AutoModelForImageSegmentation,
+            AutoModelForImageToImage, AutoModelForInstanceSegmentation,
+            AutoModelForMaskedImageModeling, AutoModelForMaskedLM,
+            AutoModelForMaskGeneration, AutoModelForMultipleChoice,
+            AutoModelForNextSentencePrediction, AutoModelForObjectDetection,
+            AutoModelForPreTraining, AutoModelForQuestionAnswering,
+            AutoModelForSemanticSegmentation, AutoModelForSeq2SeqLM,
+            AutoModelForSequenceClassification, AutoModelForSpeechSeq2Seq,
+            AutoModelForTableQuestionAnswering, AutoModelForTextEncoding,
+            AutoModelForTextToSpectrogram, AutoModelForTextToWaveform,
+            AutoModelForTokenClassification, AutoModelForUniversalSegmentation,
+            AutoModelForVideoClassification, AutoModelForVision2Seq,
             AutoModelForVisualQuestionAnswering,
             AutoModelForZeroShotImageClassification,
-            AutoModelForZeroShotObjectDetection,
-            AutoModelWithLMHead,
-        )
+            AutoModelForZeroShotObjectDetection, AutoModelWithLMHead)
         from .models.autoformer import (
-            AUTOFORMER_PRETRAINED_MODEL_ARCHIVE_LIST,
-            AutoformerForPrediction,
-            AutoformerModel,
-            AutoformerPreTrainedModel,
-        )
-        from .models.bark import (
-            BARK_PRETRAINED_MODEL_ARCHIVE_LIST,
-            BarkCausalModel,
-            BarkCoarseModel,
-            BarkFineModel,
-            BarkModel,
-            BarkPreTrainedModel,
-            BarkSemanticModel,
-        )
-        from .models.bart import (
-            BART_PRETRAINED_MODEL_ARCHIVE_LIST,
-            BartForCausalLM,
-            BartForConditionalGeneration,
-            BartForQuestionAnswering,
-            BartForSequenceClassification,
-            BartModel,
-            BartPreTrainedModel,
-            BartPretrainedModel,
-            PretrainedBartModel,
-        )
-        from .models.beit import (
-            BEIT_PRETRAINED_MODEL_ARCHIVE_LIST,
-            BeitBackbone,
-            BeitForImageClassification,
-            BeitForMaskedImageModeling,
-            BeitForSemanticSegmentation,
-            BeitModel,
-            BeitPreTrainedModel,
-        )
-        from .models.bert import (
-            BERT_PRETRAINED_MODEL_ARCHIVE_LIST,
-            BertForMaskedLM,
-            BertForMultipleChoice,
-            BertForNextSentencePrediction,
-            BertForPreTraining,
-            BertForQuestionAnswering,
-            BertForSequenceClassification,
-            BertForTokenClassification,
-            BertLayer,
-            BertLMHeadModel,
-            BertModel,
-            BertPreTrainedModel,
-            load_tf_weights_in_bert,
-        )
+            AUTOFORMER_PRETRAINED_MODEL_ARCHIVE_LIST, AutoformerForPrediction,
+            AutoformerModel, AutoformerPreTrainedModel)
+        from .models.bark import (BARK_PRETRAINED_MODEL_ARCHIVE_LIST,
+                                  BarkCausalModel, BarkCoarseModel,
+                                  BarkFineModel, BarkModel,
+                                  BarkPreTrainedModel, BarkSemanticModel)
+        from .models.bart import (BART_PRETRAINED_MODEL_ARCHIVE_LIST,
+                                  BartForCausalLM,
+                                  BartForConditionalGeneration,
+                                  BartForQuestionAnswering,
+                                  BartForSequenceClassification, BartModel,
+                                  BartPreTrainedModel, BartPretrainedModel,
+                                  PretrainedBartModel)
+        from .models.beit import (BEIT_PRETRAINED_MODEL_ARCHIVE_LIST,
+                                  BeitBackbone, BeitForImageClassification,
+                                  BeitForMaskedImageModeling,
+                                  BeitForSemanticSegmentation, BeitModel,
+                                  BeitPreTrainedModel)
+        from .models.bert import (BERT_PRETRAINED_MODEL_ARCHIVE_LIST,
+                                  BertForMaskedLM, BertForMultipleChoice,
+                                  BertForNextSentencePrediction,
+                                  BertForPreTraining, BertForQuestionAnswering,
+                                  BertForSequenceClassification,
+                                  BertForTokenClassification, BertLayer,
+                                  BertLMHeadModel, BertModel,
+                                  BertPreTrainedModel, load_tf_weights_in_bert)
         from .models.bert_generation import (
-            BertGenerationDecoder,
-            BertGenerationEncoder,
-            BertGenerationPreTrainedModel,
-            load_tf_weights_in_bert_generation,
-        )
-        from .models.big_bird import (
-            BIG_BIRD_PRETRAINED_MODEL_ARCHIVE_LIST,
-            BigBirdForCausalLM,
-            BigBirdForMaskedLM,
-            BigBirdForMultipleChoice,
-            BigBirdForPreTraining,
-            BigBirdForQuestionAnswering,
-            BigBirdForSequenceClassification,
-            BigBirdForTokenClassification,
-            BigBirdLayer,
-            BigBirdModel,
-            BigBirdPreTrainedModel,
-            load_tf_weights_in_big_bird,
-        )
+            BertGenerationDecoder, BertGenerationEncoder,
+            BertGenerationPreTrainedModel, load_tf_weights_in_bert_generation)
+        from .models.big_bird import (BIG_BIRD_PRETRAINED_MODEL_ARCHIVE_LIST,
+                                      BigBirdForCausalLM, BigBirdForMaskedLM,
+                                      BigBirdForMultipleChoice,
+                                      BigBirdForPreTraining,
+                                      BigBirdForQuestionAnswering,
+                                      BigBirdForSequenceClassification,
+                                      BigBirdForTokenClassification,
+                                      BigBirdLayer, BigBirdModel,
+                                      BigBirdPreTrainedModel,
+                                      load_tf_weights_in_big_bird)
         from .models.bigbird_pegasus import (
             BIGBIRD_PEGASUS_PRETRAINED_MODEL_ARCHIVE_LIST,
-            BigBirdPegasusForCausalLM,
-            BigBirdPegasusForConditionalGeneration,
+            BigBirdPegasusForCausalLM, BigBirdPegasusForConditionalGeneration,
             BigBirdPegasusForQuestionAnswering,
-            BigBirdPegasusForSequenceClassification,
-            BigBirdPegasusModel,
-            BigBirdPegasusPreTrainedModel,
-        )
-        from .models.biogpt import (
-            BIOGPT_PRETRAINED_MODEL_ARCHIVE_LIST,
-            BioGptForCausalLM,
-            BioGptForSequenceClassification,
-            BioGptForTokenClassification,
-            BioGptModel,
-            BioGptPreTrainedModel,
-        )
-        from .models.bit import (
-            BIT_PRETRAINED_MODEL_ARCHIVE_LIST,
-            BitBackbone,
-            BitForImageClassification,
-            BitModel,
-            BitPreTrainedModel,
-        )
+            BigBirdPegasusForSequenceClassification, BigBirdPegasusModel,
+            BigBirdPegasusPreTrainedModel)
+        from .models.biogpt import (BIOGPT_PRETRAINED_MODEL_ARCHIVE_LIST,
+                                    BioGptForCausalLM,
+                                    BioGptForSequenceClassification,
+                                    BioGptForTokenClassification, BioGptModel,
+                                    BioGptPreTrainedModel)
+        from .models.bit import (BIT_PRETRAINED_MODEL_ARCHIVE_LIST,
+                                 BitBackbone, BitForImageClassification,
+                                 BitModel, BitPreTrainedModel)
         from .models.blenderbot import (
-            BLENDERBOT_PRETRAINED_MODEL_ARCHIVE_LIST,
-            BlenderbotForCausalLM,
-            BlenderbotForConditionalGeneration,
-            BlenderbotModel,
-            BlenderbotPreTrainedModel,
-        )
+            BLENDERBOT_PRETRAINED_MODEL_ARCHIVE_LIST, BlenderbotForCausalLM,
+            BlenderbotForConditionalGeneration, BlenderbotModel,
+            BlenderbotPreTrainedModel)
         from .models.blenderbot_small import (
             BLENDERBOT_SMALL_PRETRAINED_MODEL_ARCHIVE_LIST,
             BlenderbotSmallForCausalLM,
-            BlenderbotSmallForConditionalGeneration,
-            BlenderbotSmallModel,
-            BlenderbotSmallPreTrainedModel,
-        )
-        from .models.blip import (
-            BLIP_PRETRAINED_MODEL_ARCHIVE_LIST,
-            BlipForConditionalGeneration,
-            BlipForImageTextRetrieval,
-            BlipForQuestionAnswering,
-            BlipModel,
-            BlipPreTrainedModel,
-            BlipTextModel,
-            BlipVisionModel,
-        )
-        from .models.blip_2 import (
-            BLIP_2_PRETRAINED_MODEL_ARCHIVE_LIST,
-            Blip2ForConditionalGeneration,
-            Blip2Model,
-            Blip2PreTrainedModel,
-            Blip2QFormerModel,
-            Blip2VisionModel,
-        )
-        from .models.bloom import (
-            BLOOM_PRETRAINED_MODEL_ARCHIVE_LIST,
-            BloomForCausalLM,
-            BloomForQuestionAnswering,
-            BloomForSequenceClassification,
-            BloomForTokenClassification,
-            BloomModel,
-            BloomPreTrainedModel,
-        )
+            BlenderbotSmallForConditionalGeneration, BlenderbotSmallModel,
+            BlenderbotSmallPreTrainedModel)
+        from .models.blip import (BLIP_PRETRAINED_MODEL_ARCHIVE_LIST,
+                                  BlipForConditionalGeneration,
+                                  BlipForImageTextRetrieval,
+                                  BlipForQuestionAnswering, BlipModel,
+                                  BlipPreTrainedModel, BlipTextModel,
+                                  BlipVisionModel)
+        from .models.blip_2 import (BLIP_2_PRETRAINED_MODEL_ARCHIVE_LIST,
+                                    Blip2ForConditionalGeneration, Blip2Model,
+                                    Blip2PreTrainedModel, Blip2QFormerModel,
+                                    Blip2VisionModel)
+        from .models.bloom import (BLOOM_PRETRAINED_MODEL_ARCHIVE_LIST,
+                                   BloomForCausalLM, BloomForQuestionAnswering,
+                                   BloomForSequenceClassification,
+                                   BloomForTokenClassification, BloomModel,
+                                   BloomPreTrainedModel)
         from .models.bridgetower import (
             BRIDGETOWER_PRETRAINED_MODEL_ARCHIVE_LIST,
             BridgeTowerForContrastiveLearning,
-            BridgeTowerForImageAndTextRetrieval,
-            BridgeTowerForMaskedLM,
-            BridgeTowerModel,
-            BridgeTowerPreTrainedModel,
-        )
-        from .models.bros import (
-            BROS_PRETRAINED_MODEL_ARCHIVE_LIST,
-            BrosForTokenClassification,
-            BrosModel,
-            BrosPreTrainedModel,
-            BrosProcessor,
-            BrosSpadeEEForTokenClassification,
-            BrosSpadeELForTokenClassification,
-        )
-        from .models.camembert import (
-            CAMEMBERT_PRETRAINED_MODEL_ARCHIVE_LIST,
-            CamembertForCausalLM,
-            CamembertForMaskedLM,
-            CamembertForMultipleChoice,
-            CamembertForQuestionAnswering,
-            CamembertForSequenceClassification,
-            CamembertForTokenClassification,
-            CamembertModel,
-            CamembertPreTrainedModel,
-        )
-        from .models.canine import (
-            CANINE_PRETRAINED_MODEL_ARCHIVE_LIST,
-            CanineForMultipleChoice,
-            CanineForQuestionAnswering,
-            CanineForSequenceClassification,
-            CanineForTokenClassification,
-            CanineLayer,
-            CanineModel,
-            CaninePreTrainedModel,
-            load_tf_weights_in_canine,
-        )
+            BridgeTowerForImageAndTextRetrieval, BridgeTowerForMaskedLM,
+            BridgeTowerModel, BridgeTowerPreTrainedModel)
+        from .models.bros import (BROS_PRETRAINED_MODEL_ARCHIVE_LIST,
+                                  BrosForTokenClassification, BrosModel,
+                                  BrosPreTrainedModel, BrosProcessor,
+                                  BrosSpadeEEForTokenClassification,
+                                  BrosSpadeELForTokenClassification)
+        from .models.camembert import (CAMEMBERT_PRETRAINED_MODEL_ARCHIVE_LIST,
+                                       CamembertForCausalLM,
+                                       CamembertForMaskedLM,
+                                       CamembertForMultipleChoice,
+                                       CamembertForQuestionAnswering,
+                                       CamembertForSequenceClassification,
+                                       CamembertForTokenClassification,
+                                       CamembertModel,
+                                       CamembertPreTrainedModel)
+        from .models.canine import (CANINE_PRETRAINED_MODEL_ARCHIVE_LIST,
+                                    CanineForMultipleChoice,
+                                    CanineForQuestionAnswering,
+                                    CanineForSequenceClassification,
+                                    CanineForTokenClassification, CanineLayer,
+                                    CanineModel, CaninePreTrainedModel,
+                                    load_tf_weights_in_canine)
         from .models.chinese_clip import (
-            CHINESE_CLIP_PRETRAINED_MODEL_ARCHIVE_LIST,
-            ChineseCLIPModel,
-            ChineseCLIPPreTrainedModel,
-            ChineseCLIPTextModel,
-            ChineseCLIPVisionModel,
-        )
-        from .models.clap import (
-            CLAP_PRETRAINED_MODEL_ARCHIVE_LIST,
-            ClapAudioModel,
-            ClapAudioModelWithProjection,
-            ClapFeatureExtractor,
-            ClapModel,
-            ClapPreTrainedModel,
-            ClapTextModel,
-            ClapTextModelWithProjection,
-        )
-        from .models.clip import (
-            CLIP_PRETRAINED_MODEL_ARCHIVE_LIST,
-            CLIPModel,
-            CLIPPreTrainedModel,
-            CLIPTextModel,
-            CLIPTextModelWithProjection,
-            CLIPVisionModel,
-            CLIPVisionModelWithProjection,
-        )
-        from .models.clipseg import (
-            CLIPSEG_PRETRAINED_MODEL_ARCHIVE_LIST,
-            CLIPSegForImageSegmentation,
-            CLIPSegModel,
-            CLIPSegPreTrainedModel,
-            CLIPSegTextModel,
-            CLIPSegVisionModel,
-        )
-        from .models.clvp import (
-            CLVP_PRETRAINED_MODEL_ARCHIVE_LIST,
-            ClvpDecoder,
-            ClvpEncoder,
-            ClvpForCausalLM,
-            ClvpModel,
-            ClvpModelForConditionalGeneration,
-            ClvpPreTrainedModel,
-        )
-        from .models.codegen import (
-            CODEGEN_PRETRAINED_MODEL_ARCHIVE_LIST,
-            CodeGenForCausalLM,
-            CodeGenModel,
-            CodeGenPreTrainedModel,
-        )
+            CHINESE_CLIP_PRETRAINED_MODEL_ARCHIVE_LIST, ChineseCLIPModel,
+            ChineseCLIPPreTrainedModel, ChineseCLIPTextModel,
+            ChineseCLIPVisionModel)
+        from .models.clap import (CLAP_PRETRAINED_MODEL_ARCHIVE_LIST,
+                                  ClapAudioModel, ClapAudioModelWithProjection,
+                                  ClapFeatureExtractor, ClapModel,
+                                  ClapPreTrainedModel, ClapTextModel,
+                                  ClapTextModelWithProjection)
+        from .models.clip import (CLIP_PRETRAINED_MODEL_ARCHIVE_LIST,
+                                  CLIPModel, CLIPPreTrainedModel,
+                                  CLIPTextModel, CLIPTextModelWithProjection,
+                                  CLIPVisionModel,
+                                  CLIPVisionModelWithProjection)
+        from .models.clipseg import (CLIPSEG_PRETRAINED_MODEL_ARCHIVE_LIST,
+                                     CLIPSegForImageSegmentation, CLIPSegModel,
+                                     CLIPSegPreTrainedModel, CLIPSegTextModel,
+                                     CLIPSegVisionModel)
+        from .models.clvp import (CLVP_PRETRAINED_MODEL_ARCHIVE_LIST,
+                                  ClvpDecoder, ClvpEncoder, ClvpForCausalLM,
+                                  ClvpModel, ClvpModelForConditionalGeneration,
+                                  ClvpPreTrainedModel)
+        from .models.codegen import (CODEGEN_PRETRAINED_MODEL_ARCHIVE_LIST,
+                                     CodeGenForCausalLM, CodeGenModel,
+                                     CodeGenPreTrainedModel)
         from .models.conditional_detr import (
             CONDITIONAL_DETR_PRETRAINED_MODEL_ARCHIVE_LIST,
-            ConditionalDetrForObjectDetection,
-            ConditionalDetrForSegmentation,
-            ConditionalDetrModel,
-            ConditionalDetrPreTrainedModel,
-        )
-        from .models.convbert import (
-            CONVBERT_PRETRAINED_MODEL_ARCHIVE_LIST,
-            ConvBertForMaskedLM,
-            ConvBertForMultipleChoice,
-            ConvBertForQuestionAnswering,
-            ConvBertForSequenceClassification,
-            ConvBertForTokenClassification,
-            ConvBertLayer,
-            ConvBertModel,
-            ConvBertPreTrainedModel,
-            load_tf_weights_in_convbert,
-        )
-        from .models.convnext import (
-            CONVNEXT_PRETRAINED_MODEL_ARCHIVE_LIST,
-            ConvNextBackbone,
-            ConvNextForImageClassification,
-            ConvNextModel,
-            ConvNextPreTrainedModel,
-        )
+            ConditionalDetrForObjectDetection, ConditionalDetrForSegmentation,
+            ConditionalDetrModel, ConditionalDetrPreTrainedModel)
+        from .models.convbert import (CONVBERT_PRETRAINED_MODEL_ARCHIVE_LIST,
+                                      ConvBertForMaskedLM,
+                                      ConvBertForMultipleChoice,
+                                      ConvBertForQuestionAnswering,
+                                      ConvBertForSequenceClassification,
+                                      ConvBertForTokenClassification,
+                                      ConvBertLayer, ConvBertModel,
+                                      ConvBertPreTrainedModel,
+                                      load_tf_weights_in_convbert)
+        from .models.convnext import (CONVNEXT_PRETRAINED_MODEL_ARCHIVE_LIST,
+                                      ConvNextBackbone,
+                                      ConvNextForImageClassification,
+                                      ConvNextModel, ConvNextPreTrainedModel)
         from .models.convnextv2 import (
-            CONVNEXTV2_PRETRAINED_MODEL_ARCHIVE_LIST,
-            ConvNextV2Backbone,
-            ConvNextV2ForImageClassification,
-            ConvNextV2Model,
-            ConvNextV2PreTrainedModel,
-        )
-        from .models.cpmant import (
-            CPMANT_PRETRAINED_MODEL_ARCHIVE_LIST,
-            CpmAntForCausalLM,
-            CpmAntModel,
-            CpmAntPreTrainedModel,
-        )
-        from .models.ctrl import (
-            CTRL_PRETRAINED_MODEL_ARCHIVE_LIST,
-            CTRLForSequenceClassification,
-            CTRLLMHeadModel,
-            CTRLModel,
-            CTRLPreTrainedModel,
-        )
-        from .models.cvt import (
-            CVT_PRETRAINED_MODEL_ARCHIVE_LIST,
-            CvtForImageClassification,
-            CvtModel,
-            CvtPreTrainedModel,
-        )
+            CONVNEXTV2_PRETRAINED_MODEL_ARCHIVE_LIST, ConvNextV2Backbone,
+            ConvNextV2ForImageClassification, ConvNextV2Model,
+            ConvNextV2PreTrainedModel)
+        from .models.cpmant import (CPMANT_PRETRAINED_MODEL_ARCHIVE_LIST,
+                                    CpmAntForCausalLM, CpmAntModel,
+                                    CpmAntPreTrainedModel)
+        from .models.ctrl import (CTRL_PRETRAINED_MODEL_ARCHIVE_LIST,
+                                  CTRLForSequenceClassification,
+                                  CTRLLMHeadModel, CTRLModel,
+                                  CTRLPreTrainedModel)
+        from .models.cvt import (CVT_PRETRAINED_MODEL_ARCHIVE_LIST,
+                                 CvtForImageClassification, CvtModel,
+                                 CvtPreTrainedModel)
         from .models.data2vec import (
             DATA2VEC_AUDIO_PRETRAINED_MODEL_ARCHIVE_LIST,
             DATA2VEC_TEXT_PRETRAINED_MODEL_ARCHIVE_LIST,
             DATA2VEC_VISION_PRETRAINED_MODEL_ARCHIVE_LIST,
-            Data2VecAudioForAudioFrameClassification,
-            Data2VecAudioForCTC,
-            Data2VecAudioForSequenceClassification,
-            Data2VecAudioForXVector,
-            Data2VecAudioModel,
-            Data2VecAudioPreTrainedModel,
-            Data2VecTextForCausalLM,
-            Data2VecTextForMaskedLM,
-            Data2VecTextForMultipleChoice,
-            Data2VecTextForQuestionAnswering,
+            Data2VecAudioForAudioFrameClassification, Data2VecAudioForCTC,
+            Data2VecAudioForSequenceClassification, Data2VecAudioForXVector,
+            Data2VecAudioModel, Data2VecAudioPreTrainedModel,
+            Data2VecTextForCausalLM, Data2VecTextForMaskedLM,
+            Data2VecTextForMultipleChoice, Data2VecTextForQuestionAnswering,
             Data2VecTextForSequenceClassification,
-            Data2VecTextForTokenClassification,
-            Data2VecTextModel,
-            Data2VecTextPreTrainedModel,
-            Data2VecVisionForImageClassification,
-            Data2VecVisionForSemanticSegmentation,
-            Data2VecVisionModel,
-            Data2VecVisionPreTrainedModel,
-        )
-        from .models.deberta import (
-            DEBERTA_PRETRAINED_MODEL_ARCHIVE_LIST,
-            DebertaForMaskedLM,
-            DebertaForQuestionAnswering,
-            DebertaForSequenceClassification,
-            DebertaForTokenClassification,
-            DebertaModel,
-            DebertaPreTrainedModel,
-        )
+            Data2VecTextForTokenClassification, Data2VecTextModel,
+            Data2VecTextPreTrainedModel, Data2VecVisionForImageClassification,
+            Data2VecVisionForSemanticSegmentation, Data2VecVisionModel,
+            Data2VecVisionPreTrainedModel)
+        from .models.deberta import (DEBERTA_PRETRAINED_MODEL_ARCHIVE_LIST,
+                                     DebertaForMaskedLM,
+                                     DebertaForQuestionAnswering,
+                                     DebertaForSequenceClassification,
+                                     DebertaForTokenClassification,
+                                     DebertaModel, DebertaPreTrainedModel)
         from .models.deberta_v2 import (
-            DEBERTA_V2_PRETRAINED_MODEL_ARCHIVE_LIST,
-            DebertaV2ForMaskedLM,
-            DebertaV2ForMultipleChoice,
-            DebertaV2ForQuestionAnswering,
+            DEBERTA_V2_PRETRAINED_MODEL_ARCHIVE_LIST, DebertaV2ForMaskedLM,
+            DebertaV2ForMultipleChoice, DebertaV2ForQuestionAnswering,
             DebertaV2ForSequenceClassification,
-            DebertaV2ForTokenClassification,
-            DebertaV2Model,
-            DebertaV2PreTrainedModel,
-        )
+            DebertaV2ForTokenClassification, DebertaV2Model,
+            DebertaV2PreTrainedModel)
         from .models.decision_transformer import (
             DECISION_TRANSFORMER_PRETRAINED_MODEL_ARCHIVE_LIST,
             DecisionTransformerGPT2Model,
-            DecisionTransformerGPT2PreTrainedModel,
-            DecisionTransformerModel,
-            DecisionTransformerPreTrainedModel,
-        )
+            DecisionTransformerGPT2PreTrainedModel, DecisionTransformerModel,
+            DecisionTransformerPreTrainedModel)
         from .models.deformable_detr import (
             DEFORMABLE_DETR_PRETRAINED_MODEL_ARCHIVE_LIST,
-            DeformableDetrForObjectDetection,
-            DeformableDetrModel,
-            DeformableDetrPreTrainedModel,
-        )
-        from .models.deit import (
-            DEIT_PRETRAINED_MODEL_ARCHIVE_LIST,
-            DeiTForImageClassification,
-            DeiTForImageClassificationWithTeacher,
-            DeiTForMaskedImageModeling,
-            DeiTModel,
-            DeiTPreTrainedModel,
-        )
+            DeformableDetrForObjectDetection, DeformableDetrModel,
+            DeformableDetrPreTrainedModel)
+        from .models.deit import (DEIT_PRETRAINED_MODEL_ARCHIVE_LIST,
+                                  DeiTForImageClassification,
+                                  DeiTForImageClassificationWithTeacher,
+                                  DeiTForMaskedImageModeling, DeiTModel,
+                                  DeiTPreTrainedModel)
         from .models.deprecated.mctct import (
-            MCTCT_PRETRAINED_MODEL_ARCHIVE_LIST,
-            MCTCTForCTC,
-            MCTCTModel,
-            MCTCTPreTrainedModel,
-        )
-        from .models.deprecated.mmbt import (
-            MMBTForClassification,
-            MMBTModel,
-            ModalEmbeddings,
-        )
+            MCTCT_PRETRAINED_MODEL_ARCHIVE_LIST, MCTCTForCTC, MCTCTModel,
+            MCTCTPreTrainedModel)
+        from .models.deprecated.mmbt import (MMBTForClassification, MMBTModel,
+                                             ModalEmbeddings)
         from .models.deprecated.open_llama import (
-            OpenLlamaForCausalLM,
-            OpenLlamaForSequenceClassification,
-            OpenLlamaModel,
-            OpenLlamaPreTrainedModel,
-        )
+            OpenLlamaForCausalLM, OpenLlamaForSequenceClassification,
+            OpenLlamaModel, OpenLlamaPreTrainedModel)
         from .models.deprecated.retribert import (
-            RETRIBERT_PRETRAINED_MODEL_ARCHIVE_LIST,
-            RetriBertModel,
-            RetriBertPreTrainedModel,
-        )
+            RETRIBERT_PRETRAINED_MODEL_ARCHIVE_LIST, RetriBertModel,
+            RetriBertPreTrainedModel)
         from .models.deprecated.trajectory_transformer import (
             TRAJECTORY_TRANSFORMER_PRETRAINED_MODEL_ARCHIVE_LIST,
-            TrajectoryTransformerModel,
-            TrajectoryTransformerPreTrainedModel,
-        )
+            TrajectoryTransformerModel, TrajectoryTransformerPreTrainedModel)
         from .models.deprecated.transfo_xl import (
-            TRANSFO_XL_PRETRAINED_MODEL_ARCHIVE_LIST,
-            AdaptiveEmbedding,
-            TransfoXLForSequenceClassification,
-            TransfoXLLMHeadModel,
-            TransfoXLModel,
-            TransfoXLPreTrainedModel,
-            load_tf_weights_in_transfo_xl,
-        )
-        from .models.deprecated.van import (
-            VAN_PRETRAINED_MODEL_ARCHIVE_LIST,
-            VanForImageClassification,
-            VanModel,
-            VanPreTrainedModel,
-        )
+            TRANSFO_XL_PRETRAINED_MODEL_ARCHIVE_LIST, AdaptiveEmbedding,
+            TransfoXLForSequenceClassification, TransfoXLLMHeadModel,
+            TransfoXLModel, TransfoXLPreTrainedModel,
+            load_tf_weights_in_transfo_xl)
+        from .models.deprecated.van import (VAN_PRETRAINED_MODEL_ARCHIVE_LIST,
+                                            VanForImageClassification,
+                                            VanModel, VanPreTrainedModel)
         from .models.depth_anything import (
             DEPTH_ANYTHING_PRETRAINED_MODEL_ARCHIVE_LIST,
-            DepthAnythingForDepthEstimation,
-            DepthAnythingPreTrainedModel,
-        )
-        from .models.deta import (
-            DETA_PRETRAINED_MODEL_ARCHIVE_LIST,
-            DetaForObjectDetection,
-            DetaModel,
-            DetaPreTrainedModel,
-        )
-        from .models.detr import (
-            DETR_PRETRAINED_MODEL_ARCHIVE_LIST,
-            DetrForObjectDetection,
-            DetrForSegmentation,
-            DetrModel,
-            DetrPreTrainedModel,
-        )
-        from .models.dinat import (
-            DINAT_PRETRAINED_MODEL_ARCHIVE_LIST,
-            DinatBackbone,
-            DinatForImageClassification,
-            DinatModel,
-            DinatPreTrainedModel,
-        )
-        from .models.dinov2 import (
-            DINOV2_PRETRAINED_MODEL_ARCHIVE_LIST,
-            Dinov2Backbone,
-            Dinov2ForImageClassification,
-            Dinov2Model,
-            Dinov2PreTrainedModel,
-        )
+            DepthAnythingForDepthEstimation, DepthAnythingPreTrainedModel)
+        from .models.deta import (DETA_PRETRAINED_MODEL_ARCHIVE_LIST,
+                                  DetaForObjectDetection, DetaModel,
+                                  DetaPreTrainedModel)
+        from .models.detr import (DETR_PRETRAINED_MODEL_ARCHIVE_LIST,
+                                  DetrForObjectDetection, DetrForSegmentation,
+                                  DetrModel, DetrPreTrainedModel)
+        from .models.dinat import (DINAT_PRETRAINED_MODEL_ARCHIVE_LIST,
+                                   DinatBackbone, DinatForImageClassification,
+                                   DinatModel, DinatPreTrainedModel)
+        from .models.dinov2 import (DINOV2_PRETRAINED_MODEL_ARCHIVE_LIST,
+                                    Dinov2Backbone,
+                                    Dinov2ForImageClassification, Dinov2Model,
+                                    Dinov2PreTrainedModel)
         from .models.distilbert import (
-            DISTILBERT_PRETRAINED_MODEL_ARCHIVE_LIST,
-            DistilBertForMaskedLM,
-            DistilBertForMultipleChoice,
-            DistilBertForQuestionAnswering,
+            DISTILBERT_PRETRAINED_MODEL_ARCHIVE_LIST, DistilBertForMaskedLM,
+            DistilBertForMultipleChoice, DistilBertForQuestionAnswering,
             DistilBertForSequenceClassification,
-            DistilBertForTokenClassification,
-            DistilBertModel,
-            DistilBertPreTrainedModel,
-        )
-        from .models.donut import (
-            DONUT_SWIN_PRETRAINED_MODEL_ARCHIVE_LIST,
-            DonutSwinModel,
-            DonutSwinPreTrainedModel,
-        )
+            DistilBertForTokenClassification, DistilBertModel,
+            DistilBertPreTrainedModel)
+        from .models.donut import (DONUT_SWIN_PRETRAINED_MODEL_ARCHIVE_LIST,
+                                   DonutSwinModel, DonutSwinPreTrainedModel)
         from .models.dpr import (
             DPR_CONTEXT_ENCODER_PRETRAINED_MODEL_ARCHIVE_LIST,
             DPR_QUESTION_ENCODER_PRETRAINED_MODEL_ARCHIVE_LIST,
-            DPR_READER_PRETRAINED_MODEL_ARCHIVE_LIST,
-            DPRContextEncoder,
-            DPRPretrainedContextEncoder,
-            DPRPreTrainedModel,
-            DPRPretrainedQuestionEncoder,
-            DPRPretrainedReader,
-            DPRQuestionEncoder,
-            DPRReader,
-        )
-        from .models.dpt import (
-            DPT_PRETRAINED_MODEL_ARCHIVE_LIST,
-            DPTForDepthEstimation,
-            DPTForSemanticSegmentation,
-            DPTModel,
-            DPTPreTrainedModel,
-        )
+            DPR_READER_PRETRAINED_MODEL_ARCHIVE_LIST, DPRContextEncoder,
+            DPRPretrainedContextEncoder, DPRPreTrainedModel,
+            DPRPretrainedQuestionEncoder, DPRPretrainedReader,
+            DPRQuestionEncoder, DPRReader)
+        from .models.dpt import (DPT_PRETRAINED_MODEL_ARCHIVE_LIST,
+                                 DPTForDepthEstimation,
+                                 DPTForSemanticSegmentation, DPTModel,
+                                 DPTPreTrainedModel)
         from .models.efficientformer import (
             EFFICIENTFORMER_PRETRAINED_MODEL_ARCHIVE_LIST,
             EfficientFormerForImageClassification,
             EfficientFormerForImageClassificationWithTeacher,
-            EfficientFormerModel,
-            EfficientFormerPreTrainedModel,
-        )
+            EfficientFormerModel, EfficientFormerPreTrainedModel)
         from .models.efficientnet import (
             EFFICIENTNET_PRETRAINED_MODEL_ARCHIVE_LIST,
-            EfficientNetForImageClassification,
-            EfficientNetModel,
-            EfficientNetPreTrainedModel,
-        )
-        from .models.electra import (
-            ELECTRA_PRETRAINED_MODEL_ARCHIVE_LIST,
-            ElectraForCausalLM,
-            ElectraForMaskedLM,
-            ElectraForMultipleChoice,
-            ElectraForPreTraining,
-            ElectraForQuestionAnswering,
-            ElectraForSequenceClassification,
-            ElectraForTokenClassification,
-            ElectraModel,
-            ElectraPreTrainedModel,
-            load_tf_weights_in_electra,
-        )
-        from .models.encodec import (
-            ENCODEC_PRETRAINED_MODEL_ARCHIVE_LIST,
-            EncodecModel,
-            EncodecPreTrainedModel,
-        )
+            EfficientNetForImageClassification, EfficientNetModel,
+            EfficientNetPreTrainedModel)
+        from .models.electra import (ELECTRA_PRETRAINED_MODEL_ARCHIVE_LIST,
+                                     ElectraForCausalLM, ElectraForMaskedLM,
+                                     ElectraForMultipleChoice,
+                                     ElectraForPreTraining,
+                                     ElectraForQuestionAnswering,
+                                     ElectraForSequenceClassification,
+                                     ElectraForTokenClassification,
+                                     ElectraModel, ElectraPreTrainedModel,
+                                     load_tf_weights_in_electra)
+        from .models.encodec import (ENCODEC_PRETRAINED_MODEL_ARCHIVE_LIST,
+                                     EncodecModel, EncodecPreTrainedModel)
         from .models.encoder_decoder import EncoderDecoderModel
-        from .models.ernie import (
-            ERNIE_PRETRAINED_MODEL_ARCHIVE_LIST,
-            ErnieForCausalLM,
-            ErnieForMaskedLM,
-            ErnieForMultipleChoice,
-            ErnieForNextSentencePrediction,
-            ErnieForPreTraining,
-            ErnieForQuestionAnswering,
-            ErnieForSequenceClassification,
-            ErnieForTokenClassification,
-            ErnieModel,
-            ErniePreTrainedModel,
-        )
-        from .models.ernie_m import (
-            ERNIE_M_PRETRAINED_MODEL_ARCHIVE_LIST,
-            ErnieMForInformationExtraction,
-            ErnieMForMultipleChoice,
-            ErnieMForQuestionAnswering,
-            ErnieMForSequenceClassification,
-            ErnieMForTokenClassification,
-            ErnieMModel,
-            ErnieMPreTrainedModel,
-        )
-        from .models.esm import (
-            ESM_PRETRAINED_MODEL_ARCHIVE_LIST,
-            EsmFoldPreTrainedModel,
-            EsmForMaskedLM,
-            EsmForProteinFolding,
-            EsmForSequenceClassification,
-            EsmForTokenClassification,
-            EsmModel,
-            EsmPreTrainedModel,
-        )
-        from .models.falcon import (
-            FALCON_PRETRAINED_MODEL_ARCHIVE_LIST,
-            FalconForCausalLM,
-            FalconForQuestionAnswering,
-            FalconForSequenceClassification,
-            FalconForTokenClassification,
-            FalconModel,
-            FalconPreTrainedModel,
-        )
+        from .models.ernie import (ERNIE_PRETRAINED_MODEL_ARCHIVE_LIST,
+                                   ErnieForCausalLM, ErnieForMaskedLM,
+                                   ErnieForMultipleChoice,
+                                   ErnieForNextSentencePrediction,
+                                   ErnieForPreTraining,
+                                   ErnieForQuestionAnswering,
+                                   ErnieForSequenceClassification,
+                                   ErnieForTokenClassification, ErnieModel,
+                                   ErniePreTrainedModel)
+        from .models.ernie_m import (ERNIE_M_PRETRAINED_MODEL_ARCHIVE_LIST,
+                                     ErnieMForInformationExtraction,
+                                     ErnieMForMultipleChoice,
+                                     ErnieMForQuestionAnswering,
+                                     ErnieMForSequenceClassification,
+                                     ErnieMForTokenClassification, ErnieMModel,
+                                     ErnieMPreTrainedModel)
+        from .models.esm import (ESM_PRETRAINED_MODEL_ARCHIVE_LIST,
+                                 EsmFoldPreTrainedModel, EsmForMaskedLM,
+                                 EsmForProteinFolding,
+                                 EsmForSequenceClassification,
+                                 EsmForTokenClassification, EsmModel,
+                                 EsmPreTrainedModel)
+        from .models.falcon import (FALCON_PRETRAINED_MODEL_ARCHIVE_LIST,
+                                    FalconForCausalLM,
+                                    FalconForQuestionAnswering,
+                                    FalconForSequenceClassification,
+                                    FalconForTokenClassification, FalconModel,
+                                    FalconPreTrainedModel)
         from .models.fastspeech2_conformer import (
             FASTSPEECH2_CONFORMER_PRETRAINED_MODEL_ARCHIVE_LIST,
-            FastSpeech2ConformerHifiGan,
-            FastSpeech2ConformerModel,
+            FastSpeech2ConformerHifiGan, FastSpeech2ConformerModel,
             FastSpeech2ConformerPreTrainedModel,
-            FastSpeech2ConformerWithHifiGan,
-        )
-        from .models.flaubert import (
-            FLAUBERT_PRETRAINED_MODEL_ARCHIVE_LIST,
-            FlaubertForMultipleChoice,
-            FlaubertForQuestionAnswering,
-            FlaubertForQuestionAnsweringSimple,
-            FlaubertForSequenceClassification,
-            FlaubertForTokenClassification,
-            FlaubertModel,
-            FlaubertPreTrainedModel,
-            FlaubertWithLMHeadModel,
-        )
-        from .models.flava import (
-            FLAVA_PRETRAINED_MODEL_ARCHIVE_LIST,
-            FlavaForPreTraining,
-            FlavaImageCodebook,
-            FlavaImageModel,
-            FlavaModel,
-            FlavaMultimodalModel,
-            FlavaPreTrainedModel,
-            FlavaTextModel,
-        )
-        from .models.fnet import (
-            FNET_PRETRAINED_MODEL_ARCHIVE_LIST,
-            FNetForMaskedLM,
-            FNetForMultipleChoice,
-            FNetForNextSentencePrediction,
-            FNetForPreTraining,
-            FNetForQuestionAnswering,
-            FNetForSequenceClassification,
-            FNetForTokenClassification,
-            FNetLayer,
-            FNetModel,
-            FNetPreTrainedModel,
-        )
-        from .models.focalnet import (
-            FOCALNET_PRETRAINED_MODEL_ARCHIVE_LIST,
-            FocalNetBackbone,
-            FocalNetForImageClassification,
-            FocalNetForMaskedImageModeling,
-            FocalNetModel,
-            FocalNetPreTrainedModel,
-        )
-        from .models.fsmt import (
-            FSMTForConditionalGeneration,
-            FSMTModel,
-            PretrainedFSMTModel,
-        )
-        from .models.funnel import (
-            FUNNEL_PRETRAINED_MODEL_ARCHIVE_LIST,
-            FunnelBaseModel,
-            FunnelForMaskedLM,
-            FunnelForMultipleChoice,
-            FunnelForPreTraining,
-            FunnelForQuestionAnswering,
-            FunnelForSequenceClassification,
-            FunnelForTokenClassification,
-            FunnelModel,
-            FunnelPreTrainedModel,
-            load_tf_weights_in_funnel,
-        )
-        from .models.fuyu import (
-            FuyuForCausalLM,
-            FuyuPreTrainedModel,
-        )
-        from .models.git import (
-            GIT_PRETRAINED_MODEL_ARCHIVE_LIST,
-            GitForCausalLM,
-            GitModel,
-            GitPreTrainedModel,
-            GitVisionModel,
-        )
-        from .models.glpn import (
-            GLPN_PRETRAINED_MODEL_ARCHIVE_LIST,
-            GLPNForDepthEstimation,
-            GLPNModel,
-            GLPNPreTrainedModel,
-        )
-        from .models.gpt2 import (
-            GPT2_PRETRAINED_MODEL_ARCHIVE_LIST,
-            GPT2DoubleHeadsModel,
-            GPT2ForQuestionAnswering,
-            GPT2ForSequenceClassification,
-            GPT2ForTokenClassification,
-            GPT2LMHeadModel,
-            GPT2Model,
-            GPT2PreTrainedModel,
-            load_tf_weights_in_gpt2,
-        )
+            FastSpeech2ConformerWithHifiGan)
+        from .models.flaubert import (FLAUBERT_PRETRAINED_MODEL_ARCHIVE_LIST,
+                                      FlaubertForMultipleChoice,
+                                      FlaubertForQuestionAnswering,
+                                      FlaubertForQuestionAnsweringSimple,
+                                      FlaubertForSequenceClassification,
+                                      FlaubertForTokenClassification,
+                                      FlaubertModel, FlaubertPreTrainedModel,
+                                      FlaubertWithLMHeadModel)
+        from .models.flava import (FLAVA_PRETRAINED_MODEL_ARCHIVE_LIST,
+                                   FlavaForPreTraining, FlavaImageCodebook,
+                                   FlavaImageModel, FlavaModel,
+                                   FlavaMultimodalModel, FlavaPreTrainedModel,
+                                   FlavaTextModel)
+        from .models.fnet import (FNET_PRETRAINED_MODEL_ARCHIVE_LIST,
+                                  FNetForMaskedLM, FNetForMultipleChoice,
+                                  FNetForNextSentencePrediction,
+                                  FNetForPreTraining, FNetForQuestionAnswering,
+                                  FNetForSequenceClassification,
+                                  FNetForTokenClassification, FNetLayer,
+                                  FNetModel, FNetPreTrainedModel)
+        from .models.focalnet import (FOCALNET_PRETRAINED_MODEL_ARCHIVE_LIST,
+                                      FocalNetBackbone,
+                                      FocalNetForImageClassification,
+                                      FocalNetForMaskedImageModeling,
+                                      FocalNetModel, FocalNetPreTrainedModel)
+        from .models.fsmt import (FSMTForConditionalGeneration, FSMTModel,
+                                  PretrainedFSMTModel)
+        from .models.funnel import (FUNNEL_PRETRAINED_MODEL_ARCHIVE_LIST,
+                                    FunnelBaseModel, FunnelForMaskedLM,
+                                    FunnelForMultipleChoice,
+                                    FunnelForPreTraining,
+                                    FunnelForQuestionAnswering,
+                                    FunnelForSequenceClassification,
+                                    FunnelForTokenClassification, FunnelModel,
+                                    FunnelPreTrainedModel,
+                                    load_tf_weights_in_funnel)
+        from .models.fuyu import FuyuForCausalLM, FuyuPreTrainedModel
+        from .models.git import (GIT_PRETRAINED_MODEL_ARCHIVE_LIST,
+                                 GitForCausalLM, GitModel, GitPreTrainedModel,
+                                 GitVisionModel)
+        from .models.glpn import (GLPN_PRETRAINED_MODEL_ARCHIVE_LIST,
+                                  GLPNForDepthEstimation, GLPNModel,
+                                  GLPNPreTrainedModel)
+        from .models.gpt2 import (GPT2_PRETRAINED_MODEL_ARCHIVE_LIST,
+                                  GPT2DoubleHeadsModel,
+                                  GPT2ForQuestionAnswering,
+                                  GPT2ForSequenceClassification,
+                                  GPT2ForTokenClassification, GPT2LMHeadModel,
+                                  GPT2Model, GPT2PreTrainedModel,
+                                  load_tf_weights_in_gpt2)
         from .models.gpt_bigcode import (
-            GPT_BIGCODE_PRETRAINED_MODEL_ARCHIVE_LIST,
-            GPTBigCodeForCausalLM,
+            GPT_BIGCODE_PRETRAINED_MODEL_ARCHIVE_LIST, GPTBigCodeForCausalLM,
             GPTBigCodeForSequenceClassification,
-            GPTBigCodeForTokenClassification,
-            GPTBigCodeModel,
-            GPTBigCodePreTrainedModel,
-        )
-        from .models.gpt_neo import (
-            GPT_NEO_PRETRAINED_MODEL_ARCHIVE_LIST,
-            GPTNeoForCausalLM,
-            GPTNeoForQuestionAnswering,
-            GPTNeoForSequenceClassification,
-            GPTNeoForTokenClassification,
-            GPTNeoModel,
-            GPTNeoPreTrainedModel,
-            load_tf_weights_in_gpt_neo,
-        )
-        from .models.gpt_neox import (
-            GPT_NEOX_PRETRAINED_MODEL_ARCHIVE_LIST,
-            GPTNeoXForCausalLM,
-            GPTNeoXForQuestionAnswering,
-            GPTNeoXForSequenceClassification,
-            GPTNeoXForTokenClassification,
-            GPTNeoXLayer,
-            GPTNeoXModel,
-            GPTNeoXPreTrainedModel,
-        )
+            GPTBigCodeForTokenClassification, GPTBigCodeModel,
+            GPTBigCodePreTrainedModel)
+        from .models.gpt_neo import (GPT_NEO_PRETRAINED_MODEL_ARCHIVE_LIST,
+                                     GPTNeoForCausalLM,
+                                     GPTNeoForQuestionAnswering,
+                                     GPTNeoForSequenceClassification,
+                                     GPTNeoForTokenClassification, GPTNeoModel,
+                                     GPTNeoPreTrainedModel,
+                                     load_tf_weights_in_gpt_neo)
+        from .models.gpt_neox import (GPT_NEOX_PRETRAINED_MODEL_ARCHIVE_LIST,
+                                      GPTNeoXForCausalLM,
+                                      GPTNeoXForQuestionAnswering,
+                                      GPTNeoXForSequenceClassification,
+                                      GPTNeoXForTokenClassification,
+                                      GPTNeoXLayer, GPTNeoXModel,
+                                      GPTNeoXPreTrainedModel)
         from .models.gpt_neox_japanese import (
             GPT_NEOX_JAPANESE_PRETRAINED_MODEL_ARCHIVE_LIST,
-            GPTNeoXJapaneseForCausalLM,
-            GPTNeoXJapaneseLayer,
-            GPTNeoXJapaneseModel,
-            GPTNeoXJapanesePreTrainedModel,
-        )
-        from .models.gptj import (
-            GPTJ_PRETRAINED_MODEL_ARCHIVE_LIST,
-            GPTJForCausalLM,
-            GPTJForQuestionAnswering,
-            GPTJForSequenceClassification,
-            GPTJModel,
-            GPTJPreTrainedModel,
-        )
+            GPTNeoXJapaneseForCausalLM, GPTNeoXJapaneseLayer,
+            GPTNeoXJapaneseModel, GPTNeoXJapanesePreTrainedModel)
+        from .models.gptj import (GPTJ_PRETRAINED_MODEL_ARCHIVE_LIST,
+                                  GPTJForCausalLM, GPTJForQuestionAnswering,
+                                  GPTJForSequenceClassification, GPTJModel,
+                                  GPTJPreTrainedModel)
         from .models.gptsan_japanese import (
             GPTSAN_JAPANESE_PRETRAINED_MODEL_ARCHIVE_LIST,
-            GPTSanJapaneseForConditionalGeneration,
-            GPTSanJapaneseModel,
-            GPTSanJapanesePreTrainedModel,
-        )
+            GPTSanJapaneseForConditionalGeneration, GPTSanJapaneseModel,
+            GPTSanJapanesePreTrainedModel)
         from .models.graphormer import (
             GRAPHORMER_PRETRAINED_MODEL_ARCHIVE_LIST,
-            GraphormerForGraphClassification,
-            GraphormerModel,
-            GraphormerPreTrainedModel,
-        )
-        from .models.groupvit import (
-            GROUPVIT_PRETRAINED_MODEL_ARCHIVE_LIST,
-            GroupViTModel,
-            GroupViTPreTrainedModel,
-            GroupViTTextModel,
-            GroupViTVisionModel,
-        )
-        from .models.hubert import (
-            HUBERT_PRETRAINED_MODEL_ARCHIVE_LIST,
-            HubertForCTC,
-            HubertForSequenceClassification,
-            HubertModel,
-            HubertPreTrainedModel,
-        )
-        from .models.ibert import (
-            IBERT_PRETRAINED_MODEL_ARCHIVE_LIST,
-            IBertForMaskedLM,
-            IBertForMultipleChoice,
-            IBertForQuestionAnswering,
-            IBertForSequenceClassification,
-            IBertForTokenClassification,
-            IBertModel,
-            IBertPreTrainedModel,
-        )
-        from .models.idefics import (
-            IDEFICS_PRETRAINED_MODEL_ARCHIVE_LIST,
-            IdeficsForVisionText2Text,
-            IdeficsModel,
-            IdeficsPreTrainedModel,
-            IdeficsProcessor,
-        )
-        from .models.imagegpt import (
-            IMAGEGPT_PRETRAINED_MODEL_ARCHIVE_LIST,
-            ImageGPTForCausalImageModeling,
-            ImageGPTForImageClassification,
-            ImageGPTModel,
-            ImageGPTPreTrainedModel,
-            load_tf_weights_in_imagegpt,
-        )
-        from .models.informer import (
-            INFORMER_PRETRAINED_MODEL_ARCHIVE_LIST,
-            InformerForPrediction,
-            InformerModel,
-            InformerPreTrainedModel,
-        )
+            GraphormerForGraphClassification, GraphormerModel,
+            GraphormerPreTrainedModel)
+        from .models.groupvit import (GROUPVIT_PRETRAINED_MODEL_ARCHIVE_LIST,
+                                      GroupViTModel, GroupViTPreTrainedModel,
+                                      GroupViTTextModel, GroupViTVisionModel)
+        from .models.hubert import (HUBERT_PRETRAINED_MODEL_ARCHIVE_LIST,
+                                    HubertForCTC,
+                                    HubertForSequenceClassification,
+                                    HubertModel, HubertPreTrainedModel)
+        from .models.ibert import (IBERT_PRETRAINED_MODEL_ARCHIVE_LIST,
+                                   IBertForMaskedLM, IBertForMultipleChoice,
+                                   IBertForQuestionAnswering,
+                                   IBertForSequenceClassification,
+                                   IBertForTokenClassification, IBertModel,
+                                   IBertPreTrainedModel)
+        from .models.idefics import (IDEFICS_PRETRAINED_MODEL_ARCHIVE_LIST,
+                                     IdeficsForVisionText2Text, IdeficsModel,
+                                     IdeficsPreTrainedModel, IdeficsProcessor)
+        from .models.imagegpt import (IMAGEGPT_PRETRAINED_MODEL_ARCHIVE_LIST,
+                                      ImageGPTForCausalImageModeling,
+                                      ImageGPTForImageClassification,
+                                      ImageGPTModel, ImageGPTPreTrainedModel,
+                                      load_tf_weights_in_imagegpt)
+        from .models.informer import (INFORMER_PRETRAINED_MODEL_ARCHIVE_LIST,
+                                      InformerForPrediction, InformerModel,
+                                      InformerPreTrainedModel)
         from .models.instructblip import (
             INSTRUCTBLIP_PRETRAINED_MODEL_ARCHIVE_LIST,
-            InstructBlipForConditionalGeneration,
-            InstructBlipPreTrainedModel,
-            InstructBlipQFormerModel,
-            InstructBlipVisionModel,
-        )
-        from .models.jukebox import (
-            JUKEBOX_PRETRAINED_MODEL_ARCHIVE_LIST,
-            JukeboxModel,
-            JukeboxPreTrainedModel,
-            JukeboxPrior,
-            JukeboxVQVAE,
-        )
-        from .models.kosmos2 import (
-            KOSMOS2_PRETRAINED_MODEL_ARCHIVE_LIST,
-            Kosmos2ForConditionalGeneration,
-            Kosmos2Model,
-            Kosmos2PreTrainedModel,
-        )
-        from .models.layoutlm import (
-            LAYOUTLM_PRETRAINED_MODEL_ARCHIVE_LIST,
-            LayoutLMForMaskedLM,
-            LayoutLMForQuestionAnswering,
-            LayoutLMForSequenceClassification,
-            LayoutLMForTokenClassification,
-            LayoutLMModel,
-            LayoutLMPreTrainedModel,
-        )
+            InstructBlipForConditionalGeneration, InstructBlipPreTrainedModel,
+            InstructBlipQFormerModel, InstructBlipVisionModel)
+        from .models.jukebox import (JUKEBOX_PRETRAINED_MODEL_ARCHIVE_LIST,
+                                     JukeboxModel, JukeboxPreTrainedModel,
+                                     JukeboxPrior, JukeboxVQVAE)
+        from .models.kosmos2 import (KOSMOS2_PRETRAINED_MODEL_ARCHIVE_LIST,
+                                     Kosmos2ForConditionalGeneration,
+                                     Kosmos2Model, Kosmos2PreTrainedModel)
+        from .models.layoutlm import (LAYOUTLM_PRETRAINED_MODEL_ARCHIVE_LIST,
+                                      LayoutLMForMaskedLM,
+                                      LayoutLMForQuestionAnswering,
+                                      LayoutLMForSequenceClassification,
+                                      LayoutLMForTokenClassification,
+                                      LayoutLMModel, LayoutLMPreTrainedModel)
         from .models.layoutlmv2 import (
             LAYOUTLMV2_PRETRAINED_MODEL_ARCHIVE_LIST,
             LayoutLMv2ForQuestionAnswering,
             LayoutLMv2ForSequenceClassification,
-            LayoutLMv2ForTokenClassification,
-            LayoutLMv2Model,
-            LayoutLMv2PreTrainedModel,
-        )
+            LayoutLMv2ForTokenClassification, LayoutLMv2Model,
+            LayoutLMv2PreTrainedModel)
         from .models.layoutlmv3 import (
             LAYOUTLMV3_PRETRAINED_MODEL_ARCHIVE_LIST,
             LayoutLMv3ForQuestionAnswering,
             LayoutLMv3ForSequenceClassification,
-            LayoutLMv3ForTokenClassification,
-            LayoutLMv3Model,
-            LayoutLMv3PreTrainedModel,
-        )
-        from .models.led import (
-            LED_PRETRAINED_MODEL_ARCHIVE_LIST,
-            LEDForConditionalGeneration,
-            LEDForQuestionAnswering,
-            LEDForSequenceClassification,
-            LEDModel,
-            LEDPreTrainedModel,
-        )
-        from .models.levit import (
-            LEVIT_PRETRAINED_MODEL_ARCHIVE_LIST,
-            LevitForImageClassification,
-            LevitForImageClassificationWithTeacher,
-            LevitModel,
-            LevitPreTrainedModel,
-        )
-        from .models.lilt import (
-            LILT_PRETRAINED_MODEL_ARCHIVE_LIST,
-            LiltForQuestionAnswering,
-            LiltForSequenceClassification,
-            LiltForTokenClassification,
-            LiltModel,
-            LiltPreTrainedModel,
-        )
-        from .models.llama import LlamaForCausalLM, LlamaForSequenceClassification, LlamaModel, LlamaPreTrainedModel
-        from .models.llava import (
-            LLAVA_PRETRAINED_MODEL_ARCHIVE_LIST,
-            LlavaForConditionalGeneration,
-            LlavaPreTrainedModel,
-            LlavaProcessor,
-        )
+            LayoutLMv3ForTokenClassification, LayoutLMv3Model,
+            LayoutLMv3PreTrainedModel)
+        from .models.led import (LED_PRETRAINED_MODEL_ARCHIVE_LIST,
+                                 LEDForConditionalGeneration,
+                                 LEDForQuestionAnswering,
+                                 LEDForSequenceClassification, LEDModel,
+                                 LEDPreTrainedModel)
+        from .models.levit import (LEVIT_PRETRAINED_MODEL_ARCHIVE_LIST,
+                                   LevitForImageClassification,
+                                   LevitForImageClassificationWithTeacher,
+                                   LevitModel, LevitPreTrainedModel)
+        from .models.lilt import (LILT_PRETRAINED_MODEL_ARCHIVE_LIST,
+                                  LiltForQuestionAnswering,
+                                  LiltForSequenceClassification,
+                                  LiltForTokenClassification, LiltModel,
+                                  LiltPreTrainedModel)
+        from .models.llama import (LlamaForCausalLM,
+                                   LlamaForSequenceClassification, LlamaModel,
+                                   LlamaPreTrainedModel)
+        from .models.llava import (LLAVA_PRETRAINED_MODEL_ARCHIVE_LIST,
+                                   LlavaForConditionalGeneration,
+                                   LlavaPreTrainedModel, LlavaProcessor)
         from .models.longformer import (
-            LONGFORMER_PRETRAINED_MODEL_ARCHIVE_LIST,
-            LongformerForMaskedLM,
-            LongformerForMultipleChoice,
-            LongformerForQuestionAnswering,
+            LONGFORMER_PRETRAINED_MODEL_ARCHIVE_LIST, LongformerForMaskedLM,
+            LongformerForMultipleChoice, LongformerForQuestionAnswering,
             LongformerForSequenceClassification,
-            LongformerForTokenClassification,
-            LongformerModel,
-            LongformerPreTrainedModel,
-            LongformerSelfAttention,
-        )
-        from .models.longt5 import (
-            LONGT5_PRETRAINED_MODEL_ARCHIVE_LIST,
-            LongT5EncoderModel,
-            LongT5ForConditionalGeneration,
-            LongT5Model,
-            LongT5PreTrainedModel,
-        )
-        from .models.luke import (
-            LUKE_PRETRAINED_MODEL_ARCHIVE_LIST,
-            LukeForEntityClassification,
-            LukeForEntityPairClassification,
-            LukeForEntitySpanClassification,
-            LukeForMaskedLM,
-            LukeForMultipleChoice,
-            LukeForQuestionAnswering,
-            LukeForSequenceClassification,
-            LukeForTokenClassification,
-            LukeModel,
-            LukePreTrainedModel,
-        )
-        from .models.lxmert import (
-            LxmertEncoder,
-            LxmertForPreTraining,
-            LxmertForQuestionAnswering,
-            LxmertModel,
-            LxmertPreTrainedModel,
-            LxmertVisualFeatureEncoder,
-            LxmertXLayer,
-        )
-        from .models.m2m_100 import (
-            M2M_100_PRETRAINED_MODEL_ARCHIVE_LIST,
-            M2M100ForConditionalGeneration,
-            M2M100Model,
-            M2M100PreTrainedModel,
-        )
-        from .models.marian import MarianForCausalLM, MarianModel, MarianMTModel
-        from .models.markuplm import (
-            MARKUPLM_PRETRAINED_MODEL_ARCHIVE_LIST,
-            MarkupLMForQuestionAnswering,
-            MarkupLMForSequenceClassification,
-            MarkupLMForTokenClassification,
-            MarkupLMModel,
-            MarkupLMPreTrainedModel,
-        )
+            LongformerForTokenClassification, LongformerModel,
+            LongformerPreTrainedModel, LongformerSelfAttention)
+        from .models.longt5 import (LONGT5_PRETRAINED_MODEL_ARCHIVE_LIST,
+                                    LongT5EncoderModel,
+                                    LongT5ForConditionalGeneration,
+                                    LongT5Model, LongT5PreTrainedModel)
+        from .models.luke import (LUKE_PRETRAINED_MODEL_ARCHIVE_LIST,
+                                  LukeForEntityClassification,
+                                  LukeForEntityPairClassification,
+                                  LukeForEntitySpanClassification,
+                                  LukeForMaskedLM, LukeForMultipleChoice,
+                                  LukeForQuestionAnswering,
+                                  LukeForSequenceClassification,
+                                  LukeForTokenClassification, LukeModel,
+                                  LukePreTrainedModel)
+        from .models.lxmert import (LxmertEncoder, LxmertForPreTraining,
+                                    LxmertForQuestionAnswering, LxmertModel,
+                                    LxmertPreTrainedModel,
+                                    LxmertVisualFeatureEncoder, LxmertXLayer)
+        from .models.m2m_100 import (M2M_100_PRETRAINED_MODEL_ARCHIVE_LIST,
+                                     M2M100ForConditionalGeneration,
+                                     M2M100Model, M2M100PreTrainedModel)
+        from .models.marian import (MarianForCausalLM, MarianModel,
+                                    MarianMTModel)
+        from .models.markuplm import (MARKUPLM_PRETRAINED_MODEL_ARCHIVE_LIST,
+                                      MarkupLMForQuestionAnswering,
+                                      MarkupLMForSequenceClassification,
+                                      MarkupLMForTokenClassification,
+                                      MarkupLMModel, MarkupLMPreTrainedModel)
         from .models.mask2former import (
             MASK2FORMER_PRETRAINED_MODEL_ARCHIVE_LIST,
-            Mask2FormerForUniversalSegmentation,
-            Mask2FormerModel,
-            Mask2FormerPreTrainedModel,
-        )
+            Mask2FormerForUniversalSegmentation, Mask2FormerModel,
+            Mask2FormerPreTrainedModel)
         from .models.maskformer import (
             MASKFORMER_PRETRAINED_MODEL_ARCHIVE_LIST,
-            MaskFormerForInstanceSegmentation,
-            MaskFormerModel,
-            MaskFormerPreTrainedModel,
-            MaskFormerSwinBackbone,
-        )
-        from .models.mbart import (
-            MBartForCausalLM,
-            MBartForConditionalGeneration,
-            MBartForQuestionAnswering,
-            MBartForSequenceClassification,
-            MBartModel,
-            MBartPreTrainedModel,
-        )
-        from .models.mega import (
-            MEGA_PRETRAINED_MODEL_ARCHIVE_LIST,
-            MegaForCausalLM,
-            MegaForMaskedLM,
-            MegaForMultipleChoice,
-            MegaForQuestionAnswering,
-            MegaForSequenceClassification,
-            MegaForTokenClassification,
-            MegaModel,
-            MegaPreTrainedModel,
-        )
+            MaskFormerForInstanceSegmentation, MaskFormerModel,
+            MaskFormerPreTrainedModel, MaskFormerSwinBackbone)
+        from .models.mbart import (MBartForCausalLM,
+                                   MBartForConditionalGeneration,
+                                   MBartForQuestionAnswering,
+                                   MBartForSequenceClassification, MBartModel,
+                                   MBartPreTrainedModel)
+        from .models.mega import (MEGA_PRETRAINED_MODEL_ARCHIVE_LIST,
+                                  MegaForCausalLM, MegaForMaskedLM,
+                                  MegaForMultipleChoice,
+                                  MegaForQuestionAnswering,
+                                  MegaForSequenceClassification,
+                                  MegaForTokenClassification, MegaModel,
+                                  MegaPreTrainedModel)
         from .models.megatron_bert import (
             MEGATRON_BERT_PRETRAINED_MODEL_ARCHIVE_LIST,
-            MegatronBertForCausalLM,
-            MegatronBertForMaskedLM,
+            MegatronBertForCausalLM, MegatronBertForMaskedLM,
             MegatronBertForMultipleChoice,
-            MegatronBertForNextSentencePrediction,
-            MegatronBertForPreTraining,
+            MegatronBertForNextSentencePrediction, MegatronBertForPreTraining,
             MegatronBertForQuestionAnswering,
             MegatronBertForSequenceClassification,
-            MegatronBertForTokenClassification,
-            MegatronBertModel,
-            MegatronBertPreTrainedModel,
-        )
-        from .models.mgp_str import (
-            MGP_STR_PRETRAINED_MODEL_ARCHIVE_LIST,
-            MgpstrForSceneTextRecognition,
-            MgpstrModel,
-            MgpstrPreTrainedModel,
-        )
-        from .models.mistral import (
-            MistralForCausalLM,
-            MistralForSequenceClassification,
-            MistralModel,
-            MistralPreTrainedModel,
-        )
-        from .models.mixtral import (
-            MixtralForCausalLM,
-            MixtralForSequenceClassification,
-            MixtralModel,
-            MixtralPreTrainedModel,
-        )
+            MegatronBertForTokenClassification, MegatronBertModel,
+            MegatronBertPreTrainedModel)
+        from .models.mgp_str import (MGP_STR_PRETRAINED_MODEL_ARCHIVE_LIST,
+                                     MgpstrForSceneTextRecognition,
+                                     MgpstrModel, MgpstrPreTrainedModel)
+        from .models.mistral import (MistralForCausalLM,
+                                     MistralForSequenceClassification,
+                                     MistralModel, MistralPreTrainedModel)
+        from .models.mixtral import (MixtralForCausalLM,
+                                     MixtralForSequenceClassification,
+                                     MixtralModel, MixtralPreTrainedModel)
         from .models.mobilebert import (
-            MOBILEBERT_PRETRAINED_MODEL_ARCHIVE_LIST,
-            MobileBertForMaskedLM,
-            MobileBertForMultipleChoice,
-            MobileBertForNextSentencePrediction,
-            MobileBertForPreTraining,
-            MobileBertForQuestionAnswering,
+            MOBILEBERT_PRETRAINED_MODEL_ARCHIVE_LIST, MobileBertForMaskedLM,
+            MobileBertForMultipleChoice, MobileBertForNextSentencePrediction,
+            MobileBertForPreTraining, MobileBertForQuestionAnswering,
             MobileBertForSequenceClassification,
-            MobileBertForTokenClassification,
-            MobileBertLayer,
-            MobileBertModel,
-            MobileBertPreTrainedModel,
-            load_tf_weights_in_mobilebert,
-        )
+            MobileBertForTokenClassification, MobileBertLayer, MobileBertModel,
+            MobileBertPreTrainedModel, load_tf_weights_in_mobilebert)
         from .models.mobilenet_v1 import (
             MOBILENET_V1_PRETRAINED_MODEL_ARCHIVE_LIST,
-            MobileNetV1ForImageClassification,
-            MobileNetV1Model,
-            MobileNetV1PreTrainedModel,
-            load_tf_weights_in_mobilenet_v1,
-        )
+            MobileNetV1ForImageClassification, MobileNetV1Model,
+            MobileNetV1PreTrainedModel, load_tf_weights_in_mobilenet_v1)
         from .models.mobilenet_v2 import (
             MOBILENET_V2_PRETRAINED_MODEL_ARCHIVE_LIST,
             MobileNetV2ForImageClassification,
-            MobileNetV2ForSemanticSegmentation,
-            MobileNetV2Model,
-            MobileNetV2PreTrainedModel,
-            load_tf_weights_in_mobilenet_v2,
-        )
-        from .models.mobilevit import (
-            MOBILEVIT_PRETRAINED_MODEL_ARCHIVE_LIST,
-            MobileViTForImageClassification,
-            MobileViTForSemanticSegmentation,
-            MobileViTModel,
-            MobileViTPreTrainedModel,
-        )
+            MobileNetV2ForSemanticSegmentation, MobileNetV2Model,
+            MobileNetV2PreTrainedModel, load_tf_weights_in_mobilenet_v2)
+        from .models.mobilevit import (MOBILEVIT_PRETRAINED_MODEL_ARCHIVE_LIST,
+                                       MobileViTForImageClassification,
+                                       MobileViTForSemanticSegmentation,
+                                       MobileViTModel,
+                                       MobileViTPreTrainedModel)
         from .models.mobilevitv2 import (
             MOBILEVITV2_PRETRAINED_MODEL_ARCHIVE_LIST,
             MobileViTV2ForImageClassification,
-            MobileViTV2ForSemanticSegmentation,
-            MobileViTV2Model,
-            MobileViTV2PreTrainedModel,
-        )
-        from .models.mpnet import (
-            MPNET_PRETRAINED_MODEL_ARCHIVE_LIST,
-            MPNetForMaskedLM,
-            MPNetForMultipleChoice,
-            MPNetForQuestionAnswering,
-            MPNetForSequenceClassification,
-            MPNetForTokenClassification,
-            MPNetLayer,
-            MPNetModel,
-            MPNetPreTrainedModel,
-        )
-        from .models.mpt import (
-            MPT_PRETRAINED_MODEL_ARCHIVE_LIST,
-            MptForCausalLM,
-            MptForQuestionAnswering,
-            MptForSequenceClassification,
-            MptForTokenClassification,
-            MptModel,
-            MptPreTrainedModel,
-        )
-        from .models.mra import (
-            MRA_PRETRAINED_MODEL_ARCHIVE_LIST,
-            MraForMaskedLM,
-            MraForMultipleChoice,
-            MraForQuestionAnswering,
-            MraForSequenceClassification,
-            MraForTokenClassification,
-            MraModel,
-            MraPreTrainedModel,
-        )
-        from .models.mt5 import (
-            MT5EncoderModel,
-            MT5ForConditionalGeneration,
-            MT5ForQuestionAnswering,
-            MT5ForSequenceClassification,
-            MT5Model,
-            MT5PreTrainedModel,
-        )
-        from .models.musicgen import (
-            MUSICGEN_PRETRAINED_MODEL_ARCHIVE_LIST,
-            MusicgenForCausalLM,
-            MusicgenForConditionalGeneration,
-            MusicgenModel,
-            MusicgenPreTrainedModel,
-            MusicgenProcessor,
-        )
-        from .models.mvp import (
-            MVP_PRETRAINED_MODEL_ARCHIVE_LIST,
-            MvpForCausalLM,
-            MvpForConditionalGeneration,
-            MvpForQuestionAnswering,
-            MvpForSequenceClassification,
-            MvpModel,
-            MvpPreTrainedModel,
-        )
-        from .models.nat import (
-            NAT_PRETRAINED_MODEL_ARCHIVE_LIST,
-            NatBackbone,
-            NatForImageClassification,
-            NatModel,
-            NatPreTrainedModel,
-        )
-        from .models.nezha import (
-            NEZHA_PRETRAINED_MODEL_ARCHIVE_LIST,
-            NezhaForMaskedLM,
-            NezhaForMultipleChoice,
-            NezhaForNextSentencePrediction,
-            NezhaForPreTraining,
-            NezhaForQuestionAnswering,
-            NezhaForSequenceClassification,
-            NezhaForTokenClassification,
-            NezhaModel,
-            NezhaPreTrainedModel,
-        )
-        from .models.nllb_moe import (
-            NLLB_MOE_PRETRAINED_MODEL_ARCHIVE_LIST,
-            NllbMoeForConditionalGeneration,
-            NllbMoeModel,
-            NllbMoePreTrainedModel,
-            NllbMoeSparseMLP,
-            NllbMoeTop2Router,
-        )
+            MobileViTV2ForSemanticSegmentation, MobileViTV2Model,
+            MobileViTV2PreTrainedModel)
+        from .models.mpnet import (MPNET_PRETRAINED_MODEL_ARCHIVE_LIST,
+                                   MPNetForMaskedLM, MPNetForMultipleChoice,
+                                   MPNetForQuestionAnswering,
+                                   MPNetForSequenceClassification,
+                                   MPNetForTokenClassification, MPNetLayer,
+                                   MPNetModel, MPNetPreTrainedModel)
+        from .models.mpt import (MPT_PRETRAINED_MODEL_ARCHIVE_LIST,
+                                 MptForCausalLM, MptForQuestionAnswering,
+                                 MptForSequenceClassification,
+                                 MptForTokenClassification, MptModel,
+                                 MptPreTrainedModel)
+        from .models.mra import (MRA_PRETRAINED_MODEL_ARCHIVE_LIST,
+                                 MraForMaskedLM, MraForMultipleChoice,
+                                 MraForQuestionAnswering,
+                                 MraForSequenceClassification,
+                                 MraForTokenClassification, MraModel,
+                                 MraPreTrainedModel)
+        from .models.mt5 import (MT5EncoderModel, MT5ForConditionalGeneration,
+                                 MT5ForQuestionAnswering,
+                                 MT5ForSequenceClassification, MT5Model,
+                                 MT5PreTrainedModel)
+        from .models.musicgen import (MUSICGEN_PRETRAINED_MODEL_ARCHIVE_LIST,
+                                      MusicgenForCausalLM,
+                                      MusicgenForConditionalGeneration,
+                                      MusicgenModel, MusicgenPreTrainedModel,
+                                      MusicgenProcessor)
+        from .models.mvp import (MVP_PRETRAINED_MODEL_ARCHIVE_LIST,
+                                 MvpForCausalLM, MvpForConditionalGeneration,
+                                 MvpForQuestionAnswering,
+                                 MvpForSequenceClassification, MvpModel,
+                                 MvpPreTrainedModel)
+        from .models.nat import (NAT_PRETRAINED_MODEL_ARCHIVE_LIST,
+                                 NatBackbone, NatForImageClassification,
+                                 NatModel, NatPreTrainedModel)
+        from .models.nezha import (NEZHA_PRETRAINED_MODEL_ARCHIVE_LIST,
+                                   NezhaForMaskedLM, NezhaForMultipleChoice,
+                                   NezhaForNextSentencePrediction,
+                                   NezhaForPreTraining,
+                                   NezhaForQuestionAnswering,
+                                   NezhaForSequenceClassification,
+                                   NezhaForTokenClassification, NezhaModel,
+                                   NezhaPreTrainedModel)
+        from .models.nllb_moe import (NLLB_MOE_PRETRAINED_MODEL_ARCHIVE_LIST,
+                                      NllbMoeForConditionalGeneration,
+                                      NllbMoeModel, NllbMoePreTrainedModel,
+                                      NllbMoeSparseMLP, NllbMoeTop2Router)
         from .models.nystromformer import (
             NYSTROMFORMER_PRETRAINED_MODEL_ARCHIVE_LIST,
-            NystromformerForMaskedLM,
-            NystromformerForMultipleChoice,
+            NystromformerForMaskedLM, NystromformerForMultipleChoice,
             NystromformerForQuestionAnswering,
             NystromformerForSequenceClassification,
-            NystromformerForTokenClassification,
-            NystromformerLayer,
-            NystromformerModel,
-            NystromformerPreTrainedModel,
-        )
-        from .models.oneformer import (
-            ONEFORMER_PRETRAINED_MODEL_ARCHIVE_LIST,
-            OneFormerForUniversalSegmentation,
-            OneFormerModel,
-            OneFormerPreTrainedModel,
-        )
-        from .models.openai import (
-            OPENAI_GPT_PRETRAINED_MODEL_ARCHIVE_LIST,
-            OpenAIGPTDoubleHeadsModel,
-            OpenAIGPTForSequenceClassification,
-            OpenAIGPTLMHeadModel,
-            OpenAIGPTModel,
-            OpenAIGPTPreTrainedModel,
-            load_tf_weights_in_openai_gpt,
-        )
-        from .models.opt import (
-            OPT_PRETRAINED_MODEL_ARCHIVE_LIST,
-            OPTForCausalLM,
-            OPTForQuestionAnswering,
-            OPTForSequenceClassification,
-            OPTModel,
-            OPTPreTrainedModel,
-        )
-        from .models.owlv2 import (
-            OWLV2_PRETRAINED_MODEL_ARCHIVE_LIST,
-            Owlv2ForObjectDetection,
-            Owlv2Model,
-            Owlv2PreTrainedModel,
-            Owlv2TextModel,
-            Owlv2VisionModel,
-        )
-        from .models.owlvit import (
-            OWLVIT_PRETRAINED_MODEL_ARCHIVE_LIST,
-            OwlViTForObjectDetection,
-            OwlViTModel,
-            OwlViTPreTrainedModel,
-            OwlViTTextModel,
-            OwlViTVisionModel,
-        )
+            NystromformerForTokenClassification, NystromformerLayer,
+            NystromformerModel, NystromformerPreTrainedModel)
+        from .models.oneformer import (ONEFORMER_PRETRAINED_MODEL_ARCHIVE_LIST,
+                                       OneFormerForUniversalSegmentation,
+                                       OneFormerModel,
+                                       OneFormerPreTrainedModel)
+        from .models.openai import (OPENAI_GPT_PRETRAINED_MODEL_ARCHIVE_LIST,
+                                    OpenAIGPTDoubleHeadsModel,
+                                    OpenAIGPTForSequenceClassification,
+                                    OpenAIGPTLMHeadModel, OpenAIGPTModel,
+                                    OpenAIGPTPreTrainedModel,
+                                    load_tf_weights_in_openai_gpt)
+        from .models.opt import (OPT_PRETRAINED_MODEL_ARCHIVE_LIST,
+                                 OPTForCausalLM, OPTForQuestionAnswering,
+                                 OPTForSequenceClassification, OPTModel,
+                                 OPTPreTrainedModel)
+        from .models.owlv2 import (OWLV2_PRETRAINED_MODEL_ARCHIVE_LIST,
+                                   Owlv2ForObjectDetection, Owlv2Model,
+                                   Owlv2PreTrainedModel, Owlv2TextModel,
+                                   Owlv2VisionModel)
+        from .models.owlvit import (OWLVIT_PRETRAINED_MODEL_ARCHIVE_LIST,
+                                    OwlViTForObjectDetection, OwlViTModel,
+                                    OwlViTPreTrainedModel, OwlViTTextModel,
+                                    OwlViTVisionModel)
         from .models.patchtsmixer import (
             PATCHTSMIXER_PRETRAINED_MODEL_ARCHIVE_LIST,
-            PatchTSMixerForPrediction,
-            PatchTSMixerForPretraining,
-            PatchTSMixerForRegression,
-            PatchTSMixerForTimeSeriesClassification,
-            PatchTSMixerModel,
-            PatchTSMixerPreTrainedModel,
-        )
-        from .models.patchtst import (
-            PATCHTST_PRETRAINED_MODEL_ARCHIVE_LIST,
-            PatchTSTForClassification,
-            PatchTSTForPrediction,
-            PatchTSTForPretraining,
-            PatchTSTForRegression,
-            PatchTSTModel,
-            PatchTSTPreTrainedModel,
-        )
-        from .models.pegasus import (
-            PegasusForCausalLM,
-            PegasusForConditionalGeneration,
-            PegasusModel,
-            PegasusPreTrainedModel,
-        )
-        from .models.pegasus_x import (
-            PEGASUS_X_PRETRAINED_MODEL_ARCHIVE_LIST,
-            PegasusXForConditionalGeneration,
-            PegasusXModel,
-            PegasusXPreTrainedModel,
-        )
+            PatchTSMixerForPrediction, PatchTSMixerForPretraining,
+            PatchTSMixerForRegression, PatchTSMixerForTimeSeriesClassification,
+            PatchTSMixerModel, PatchTSMixerPreTrainedModel)
+        from .models.patchtst import (PATCHTST_PRETRAINED_MODEL_ARCHIVE_LIST,
+                                      PatchTSTForClassification,
+                                      PatchTSTForPrediction,
+                                      PatchTSTForPretraining,
+                                      PatchTSTForRegression, PatchTSTModel,
+                                      PatchTSTPreTrainedModel)
+        from .models.pegasus import (PegasusForCausalLM,
+                                     PegasusForConditionalGeneration,
+                                     PegasusModel, PegasusPreTrainedModel)
+        from .models.pegasus_x import (PEGASUS_X_PRETRAINED_MODEL_ARCHIVE_LIST,
+                                       PegasusXForConditionalGeneration,
+                                       PegasusXModel, PegasusXPreTrainedModel)
         from .models.perceiver import (
             PERCEIVER_PRETRAINED_MODEL_ARCHIVE_LIST,
             PerceiverForImageClassificationConvProcessing,
             PerceiverForImageClassificationFourier,
-            PerceiverForImageClassificationLearned,
-            PerceiverForMaskedLM,
-            PerceiverForMultimodalAutoencoding,
-            PerceiverForOpticalFlow,
-            PerceiverForSequenceClassification,
-            PerceiverLayer,
-            PerceiverModel,
-            PerceiverPreTrainedModel,
-        )
-        from .models.persimmon import (
-            PersimmonForCausalLM,
-            PersimmonForSequenceClassification,
-            PersimmonModel,
-            PersimmonPreTrainedModel,
-        )
-        from .models.phi import (
-            PHI_PRETRAINED_MODEL_ARCHIVE_LIST,
-            PhiForCausalLM,
-            PhiForSequenceClassification,
-            PhiForTokenClassification,
-            PhiModel,
-            PhiPreTrainedModel,
-        )
+            PerceiverForImageClassificationLearned, PerceiverForMaskedLM,
+            PerceiverForMultimodalAutoencoding, PerceiverForOpticalFlow,
+            PerceiverForSequenceClassification, PerceiverLayer, PerceiverModel,
+            PerceiverPreTrainedModel)
+        from .models.persimmon import (PersimmonForCausalLM,
+                                       PersimmonForSequenceClassification,
+                                       PersimmonModel,
+                                       PersimmonPreTrainedModel)
+        from .models.phi import (PHI_PRETRAINED_MODEL_ARCHIVE_LIST,
+                                 PhiForCausalLM, PhiForSequenceClassification,
+                                 PhiForTokenClassification, PhiModel,
+                                 PhiPreTrainedModel)
         from .models.pix2struct import (
             PIX2STRUCT_PRETRAINED_MODEL_ARCHIVE_LIST,
-            Pix2StructForConditionalGeneration,
-            Pix2StructPreTrainedModel,
-            Pix2StructTextModel,
-            Pix2StructVisionModel,
-        )
-        from .models.plbart import (
-            PLBART_PRETRAINED_MODEL_ARCHIVE_LIST,
-            PLBartForCausalLM,
-            PLBartForConditionalGeneration,
-            PLBartForSequenceClassification,
-            PLBartModel,
-            PLBartPreTrainedModel,
-        )
+            Pix2StructForConditionalGeneration, Pix2StructPreTrainedModel,
+            Pix2StructTextModel, Pix2StructVisionModel)
+        from .models.plbart import (PLBART_PRETRAINED_MODEL_ARCHIVE_LIST,
+                                    PLBartForCausalLM,
+                                    PLBartForConditionalGeneration,
+                                    PLBartForSequenceClassification,
+                                    PLBartModel, PLBartPreTrainedModel)
         from .models.poolformer import (
             POOLFORMER_PRETRAINED_MODEL_ARCHIVE_LIST,
-            PoolFormerForImageClassification,
-            PoolFormerModel,
-            PoolFormerPreTrainedModel,
-        )
-        from .models.pop2piano import (
-            POP2PIANO_PRETRAINED_MODEL_ARCHIVE_LIST,
-            Pop2PianoForConditionalGeneration,
-            Pop2PianoPreTrainedModel,
-        )
+            PoolFormerForImageClassification, PoolFormerModel,
+            PoolFormerPreTrainedModel)
+        from .models.pop2piano import (POP2PIANO_PRETRAINED_MODEL_ARCHIVE_LIST,
+                                       Pop2PianoForConditionalGeneration,
+                                       Pop2PianoPreTrainedModel)
         from .models.prophetnet import (
-            PROPHETNET_PRETRAINED_MODEL_ARCHIVE_LIST,
-            ProphetNetDecoder,
-            ProphetNetEncoder,
-            ProphetNetForCausalLM,
-            ProphetNetForConditionalGeneration,
-            ProphetNetModel,
-            ProphetNetPreTrainedModel,
-        )
-        from .models.pvt import (
-            PVT_PRETRAINED_MODEL_ARCHIVE_LIST,
-            PvtForImageClassification,
-            PvtModel,
-            PvtPreTrainedModel,
-        )
-        from .models.qdqbert import (
-            QDQBERT_PRETRAINED_MODEL_ARCHIVE_LIST,
-            QDQBertForMaskedLM,
-            QDQBertForMultipleChoice,
-            QDQBertForNextSentencePrediction,
-            QDQBertForQuestionAnswering,
-            QDQBertForSequenceClassification,
-            QDQBertForTokenClassification,
-            QDQBertLayer,
-            QDQBertLMHeadModel,
-            QDQBertModel,
-            QDQBertPreTrainedModel,
-            load_tf_weights_in_qdqbert,
-        )
-        from .models.qwen2 import (
-            Qwen2ForCausalLM,
-            Qwen2ForSequenceClassification,
-            Qwen2Model,
-            Qwen2PreTrainedModel,
-        )
-        from .models.rag import (
-            RagModel,
-            RagPreTrainedModel,
-            RagSequenceForGeneration,
-            RagTokenForGeneration,
-        )
-        from .models.realm import (
-            REALM_PRETRAINED_MODEL_ARCHIVE_LIST,
-            RealmEmbedder,
-            RealmForOpenQA,
-            RealmKnowledgeAugEncoder,
-            RealmPreTrainedModel,
-            RealmReader,
-            RealmRetriever,
-            RealmScorer,
-            load_tf_weights_in_realm,
-        )
-        from .models.reformer import (
-            REFORMER_PRETRAINED_MODEL_ARCHIVE_LIST,
-            ReformerAttention,
-            ReformerForMaskedLM,
-            ReformerForQuestionAnswering,
-            ReformerForSequenceClassification,
-            ReformerLayer,
-            ReformerModel,
-            ReformerModelWithLMHead,
-            ReformerPreTrainedModel,
-        )
-        from .models.regnet import (
-            REGNET_PRETRAINED_MODEL_ARCHIVE_LIST,
-            RegNetForImageClassification,
-            RegNetModel,
-            RegNetPreTrainedModel,
-        )
-        from .models.rembert import (
-            REMBERT_PRETRAINED_MODEL_ARCHIVE_LIST,
-            RemBertForCausalLM,
-            RemBertForMaskedLM,
-            RemBertForMultipleChoice,
-            RemBertForQuestionAnswering,
-            RemBertForSequenceClassification,
-            RemBertForTokenClassification,
-            RemBertLayer,
-            RemBertModel,
-            RemBertPreTrainedModel,
-            load_tf_weights_in_rembert,
-        )
-        from .models.resnet import (
-            RESNET_PRETRAINED_MODEL_ARCHIVE_LIST,
-            ResNetBackbone,
-            ResNetForImageClassification,
-            ResNetModel,
-            ResNetPreTrainedModel,
-        )
-        from .models.roberta import (
-            ROBERTA_PRETRAINED_MODEL_ARCHIVE_LIST,
-            RobertaForCausalLM,
-            RobertaForMaskedLM,
-            RobertaForMultipleChoice,
-            RobertaForQuestionAnswering,
-            RobertaForSequenceClassification,
-            RobertaForTokenClassification,
-            RobertaModel,
-            RobertaPreTrainedModel,
-        )
+            PROPHETNET_PRETRAINED_MODEL_ARCHIVE_LIST, ProphetNetDecoder,
+            ProphetNetEncoder, ProphetNetForCausalLM,
+            ProphetNetForConditionalGeneration, ProphetNetModel,
+            ProphetNetPreTrainedModel)
+        from .models.pvt import (PVT_PRETRAINED_MODEL_ARCHIVE_LIST,
+                                 PvtForImageClassification, PvtModel,
+                                 PvtPreTrainedModel)
+        from .models.qdqbert import (QDQBERT_PRETRAINED_MODEL_ARCHIVE_LIST,
+                                     QDQBertForMaskedLM,
+                                     QDQBertForMultipleChoice,
+                                     QDQBertForNextSentencePrediction,
+                                     QDQBertForQuestionAnswering,
+                                     QDQBertForSequenceClassification,
+                                     QDQBertForTokenClassification,
+                                     QDQBertLayer, QDQBertLMHeadModel,
+                                     QDQBertModel, QDQBertPreTrainedModel,
+                                     load_tf_weights_in_qdqbert)
+        from .models.qwen2 import (Qwen2ForCausalLM,
+                                   Qwen2ForSequenceClassification, Qwen2Model,
+                                   Qwen2PreTrainedModel)
+        from .models.rag import (RagModel, RagPreTrainedModel,
+                                 RagSequenceForGeneration,
+                                 RagTokenForGeneration)
+        from .models.realm import (REALM_PRETRAINED_MODEL_ARCHIVE_LIST,
+                                   RealmEmbedder, RealmForOpenQA,
+                                   RealmKnowledgeAugEncoder,
+                                   RealmPreTrainedModel, RealmReader,
+                                   RealmRetriever, RealmScorer,
+                                   load_tf_weights_in_realm)
+        from .models.reformer import (REFORMER_PRETRAINED_MODEL_ARCHIVE_LIST,
+                                      ReformerAttention, ReformerForMaskedLM,
+                                      ReformerForQuestionAnswering,
+                                      ReformerForSequenceClassification,
+                                      ReformerLayer, ReformerModel,
+                                      ReformerModelWithLMHead,
+                                      ReformerPreTrainedModel)
+        from .models.regnet import (REGNET_PRETRAINED_MODEL_ARCHIVE_LIST,
+                                    RegNetForImageClassification, RegNetModel,
+                                    RegNetPreTrainedModel)
+        from .models.rembert import (REMBERT_PRETRAINED_MODEL_ARCHIVE_LIST,
+                                     RemBertForCausalLM, RemBertForMaskedLM,
+                                     RemBertForMultipleChoice,
+                                     RemBertForQuestionAnswering,
+                                     RemBertForSequenceClassification,
+                                     RemBertForTokenClassification,
+                                     RemBertLayer, RemBertModel,
+                                     RemBertPreTrainedModel,
+                                     load_tf_weights_in_rembert)
+        from .models.resnet import (RESNET_PRETRAINED_MODEL_ARCHIVE_LIST,
+                                    ResNetBackbone,
+                                    ResNetForImageClassification, ResNetModel,
+                                    ResNetPreTrainedModel)
+        from .models.roberta import (ROBERTA_PRETRAINED_MODEL_ARCHIVE_LIST,
+                                     RobertaForCausalLM, RobertaForMaskedLM,
+                                     RobertaForMultipleChoice,
+                                     RobertaForQuestionAnswering,
+                                     RobertaForSequenceClassification,
+                                     RobertaForTokenClassification,
+                                     RobertaModel, RobertaPreTrainedModel)
         from .models.roberta_prelayernorm import (
             ROBERTA_PRELAYERNORM_PRETRAINED_MODEL_ARCHIVE_LIST,
-            RobertaPreLayerNormForCausalLM,
-            RobertaPreLayerNormForMaskedLM,
+            RobertaPreLayerNormForCausalLM, RobertaPreLayerNormForMaskedLM,
             RobertaPreLayerNormForMultipleChoice,
             RobertaPreLayerNormForQuestionAnswering,
             RobertaPreLayerNormForSequenceClassification,
             RobertaPreLayerNormForTokenClassification,
-            RobertaPreLayerNormModel,
-            RobertaPreLayerNormPreTrainedModel,
-        )
-        from .models.roc_bert import (
-            ROC_BERT_PRETRAINED_MODEL_ARCHIVE_LIST,
-            RoCBertForCausalLM,
-            RoCBertForMaskedLM,
-            RoCBertForMultipleChoice,
-            RoCBertForPreTraining,
-            RoCBertForQuestionAnswering,
-            RoCBertForSequenceClassification,
-            RoCBertForTokenClassification,
-            RoCBertLayer,
-            RoCBertModel,
-            RoCBertPreTrainedModel,
-            load_tf_weights_in_roc_bert,
-        )
-        from .models.roformer import (
-            ROFORMER_PRETRAINED_MODEL_ARCHIVE_LIST,
-            RoFormerForCausalLM,
-            RoFormerForMaskedLM,
-            RoFormerForMultipleChoice,
-            RoFormerForQuestionAnswering,
-            RoFormerForSequenceClassification,
-            RoFormerForTokenClassification,
-            RoFormerLayer,
-            RoFormerModel,
-            RoFormerPreTrainedModel,
-            load_tf_weights_in_roformer,
-        )
-        from .models.rt_detr import (
-            RTDETR_PRETRAINED_MODEL_ARCHIVE_LIST,
-            RTDetrModel,
-            RTDetrPreTrainedModel,
-        )
-        from .models.rwkv import (
-            RWKV_PRETRAINED_MODEL_ARCHIVE_LIST,
-            RwkvForCausalLM,
-            RwkvModel,
-            RwkvPreTrainedModel,
-        )
-        from .models.sam import (
-            SAM_PRETRAINED_MODEL_ARCHIVE_LIST,
-            SamModel,
-            SamPreTrainedModel,
-        )
-
+            RobertaPreLayerNormModel, RobertaPreLayerNormPreTrainedModel)
+        from .models.roc_bert import (ROC_BERT_PRETRAINED_MODEL_ARCHIVE_LIST,
+                                      RoCBertForCausalLM, RoCBertForMaskedLM,
+                                      RoCBertForMultipleChoice,
+                                      RoCBertForPreTraining,
+                                      RoCBertForQuestionAnswering,
+                                      RoCBertForSequenceClassification,
+                                      RoCBertForTokenClassification,
+                                      RoCBertLayer, RoCBertModel,
+                                      RoCBertPreTrainedModel,
+                                      load_tf_weights_in_roc_bert)
+        from .models.roformer import (ROFORMER_PRETRAINED_MODEL_ARCHIVE_LIST,
+                                      RoFormerForCausalLM, RoFormerForMaskedLM,
+                                      RoFormerForMultipleChoice,
+                                      RoFormerForQuestionAnswering,
+                                      RoFormerForSequenceClassification,
+                                      RoFormerForTokenClassification,
+                                      RoFormerLayer, RoFormerModel,
+                                      RoFormerPreTrainedModel,
+                                      load_tf_weights_in_roformer)
+        from .models.rt_detr import (RTDETR_PRETRAINED_MODEL_ARCHIVE_LIST,
+                                     RTDetrModel, RTDetrPreTrainedModel)
+        from .models.rwkv import (RWKV_PRETRAINED_MODEL_ARCHIVE_LIST,
+                                  RwkvForCausalLM, RwkvModel,
+                                  RwkvPreTrainedModel)
+        from .models.sam import (SAM_PRETRAINED_MODEL_ARCHIVE_LIST, SamModel,
+                                 SamPreTrainedModel)
         # PyTorch model imports
         from .models.seamless_m4t import (
-            SEAMLESS_M4T_PRETRAINED_MODEL_ARCHIVE_LIST,
-            SeamlessM4TCodeHifiGan,
-            SeamlessM4TForSpeechToSpeech,
-            SeamlessM4TForSpeechToText,
-            SeamlessM4TForTextToSpeech,
-            SeamlessM4TForTextToText,
-            SeamlessM4THifiGan,
-            SeamlessM4TModel,
-            SeamlessM4TPreTrainedModel,
+            SEAMLESS_M4T_PRETRAINED_MODEL_ARCHIVE_LIST, SeamlessM4TCodeHifiGan,
+            SeamlessM4TForSpeechToSpeech, SeamlessM4TForSpeechToText,
+            SeamlessM4TForTextToSpeech, SeamlessM4TForTextToText,
+            SeamlessM4THifiGan, SeamlessM4TModel, SeamlessM4TPreTrainedModel,
             SeamlessM4TTextToUnitForConditionalGeneration,
-            SeamlessM4TTextToUnitModel,
-        )
+            SeamlessM4TTextToUnitModel)
         from .models.seamless_m4t_v2 import (
             SEAMLESS_M4T_V2_PRETRAINED_MODEL_ARCHIVE_LIST,
-            SeamlessM4Tv2ForSpeechToSpeech,
-            SeamlessM4Tv2ForSpeechToText,
-            SeamlessM4Tv2ForTextToSpeech,
-            SeamlessM4Tv2ForTextToText,
-            SeamlessM4Tv2Model,
-            SeamlessM4Tv2PreTrainedModel,
-        )
-        from .models.segformer import (
-            SEGFORMER_PRETRAINED_MODEL_ARCHIVE_LIST,
-            SegformerDecodeHead,
-            SegformerForImageClassification,
-            SegformerForSemanticSegmentation,
-            SegformerLayer,
-            SegformerModel,
-            SegformerPreTrainedModel,
-        )
-        from .models.sew import (
-            SEW_PRETRAINED_MODEL_ARCHIVE_LIST,
-            SEWForCTC,
-            SEWForSequenceClassification,
-            SEWModel,
-            SEWPreTrainedModel,
-        )
-        from .models.sew_d import (
-            SEW_D_PRETRAINED_MODEL_ARCHIVE_LIST,
-            SEWDForCTC,
-            SEWDForSequenceClassification,
-            SEWDModel,
-            SEWDPreTrainedModel,
-        )
-        from .models.siglip import (
-            SIGLIP_PRETRAINED_MODEL_ARCHIVE_LIST,
-            SiglipModel,
-            SiglipPreTrainedModel,
-            SiglipTextModel,
-            SiglipVisionModel,
-        )
+            SeamlessM4Tv2ForSpeechToSpeech, SeamlessM4Tv2ForSpeechToText,
+            SeamlessM4Tv2ForTextToSpeech, SeamlessM4Tv2ForTextToText,
+            SeamlessM4Tv2Model, SeamlessM4Tv2PreTrainedModel)
+        from .models.segformer import (SEGFORMER_PRETRAINED_MODEL_ARCHIVE_LIST,
+                                       SegformerDecodeHead,
+                                       SegformerForImageClassification,
+                                       SegformerForSemanticSegmentation,
+                                       SegformerLayer, SegformerModel,
+                                       SegformerPreTrainedModel)
+        from .models.sew import (SEW_PRETRAINED_MODEL_ARCHIVE_LIST, SEWForCTC,
+                                 SEWForSequenceClassification, SEWModel,
+                                 SEWPreTrainedModel)
+        from .models.sew_d import (SEW_D_PRETRAINED_MODEL_ARCHIVE_LIST,
+                                   SEWDForCTC, SEWDForSequenceClassification,
+                                   SEWDModel, SEWDPreTrainedModel)
+        from .models.siglip import (SIGLIP_PRETRAINED_MODEL_ARCHIVE_LIST,
+                                    SiglipModel, SiglipPreTrainedModel,
+                                    SiglipTextModel, SiglipVisionModel)
         from .models.speech_encoder_decoder import SpeechEncoderDecoderModel
         from .models.speech_to_text import (
             SPEECH_TO_TEXT_PRETRAINED_MODEL_ARCHIVE_LIST,
-            Speech2TextForConditionalGeneration,
-            Speech2TextModel,
-            Speech2TextPreTrainedModel,
-        )
-        from .models.speech_to_text_2 import (
-            Speech2Text2ForCausalLM,
-            Speech2Text2PreTrainedModel,
-        )
-        from .models.speecht5 import (
-            SPEECHT5_PRETRAINED_MODEL_ARCHIVE_LIST,
-            SpeechT5ForSpeechToSpeech,
-            SpeechT5ForSpeechToText,
-            SpeechT5ForTextToSpeech,
-            SpeechT5HifiGan,
-            SpeechT5Model,
-            SpeechT5PreTrainedModel,
-        )
-        from .models.splinter import (
-            SPLINTER_PRETRAINED_MODEL_ARCHIVE_LIST,
-            SplinterForPreTraining,
-            SplinterForQuestionAnswering,
-            SplinterLayer,
-            SplinterModel,
-            SplinterPreTrainedModel,
-        )
+            Speech2TextForConditionalGeneration, Speech2TextModel,
+            Speech2TextPreTrainedModel)
+        from .models.speech_to_text_2 import (Speech2Text2ForCausalLM,
+                                              Speech2Text2PreTrainedModel)
+        from .models.speecht5 import (SPEECHT5_PRETRAINED_MODEL_ARCHIVE_LIST,
+                                      SpeechT5ForSpeechToSpeech,
+                                      SpeechT5ForSpeechToText,
+                                      SpeechT5ForTextToSpeech, SpeechT5HifiGan,
+                                      SpeechT5Model, SpeechT5PreTrainedModel)
+        from .models.splinter import (SPLINTER_PRETRAINED_MODEL_ARCHIVE_LIST,
+                                      SplinterForPreTraining,
+                                      SplinterForQuestionAnswering,
+                                      SplinterLayer, SplinterModel,
+                                      SplinterPreTrainedModel)
         from .models.squeezebert import (
-            SQUEEZEBERT_PRETRAINED_MODEL_ARCHIVE_LIST,
-            SqueezeBertForMaskedLM,
-            SqueezeBertForMultipleChoice,
-            SqueezeBertForQuestionAnswering,
+            SQUEEZEBERT_PRETRAINED_MODEL_ARCHIVE_LIST, SqueezeBertForMaskedLM,
+            SqueezeBertForMultipleChoice, SqueezeBertForQuestionAnswering,
             SqueezeBertForSequenceClassification,
-            SqueezeBertForTokenClassification,
-            SqueezeBertModel,
-            SqueezeBertModule,
-            SqueezeBertPreTrainedModel,
-        )
+            SqueezeBertForTokenClassification, SqueezeBertModel,
+            SqueezeBertModule, SqueezeBertPreTrainedModel)
         from .models.swiftformer import (
             SWIFTFORMER_PRETRAINED_MODEL_ARCHIVE_LIST,
-            SwiftFormerForImageClassification,
-            SwiftFormerModel,
-            SwiftFormerPreTrainedModel,
-        )
-        from .models.swin import (
-            SWIN_PRETRAINED_MODEL_ARCHIVE_LIST,
-            SwinBackbone,
-            SwinForImageClassification,
-            SwinForMaskedImageModeling,
-            SwinModel,
-            SwinPreTrainedModel,
-        )
-        from .models.swin2sr import (
-            SWIN2SR_PRETRAINED_MODEL_ARCHIVE_LIST,
-            Swin2SRForImageSuperResolution,
-            Swin2SRModel,
-            Swin2SRPreTrainedModel,
-        )
-        from .models.swinv2 import (
-            SWINV2_PRETRAINED_MODEL_ARCHIVE_LIST,
-            Swinv2Backbone,
-            Swinv2ForImageClassification,
-            Swinv2ForMaskedImageModeling,
-            Swinv2Model,
-            Swinv2PreTrainedModel,
-        )
+            SwiftFormerForImageClassification, SwiftFormerModel,
+            SwiftFormerPreTrainedModel)
+        from .models.swin import (SWIN_PRETRAINED_MODEL_ARCHIVE_LIST,
+                                  SwinBackbone, SwinForImageClassification,
+                                  SwinForMaskedImageModeling, SwinModel,
+                                  SwinPreTrainedModel)
+        from .models.swin2sr import (SWIN2SR_PRETRAINED_MODEL_ARCHIVE_LIST,
+                                     Swin2SRForImageSuperResolution,
+                                     Swin2SRModel, Swin2SRPreTrainedModel)
+        from .models.swinv2 import (SWINV2_PRETRAINED_MODEL_ARCHIVE_LIST,
+                                    Swinv2Backbone,
+                                    Swinv2ForImageClassification,
+                                    Swinv2ForMaskedImageModeling, Swinv2Model,
+                                    Swinv2PreTrainedModel)
         from .models.switch_transformers import (
             SWITCH_TRANSFORMERS_PRETRAINED_MODEL_ARCHIVE_LIST,
             SwitchTransformersEncoderModel,
             SwitchTransformersForConditionalGeneration,
-            SwitchTransformersModel,
-            SwitchTransformersPreTrainedModel,
-            SwitchTransformersSparseMLP,
-            SwitchTransformersTop1Router,
-        )
-        from .models.t5 import (
-            T5_PRETRAINED_MODEL_ARCHIVE_LIST,
-            T5EncoderModel,
-            T5ForConditionalGeneration,
-            T5ForQuestionAnswering,
-            T5ForSequenceClassification,
-            T5Model,
-            T5PreTrainedModel,
-            load_tf_weights_in_t5,
-        )
+            SwitchTransformersModel, SwitchTransformersPreTrainedModel,
+            SwitchTransformersSparseMLP, SwitchTransformersTop1Router)
+        from .models.t5 import (T5_PRETRAINED_MODEL_ARCHIVE_LIST,
+                                T5EncoderModel, T5ForConditionalGeneration,
+                                T5ForQuestionAnswering,
+                                T5ForSequenceClassification, T5Model,
+                                T5PreTrainedModel, load_tf_weights_in_t5)
         from .models.table_transformer import (
             TABLE_TRANSFORMER_PRETRAINED_MODEL_ARCHIVE_LIST,
-            TableTransformerForObjectDetection,
-            TableTransformerModel,
-            TableTransformerPreTrainedModel,
-        )
-        from .models.tapas import (
-            TAPAS_PRETRAINED_MODEL_ARCHIVE_LIST,
-            TapasForMaskedLM,
-            TapasForQuestionAnswering,
-            TapasForSequenceClassification,
-            TapasModel,
-            TapasPreTrainedModel,
-            load_tf_weights_in_tapas,
-        )
+            TableTransformerForObjectDetection, TableTransformerModel,
+            TableTransformerPreTrainedModel)
+        from .models.tapas import (TAPAS_PRETRAINED_MODEL_ARCHIVE_LIST,
+                                   TapasForMaskedLM, TapasForQuestionAnswering,
+                                   TapasForSequenceClassification, TapasModel,
+                                   TapasPreTrainedModel,
+                                   load_tf_weights_in_tapas)
         from .models.time_series_transformer import (
             TIME_SERIES_TRANSFORMER_PRETRAINED_MODEL_ARCHIVE_LIST,
-            TimeSeriesTransformerForPrediction,
-            TimeSeriesTransformerModel,
-            TimeSeriesTransformerPreTrainedModel,
-        )
+            TimeSeriesTransformerForPrediction, TimeSeriesTransformerModel,
+            TimeSeriesTransformerPreTrainedModel)
         from .models.timesformer import (
             TIMESFORMER_PRETRAINED_MODEL_ARCHIVE_LIST,
-            TimesformerForVideoClassification,
-            TimesformerModel,
-            TimesformerPreTrainedModel,
-        )
+            TimesformerForVideoClassification, TimesformerModel,
+            TimesformerPreTrainedModel)
         from .models.timm_backbone import TimmBackbone
-        from .models.trocr import (
-            TROCR_PRETRAINED_MODEL_ARCHIVE_LIST,
-            TrOCRForCausalLM,
-            TrOCRPreTrainedModel,
-        )
-        from .models.tvlt import (
-            TVLT_PRETRAINED_MODEL_ARCHIVE_LIST,
-            TvltForAudioVisualClassification,
-            TvltForPreTraining,
-            TvltModel,
-            TvltPreTrainedModel,
-        )
-        from .models.tvp import (
-            TVP_PRETRAINED_MODEL_ARCHIVE_LIST,
-            TvpForVideoGrounding,
-            TvpModel,
-            TvpPreTrainedModel,
-        )
-        from .models.umt5 import (
-            UMT5EncoderModel,
-            UMT5ForConditionalGeneration,
-            UMT5ForQuestionAnswering,
-            UMT5ForSequenceClassification,
-            UMT5Model,
-            UMT5PreTrainedModel,
-        )
-        from .models.unispeech import (
-            UNISPEECH_PRETRAINED_MODEL_ARCHIVE_LIST,
-            UniSpeechForCTC,
-            UniSpeechForPreTraining,
-            UniSpeechForSequenceClassification,
-            UniSpeechModel,
-            UniSpeechPreTrainedModel,
-        )
+        from .models.trocr import (TROCR_PRETRAINED_MODEL_ARCHIVE_LIST,
+                                   TrOCRForCausalLM, TrOCRPreTrainedModel)
+        from .models.tvlt import (TVLT_PRETRAINED_MODEL_ARCHIVE_LIST,
+                                  TvltForAudioVisualClassification,
+                                  TvltForPreTraining, TvltModel,
+                                  TvltPreTrainedModel)
+        from .models.tvp import (TVP_PRETRAINED_MODEL_ARCHIVE_LIST,
+                                 TvpForVideoGrounding, TvpModel,
+                                 TvpPreTrainedModel)
+        from .models.umt5 import (UMT5EncoderModel,
+                                  UMT5ForConditionalGeneration,
+                                  UMT5ForQuestionAnswering,
+                                  UMT5ForSequenceClassification, UMT5Model,
+                                  UMT5PreTrainedModel)
+        from .models.unispeech import (UNISPEECH_PRETRAINED_MODEL_ARCHIVE_LIST,
+                                       UniSpeechForCTC,
+                                       UniSpeechForPreTraining,
+                                       UniSpeechForSequenceClassification,
+                                       UniSpeechModel,
+                                       UniSpeechPreTrainedModel)
         from .models.unispeech_sat import (
             UNISPEECH_SAT_PRETRAINED_MODEL_ARCHIVE_LIST,
-            UniSpeechSatForAudioFrameClassification,
-            UniSpeechSatForCTC,
-            UniSpeechSatForPreTraining,
-            UniSpeechSatForSequenceClassification,
-            UniSpeechSatForXVector,
-            UniSpeechSatModel,
-            UniSpeechSatPreTrainedModel,
-        )
-        from .models.univnet import UNIVNET_PRETRAINED_MODEL_ARCHIVE_LIST, UnivNetModel
-        from .models.upernet import (
-            UperNetForSemanticSegmentation,
-            UperNetPreTrainedModel,
-        )
-        from .models.videomae import (
-            VIDEOMAE_PRETRAINED_MODEL_ARCHIVE_LIST,
-            VideoMAEForPreTraining,
-            VideoMAEForVideoClassification,
-            VideoMAEModel,
-            VideoMAEPreTrainedModel,
-        )
-        from .models.vilt import (
-            VILT_PRETRAINED_MODEL_ARCHIVE_LIST,
-            ViltForImageAndTextRetrieval,
-            ViltForImagesAndTextClassification,
-            ViltForMaskedLM,
-            ViltForQuestionAnswering,
-            ViltForTokenClassification,
-            ViltLayer,
-            ViltModel,
-            ViltPreTrainedModel,
-        )
-        from .models.vipllava import (
-            VIPLLAVA_PRETRAINED_MODEL_ARCHIVE_LIST,
-            VipLlavaForConditionalGeneration,
-            VipLlavaPreTrainedModel,
-        )
+            UniSpeechSatForAudioFrameClassification, UniSpeechSatForCTC,
+            UniSpeechSatForPreTraining, UniSpeechSatForSequenceClassification,
+            UniSpeechSatForXVector, UniSpeechSatModel,
+            UniSpeechSatPreTrainedModel)
+        from .models.univnet import (UNIVNET_PRETRAINED_MODEL_ARCHIVE_LIST,
+                                     UnivNetModel)
+        from .models.upernet import (UperNetForSemanticSegmentation,
+                                     UperNetPreTrainedModel)
+        from .models.videomae import (VIDEOMAE_PRETRAINED_MODEL_ARCHIVE_LIST,
+                                      VideoMAEForPreTraining,
+                                      VideoMAEForVideoClassification,
+                                      VideoMAEModel, VideoMAEPreTrainedModel)
+        from .models.vilt import (VILT_PRETRAINED_MODEL_ARCHIVE_LIST,
+                                  ViltForImageAndTextRetrieval,
+                                  ViltForImagesAndTextClassification,
+                                  ViltForMaskedLM, ViltForQuestionAnswering,
+                                  ViltForTokenClassification, ViltLayer,
+                                  ViltModel, ViltPreTrainedModel)
+        from .models.vipllava import (VIPLLAVA_PRETRAINED_MODEL_ARCHIVE_LIST,
+                                      VipLlavaForConditionalGeneration,
+                                      VipLlavaPreTrainedModel)
         from .models.vision_encoder_decoder import VisionEncoderDecoderModel
         from .models.vision_text_dual_encoder import VisionTextDualEncoderModel
         from .models.visual_bert import (
             VISUAL_BERT_PRETRAINED_MODEL_ARCHIVE_LIST,
-            VisualBertForMultipleChoice,
-            VisualBertForPreTraining,
+            VisualBertForMultipleChoice, VisualBertForPreTraining,
             VisualBertForQuestionAnswering,
-            VisualBertForRegionToPhraseAlignment,
-            VisualBertForVisualReasoning,
-            VisualBertLayer,
-            VisualBertModel,
-            VisualBertPreTrainedModel,
-        )
-        from .models.vit import (
-            VIT_PRETRAINED_MODEL_ARCHIVE_LIST,
-            ViTForImageClassification,
-            ViTForMaskedImageModeling,
-            ViTModel,
-            ViTPreTrainedModel,
-        )
+            VisualBertForRegionToPhraseAlignment, VisualBertForVisualReasoning,
+            VisualBertLayer, VisualBertModel, VisualBertPreTrainedModel)
+        from .models.vit import (VIT_PRETRAINED_MODEL_ARCHIVE_LIST,
+                                 ViTForImageClassification,
+                                 ViTForMaskedImageModeling, ViTModel,
+                                 ViTPreTrainedModel)
         from .models.vit_hybrid import (
             VIT_HYBRID_PRETRAINED_MODEL_ARCHIVE_LIST,
-            ViTHybridForImageClassification,
-            ViTHybridModel,
-            ViTHybridPreTrainedModel,
-        )
-        from .models.vit_mae import (
-            VIT_MAE_PRETRAINED_MODEL_ARCHIVE_LIST,
-            ViTMAEForPreTraining,
-            ViTMAELayer,
-            ViTMAEModel,
-            ViTMAEPreTrainedModel,
-        )
-        from .models.vit_msn import (
-            VIT_MSN_PRETRAINED_MODEL_ARCHIVE_LIST,
-            ViTMSNForImageClassification,
-            ViTMSNModel,
-            ViTMSNPreTrainedModel,
-        )
-        from .models.vitdet import (
-            VITDET_PRETRAINED_MODEL_ARCHIVE_LIST,
-            VitDetBackbone,
-            VitDetModel,
-            VitDetPreTrainedModel,
-        )
-        from .models.vitmatte import (
-            VITMATTE_PRETRAINED_MODEL_ARCHIVE_LIST,
-            VitMatteForImageMatting,
-            VitMattePreTrainedModel,
-        )
-        from .models.vits import (
-            VITS_PRETRAINED_MODEL_ARCHIVE_LIST,
-            VitsModel,
-            VitsPreTrainedModel,
-        )
-        from .models.vivit import (
-            VIVIT_PRETRAINED_MODEL_ARCHIVE_LIST,
-            VivitForVideoClassification,
-            VivitModel,
-            VivitPreTrainedModel,
-        )
+            ViTHybridForImageClassification, ViTHybridModel,
+            ViTHybridPreTrainedModel)
+        from .models.vit_mae import (VIT_MAE_PRETRAINED_MODEL_ARCHIVE_LIST,
+                                     ViTMAEForPreTraining, ViTMAELayer,
+                                     ViTMAEModel, ViTMAEPreTrainedModel)
+        from .models.vit_msn import (VIT_MSN_PRETRAINED_MODEL_ARCHIVE_LIST,
+                                     ViTMSNForImageClassification, ViTMSNModel,
+                                     ViTMSNPreTrainedModel)
+        from .models.vitdet import (VITDET_PRETRAINED_MODEL_ARCHIVE_LIST,
+                                    VitDetBackbone, VitDetModel,
+                                    VitDetPreTrainedModel)
+        from .models.vitmatte import (VITMATTE_PRETRAINED_MODEL_ARCHIVE_LIST,
+                                      VitMatteForImageMatting,
+                                      VitMattePreTrainedModel)
+        from .models.vits import (VITS_PRETRAINED_MODEL_ARCHIVE_LIST,
+                                  VitsModel, VitsPreTrainedModel)
+        from .models.vivit import (VIVIT_PRETRAINED_MODEL_ARCHIVE_LIST,
+                                   VivitForVideoClassification, VivitModel,
+                                   VivitPreTrainedModel)
         from .models.wav2vec2 import (
             WAV_2_VEC_2_PRETRAINED_MODEL_ARCHIVE_LIST,
-            Wav2Vec2ForAudioFrameClassification,
-            Wav2Vec2ForCTC,
-            Wav2Vec2ForMaskedLM,
-            Wav2Vec2ForPreTraining,
-            Wav2Vec2ForSequenceClassification,
-            Wav2Vec2ForXVector,
-            Wav2Vec2Model,
-            Wav2Vec2PreTrainedModel,
-        )
+            Wav2Vec2ForAudioFrameClassification, Wav2Vec2ForCTC,
+            Wav2Vec2ForMaskedLM, Wav2Vec2ForPreTraining,
+            Wav2Vec2ForSequenceClassification, Wav2Vec2ForXVector,
+            Wav2Vec2Model, Wav2Vec2PreTrainedModel)
         from .models.wav2vec2_bert import (
             WAV2VEC2_BERT_PRETRAINED_MODEL_ARCHIVE_LIST,
-            Wav2Vec2BertForAudioFrameClassification,
-            Wav2Vec2BertForCTC,
-            Wav2Vec2BertForSequenceClassification,
-            Wav2Vec2BertForXVector,
-            Wav2Vec2BertModel,
-            Wav2Vec2BertPreTrainedModel,
-        )
+            Wav2Vec2BertForAudioFrameClassification, Wav2Vec2BertForCTC,
+            Wav2Vec2BertForSequenceClassification, Wav2Vec2BertForXVector,
+            Wav2Vec2BertModel, Wav2Vec2BertPreTrainedModel)
         from .models.wav2vec2_conformer import (
             WAV2VEC2_CONFORMER_PRETRAINED_MODEL_ARCHIVE_LIST,
             Wav2Vec2ConformerForAudioFrameClassification,
-            Wav2Vec2ConformerForCTC,
-            Wav2Vec2ConformerForPreTraining,
+            Wav2Vec2ConformerForCTC, Wav2Vec2ConformerForPreTraining,
             Wav2Vec2ConformerForSequenceClassification,
-            Wav2Vec2ConformerForXVector,
-            Wav2Vec2ConformerModel,
-            Wav2Vec2ConformerPreTrainedModel,
-        )
-        from .models.wavlm import (
-            WAVLM_PRETRAINED_MODEL_ARCHIVE_LIST,
-            WavLMForAudioFrameClassification,
-            WavLMForCTC,
-            WavLMForSequenceClassification,
-            WavLMForXVector,
-            WavLMModel,
-            WavLMPreTrainedModel,
-        )
-        from .models.whisper import (
-            WHISPER_PRETRAINED_MODEL_ARCHIVE_LIST,
-            WhisperForAudioClassification,
-            WhisperForCausalLM,
-            WhisperForConditionalGeneration,
-            WhisperModel,
-            WhisperPreTrainedModel,
-        )
-        from .models.x_clip import (
-            XCLIP_PRETRAINED_MODEL_ARCHIVE_LIST,
-            XCLIPModel,
-            XCLIPPreTrainedModel,
-            XCLIPTextModel,
-            XCLIPVisionModel,
-        )
-        from .models.xglm import (
-            XGLM_PRETRAINED_MODEL_ARCHIVE_LIST,
-            XGLMForCausalLM,
-            XGLMModel,
-            XGLMPreTrainedModel,
-        )
-        from .models.xlm import (
-            XLM_PRETRAINED_MODEL_ARCHIVE_LIST,
-            XLMForMultipleChoice,
-            XLMForQuestionAnswering,
-            XLMForQuestionAnsweringSimple,
-            XLMForSequenceClassification,
-            XLMForTokenClassification,
-            XLMModel,
-            XLMPreTrainedModel,
-            XLMWithLMHeadModel,
-        )
+            Wav2Vec2ConformerForXVector, Wav2Vec2ConformerModel,
+            Wav2Vec2ConformerPreTrainedModel)
+        from .models.wavlm import (WAVLM_PRETRAINED_MODEL_ARCHIVE_LIST,
+                                   WavLMForAudioFrameClassification,
+                                   WavLMForCTC, WavLMForSequenceClassification,
+                                   WavLMForXVector, WavLMModel,
+                                   WavLMPreTrainedModel)
+        from .models.whisper import (WHISPER_PRETRAINED_MODEL_ARCHIVE_LIST,
+                                     WhisperForAudioClassification,
+                                     WhisperForCausalLM,
+                                     WhisperForConditionalGeneration,
+                                     WhisperModel, WhisperPreTrainedModel)
+        from .models.x_clip import (XCLIP_PRETRAINED_MODEL_ARCHIVE_LIST,
+                                    XCLIPModel, XCLIPPreTrainedModel,
+                                    XCLIPTextModel, XCLIPVisionModel)
+        from .models.xglm import (XGLM_PRETRAINED_MODEL_ARCHIVE_LIST,
+                                  XGLMForCausalLM, XGLMModel,
+                                  XGLMPreTrainedModel)
+        from .models.xlm import (XLM_PRETRAINED_MODEL_ARCHIVE_LIST,
+                                 XLMForMultipleChoice, XLMForQuestionAnswering,
+                                 XLMForQuestionAnsweringSimple,
+                                 XLMForSequenceClassification,
+                                 XLMForTokenClassification, XLMModel,
+                                 XLMPreTrainedModel, XLMWithLMHeadModel)
         from .models.xlm_prophetnet import (
-            XLM_PROPHETNET_PRETRAINED_MODEL_ARCHIVE_LIST,
-            XLMProphetNetDecoder,
-            XLMProphetNetEncoder,
-            XLMProphetNetForCausalLM,
-            XLMProphetNetForConditionalGeneration,
-            XLMProphetNetModel,
-            XLMProphetNetPreTrainedModel,
-        )
+            XLM_PROPHETNET_PRETRAINED_MODEL_ARCHIVE_LIST, XLMProphetNetDecoder,
+            XLMProphetNetEncoder, XLMProphetNetForCausalLM,
+            XLMProphetNetForConditionalGeneration, XLMProphetNetModel,
+            XLMProphetNetPreTrainedModel)
         from .models.xlm_roberta import (
-            XLM_ROBERTA_PRETRAINED_MODEL_ARCHIVE_LIST,
-            XLMRobertaForCausalLM,
-            XLMRobertaForMaskedLM,
-            XLMRobertaForMultipleChoice,
+            XLM_ROBERTA_PRETRAINED_MODEL_ARCHIVE_LIST, XLMRobertaForCausalLM,
+            XLMRobertaForMaskedLM, XLMRobertaForMultipleChoice,
             XLMRobertaForQuestionAnswering,
             XLMRobertaForSequenceClassification,
-            XLMRobertaForTokenClassification,
-            XLMRobertaModel,
-            XLMRobertaPreTrainedModel,
-        )
+            XLMRobertaForTokenClassification, XLMRobertaModel,
+            XLMRobertaPreTrainedModel)
         from .models.xlm_roberta_xl import (
             XLM_ROBERTA_XL_PRETRAINED_MODEL_ARCHIVE_LIST,
-            XLMRobertaXLForCausalLM,
-            XLMRobertaXLForMaskedLM,
-            XLMRobertaXLForMultipleChoice,
-            XLMRobertaXLForQuestionAnswering,
+            XLMRobertaXLForCausalLM, XLMRobertaXLForMaskedLM,
+            XLMRobertaXLForMultipleChoice, XLMRobertaXLForQuestionAnswering,
             XLMRobertaXLForSequenceClassification,
-            XLMRobertaXLForTokenClassification,
-            XLMRobertaXLModel,
-            XLMRobertaXLPreTrainedModel,
-        )
-        from .models.xlnet import (
-            XLNET_PRETRAINED_MODEL_ARCHIVE_LIST,
-            XLNetForMultipleChoice,
-            XLNetForQuestionAnswering,
-            XLNetForQuestionAnsweringSimple,
-            XLNetForSequenceClassification,
-            XLNetForTokenClassification,
-            XLNetLMHeadModel,
-            XLNetModel,
-            XLNetPreTrainedModel,
-            load_tf_weights_in_xlnet,
-        )
-        from .models.xmod import (
-            XMOD_PRETRAINED_MODEL_ARCHIVE_LIST,
-            XmodForCausalLM,
-            XmodForMaskedLM,
-            XmodForMultipleChoice,
-            XmodForQuestionAnswering,
-            XmodForSequenceClassification,
-            XmodForTokenClassification,
-            XmodModel,
-            XmodPreTrainedModel,
-        )
-        from .models.yolos import (
-            YOLOS_PRETRAINED_MODEL_ARCHIVE_LIST,
-            YolosForObjectDetection,
-            YolosModel,
-            YolosPreTrainedModel,
-        )
-        from .models.yoso import (
-            YOSO_PRETRAINED_MODEL_ARCHIVE_LIST,
-            YosoForMaskedLM,
-            YosoForMultipleChoice,
-            YosoForQuestionAnswering,
-            YosoForSequenceClassification,
-            YosoForTokenClassification,
-            YosoLayer,
-            YosoModel,
-            YosoPreTrainedModel,
-        )
-
+            XLMRobertaXLForTokenClassification, XLMRobertaXLModel,
+            XLMRobertaXLPreTrainedModel)
+        from .models.xlnet import (XLNET_PRETRAINED_MODEL_ARCHIVE_LIST,
+                                   XLNetForMultipleChoice,
+                                   XLNetForQuestionAnswering,
+                                   XLNetForQuestionAnsweringSimple,
+                                   XLNetForSequenceClassification,
+                                   XLNetForTokenClassification,
+                                   XLNetLMHeadModel, XLNetModel,
+                                   XLNetPreTrainedModel,
+                                   load_tf_weights_in_xlnet)
+        from .models.xmod import (XMOD_PRETRAINED_MODEL_ARCHIVE_LIST,
+                                  XmodForCausalLM, XmodForMaskedLM,
+                                  XmodForMultipleChoice,
+                                  XmodForQuestionAnswering,
+                                  XmodForSequenceClassification,
+                                  XmodForTokenClassification, XmodModel,
+                                  XmodPreTrainedModel)
+        from .models.yolos import (YOLOS_PRETRAINED_MODEL_ARCHIVE_LIST,
+                                   YolosForObjectDetection, YolosModel,
+                                   YolosPreTrainedModel)
+        from .models.yoso import (YOSO_PRETRAINED_MODEL_ARCHIVE_LIST,
+                                  YosoForMaskedLM, YosoForMultipleChoice,
+                                  YosoForQuestionAnswering,
+                                  YosoForSequenceClassification,
+                                  YosoForTokenClassification, YosoLayer,
+                                  YosoModel, YosoPreTrainedModel)
         # Optimization
         from .optimization import (
-            Adafactor,
-            AdamW,
-            get_constant_schedule,
-            get_constant_schedule_with_warmup,
-            get_cosine_schedule_with_warmup,
+            Adafactor, AdamW, get_constant_schedule,
+            get_constant_schedule_with_warmup, get_cosine_schedule_with_warmup,
             get_cosine_with_hard_restarts_schedule_with_warmup,
-            get_inverse_sqrt_schedule,
-            get_linear_schedule_with_warmup,
-            get_polynomial_decay_schedule_with_warmup,
-            get_scheduler,
-        )
-        from .pytorch_utils import Conv1D, apply_chunking_to_forward, prune_layer
-
+            get_inverse_sqrt_schedule, get_linear_schedule_with_warmup,
+            get_polynomial_decay_schedule_with_warmup, get_scheduler)
+        from .pytorch_utils import (Conv1D, apply_chunking_to_forward,
+                                    prune_layer)
         # Trainer
         from .trainer import Trainer
         from .trainer_pt_utils import torch_distributed_zero_first
@@ -8046,49 +6746,34 @@
         from .utils.dummy_tf_objects import *
     else:
         from .benchmark.benchmark_args_tf import TensorFlowBenchmarkArguments
-
         # Benchmarks
         from .benchmark.benchmark_tf import TensorFlowBenchmark
-        from .generation import (
-            TFForcedBOSTokenLogitsProcessor,
-            TFForcedEOSTokenLogitsProcessor,
-            TFForceTokensLogitsProcessor,
-            TFGenerationMixin,
-            TFLogitsProcessor,
-            TFLogitsProcessorList,
-            TFLogitsWarper,
-            TFMinLengthLogitsProcessor,
-            TFNoBadWordsLogitsProcessor,
-            TFNoRepeatNGramLogitsProcessor,
-            TFRepetitionPenaltyLogitsProcessor,
-            TFSuppressTokensAtBeginLogitsProcessor,
-            TFSuppressTokensLogitsProcessor,
-            TFTemperatureLogitsWarper,
-            TFTopKLogitsWarper,
-            TFTopPLogitsWarper,
-            tf_top_k_top_p_filtering,
-        )
+        from .generation import (TFForcedBOSTokenLogitsProcessor,
+                                 TFForcedEOSTokenLogitsProcessor,
+                                 TFForceTokensLogitsProcessor,
+                                 TFGenerationMixin, TFLogitsProcessor,
+                                 TFLogitsProcessorList, TFLogitsWarper,
+                                 TFMinLengthLogitsProcessor,
+                                 TFNoBadWordsLogitsProcessor,
+                                 TFNoRepeatNGramLogitsProcessor,
+                                 TFRepetitionPenaltyLogitsProcessor,
+                                 TFSuppressTokensAtBeginLogitsProcessor,
+                                 TFSuppressTokensLogitsProcessor,
+                                 TFTemperatureLogitsWarper, TFTopKLogitsWarper,
+                                 TFTopPLogitsWarper, tf_top_k_top_p_filtering)
         from .keras_callbacks import KerasMetricCallback, PushToHubCallback
-        from .modeling_tf_utils import (
-            TFPreTrainedModel,
-            TFSequenceSummary,
-            TFSharedEmbeddings,
-            shape_list,
-        )
-
+        from .modeling_tf_utils import (TFPreTrainedModel, TFSequenceSummary,
+                                        TFSharedEmbeddings, shape_list)
         # TensorFlow model imports
-        from .models.albert import (
-            TF_ALBERT_PRETRAINED_MODEL_ARCHIVE_LIST,
-            TFAlbertForMaskedLM,
-            TFAlbertForMultipleChoice,
-            TFAlbertForPreTraining,
-            TFAlbertForQuestionAnswering,
-            TFAlbertForSequenceClassification,
-            TFAlbertForTokenClassification,
-            TFAlbertMainLayer,
-            TFAlbertModel,
-            TFAlbertPreTrainedModel,
-        )
+        from .models.albert import (TF_ALBERT_PRETRAINED_MODEL_ARCHIVE_LIST,
+                                    TFAlbertForMaskedLM,
+                                    TFAlbertForMultipleChoice,
+                                    TFAlbertForPreTraining,
+                                    TFAlbertForQuestionAnswering,
+                                    TFAlbertForSequenceClassification,
+                                    TFAlbertForTokenClassification,
+                                    TFAlbertMainLayer, TFAlbertModel,
+                                    TFAlbertPreTrainedModel)
         from .models.auto import (
             TF_MODEL_FOR_AUDIO_CLASSIFICATION_MAPPING,
             TF_MODEL_FOR_CAUSAL_LM_MAPPING,
@@ -8110,548 +6795,329 @@
             TF_MODEL_FOR_TOKEN_CLASSIFICATION_MAPPING,
             TF_MODEL_FOR_VISION_2_SEQ_MAPPING,
             TF_MODEL_FOR_ZERO_SHOT_IMAGE_CLASSIFICATION_MAPPING,
-            TF_MODEL_MAPPING,
-            TF_MODEL_WITH_LM_HEAD_MAPPING,
-            TFAutoModel,
-            TFAutoModelForAudioClassification,
-            TFAutoModelForCausalLM,
+            TF_MODEL_MAPPING, TF_MODEL_WITH_LM_HEAD_MAPPING, TFAutoModel,
+            TFAutoModelForAudioClassification, TFAutoModelForCausalLM,
             TFAutoModelForDocumentQuestionAnswering,
             TFAutoModelForImageClassification,
-            TFAutoModelForMaskedImageModeling,
-            TFAutoModelForMaskedLM,
-            TFAutoModelForMaskGeneration,
-            TFAutoModelForMultipleChoice,
-            TFAutoModelForNextSentencePrediction,
-            TFAutoModelForPreTraining,
+            TFAutoModelForMaskedImageModeling, TFAutoModelForMaskedLM,
+            TFAutoModelForMaskGeneration, TFAutoModelForMultipleChoice,
+            TFAutoModelForNextSentencePrediction, TFAutoModelForPreTraining,
             TFAutoModelForQuestionAnswering,
-            TFAutoModelForSemanticSegmentation,
-            TFAutoModelForSeq2SeqLM,
-            TFAutoModelForSequenceClassification,
-            TFAutoModelForSpeechSeq2Seq,
-            TFAutoModelForTableQuestionAnswering,
-            TFAutoModelForTextEncoding,
-            TFAutoModelForTokenClassification,
-            TFAutoModelForVision2Seq,
-            TFAutoModelForZeroShotImageClassification,
-            TFAutoModelWithLMHead,
-        )
-        from .models.bart import (
-            TFBartForConditionalGeneration,
-            TFBartForSequenceClassification,
-            TFBartModel,
-            TFBartPretrainedModel,
-        )
-        from .models.bert import (
-            TF_BERT_PRETRAINED_MODEL_ARCHIVE_LIST,
-            TFBertEmbeddings,
-            TFBertForMaskedLM,
-            TFBertForMultipleChoice,
-            TFBertForNextSentencePrediction,
-            TFBertForPreTraining,
-            TFBertForQuestionAnswering,
-            TFBertForSequenceClassification,
-            TFBertForTokenClassification,
-            TFBertLMHeadModel,
-            TFBertMainLayer,
-            TFBertModel,
-            TFBertPreTrainedModel,
-        )
-        from .models.blenderbot import (
-            TFBlenderbotForConditionalGeneration,
-            TFBlenderbotModel,
-            TFBlenderbotPreTrainedModel,
-        )
+            TFAutoModelForSemanticSegmentation, TFAutoModelForSeq2SeqLM,
+            TFAutoModelForSequenceClassification, TFAutoModelForSpeechSeq2Seq,
+            TFAutoModelForTableQuestionAnswering, TFAutoModelForTextEncoding,
+            TFAutoModelForTokenClassification, TFAutoModelForVision2Seq,
+            TFAutoModelForZeroShotImageClassification, TFAutoModelWithLMHead)
+        from .models.bart import (TFBartForConditionalGeneration,
+                                  TFBartForSequenceClassification, TFBartModel,
+                                  TFBartPretrainedModel)
+        from .models.bert import (TF_BERT_PRETRAINED_MODEL_ARCHIVE_LIST,
+                                  TFBertEmbeddings, TFBertForMaskedLM,
+                                  TFBertForMultipleChoice,
+                                  TFBertForNextSentencePrediction,
+                                  TFBertForPreTraining,
+                                  TFBertForQuestionAnswering,
+                                  TFBertForSequenceClassification,
+                                  TFBertForTokenClassification,
+                                  TFBertLMHeadModel, TFBertMainLayer,
+                                  TFBertModel, TFBertPreTrainedModel)
+        from .models.blenderbot import (TFBlenderbotForConditionalGeneration,
+                                        TFBlenderbotModel,
+                                        TFBlenderbotPreTrainedModel)
         from .models.blenderbot_small import (
-            TFBlenderbotSmallForConditionalGeneration,
-            TFBlenderbotSmallModel,
-            TFBlenderbotSmallPreTrainedModel,
-        )
-        from .models.blip import (
-            TF_BLIP_PRETRAINED_MODEL_ARCHIVE_LIST,
-            TFBlipForConditionalGeneration,
-            TFBlipForImageTextRetrieval,
-            TFBlipForQuestionAnswering,
-            TFBlipModel,
-            TFBlipPreTrainedModel,
-            TFBlipTextModel,
-            TFBlipVisionModel,
-        )
+            TFBlenderbotSmallForConditionalGeneration, TFBlenderbotSmallModel,
+            TFBlenderbotSmallPreTrainedModel)
+        from .models.blip import (TF_BLIP_PRETRAINED_MODEL_ARCHIVE_LIST,
+                                  TFBlipForConditionalGeneration,
+                                  TFBlipForImageTextRetrieval,
+                                  TFBlipForQuestionAnswering, TFBlipModel,
+                                  TFBlipPreTrainedModel, TFBlipTextModel,
+                                  TFBlipVisionModel)
         from .models.camembert import (
-            TF_CAMEMBERT_PRETRAINED_MODEL_ARCHIVE_LIST,
-            TFCamembertForCausalLM,
-            TFCamembertForMaskedLM,
-            TFCamembertForMultipleChoice,
+            TF_CAMEMBERT_PRETRAINED_MODEL_ARCHIVE_LIST, TFCamembertForCausalLM,
+            TFCamembertForMaskedLM, TFCamembertForMultipleChoice,
             TFCamembertForQuestionAnswering,
             TFCamembertForSequenceClassification,
-            TFCamembertForTokenClassification,
-            TFCamembertModel,
-            TFCamembertPreTrainedModel,
-        )
-        from .models.clip import (
-            TF_CLIP_PRETRAINED_MODEL_ARCHIVE_LIST,
-            TFCLIPModel,
-            TFCLIPPreTrainedModel,
-            TFCLIPTextModel,
-            TFCLIPVisionModel,
-        )
+            TFCamembertForTokenClassification, TFCamembertModel,
+            TFCamembertPreTrainedModel)
+        from .models.clip import (TF_CLIP_PRETRAINED_MODEL_ARCHIVE_LIST,
+                                  TFCLIPModel, TFCLIPPreTrainedModel,
+                                  TFCLIPTextModel, TFCLIPVisionModel)
         from .models.convbert import (
-            TF_CONVBERT_PRETRAINED_MODEL_ARCHIVE_LIST,
-            TFConvBertForMaskedLM,
-            TFConvBertForMultipleChoice,
-            TFConvBertForQuestionAnswering,
+            TF_CONVBERT_PRETRAINED_MODEL_ARCHIVE_LIST, TFConvBertForMaskedLM,
+            TFConvBertForMultipleChoice, TFConvBertForQuestionAnswering,
             TFConvBertForSequenceClassification,
-            TFConvBertForTokenClassification,
-            TFConvBertLayer,
-            TFConvBertModel,
-            TFConvBertPreTrainedModel,
-        )
-        from .models.convnext import (
-            TFConvNextForImageClassification,
-            TFConvNextModel,
-            TFConvNextPreTrainedModel,
-        )
-        from .models.convnextv2 import (
-            TFConvNextV2ForImageClassification,
-            TFConvNextV2Model,
-            TFConvNextV2PreTrainedModel,
-        )
-        from .models.ctrl import (
-            TF_CTRL_PRETRAINED_MODEL_ARCHIVE_LIST,
-            TFCTRLForSequenceClassification,
-            TFCTRLLMHeadModel,
-            TFCTRLModel,
-            TFCTRLPreTrainedModel,
-        )
-        from .models.cvt import (
-            TF_CVT_PRETRAINED_MODEL_ARCHIVE_LIST,
-            TFCvtForImageClassification,
-            TFCvtModel,
-            TFCvtPreTrainedModel,
-        )
-        from .models.data2vec import (
-            TFData2VecVisionForImageClassification,
-            TFData2VecVisionForSemanticSegmentation,
-            TFData2VecVisionModel,
-            TFData2VecVisionPreTrainedModel,
-        )
-        from .models.deberta import (
-            TF_DEBERTA_PRETRAINED_MODEL_ARCHIVE_LIST,
-            TFDebertaForMaskedLM,
-            TFDebertaForQuestionAnswering,
-            TFDebertaForSequenceClassification,
-            TFDebertaForTokenClassification,
-            TFDebertaModel,
-            TFDebertaPreTrainedModel,
-        )
+            TFConvBertForTokenClassification, TFConvBertLayer, TFConvBertModel,
+            TFConvBertPreTrainedModel)
+        from .models.convnext import (TFConvNextForImageClassification,
+                                      TFConvNextModel,
+                                      TFConvNextPreTrainedModel)
+        from .models.convnextv2 import (TFConvNextV2ForImageClassification,
+                                        TFConvNextV2Model,
+                                        TFConvNextV2PreTrainedModel)
+        from .models.ctrl import (TF_CTRL_PRETRAINED_MODEL_ARCHIVE_LIST,
+                                  TFCTRLForSequenceClassification,
+                                  TFCTRLLMHeadModel, TFCTRLModel,
+                                  TFCTRLPreTrainedModel)
+        from .models.cvt import (TF_CVT_PRETRAINED_MODEL_ARCHIVE_LIST,
+                                 TFCvtForImageClassification, TFCvtModel,
+                                 TFCvtPreTrainedModel)
+        from .models.data2vec import (TFData2VecVisionForImageClassification,
+                                      TFData2VecVisionForSemanticSegmentation,
+                                      TFData2VecVisionModel,
+                                      TFData2VecVisionPreTrainedModel)
+        from .models.deberta import (TF_DEBERTA_PRETRAINED_MODEL_ARCHIVE_LIST,
+                                     TFDebertaForMaskedLM,
+                                     TFDebertaForQuestionAnswering,
+                                     TFDebertaForSequenceClassification,
+                                     TFDebertaForTokenClassification,
+                                     TFDebertaModel, TFDebertaPreTrainedModel)
         from .models.deberta_v2 import (
             TF_DEBERTA_V2_PRETRAINED_MODEL_ARCHIVE_LIST,
-            TFDebertaV2ForMaskedLM,
-            TFDebertaV2ForMultipleChoice,
+            TFDebertaV2ForMaskedLM, TFDebertaV2ForMultipleChoice,
             TFDebertaV2ForQuestionAnswering,
             TFDebertaV2ForSequenceClassification,
-            TFDebertaV2ForTokenClassification,
-            TFDebertaV2Model,
-            TFDebertaV2PreTrainedModel,
-        )
-        from .models.deit import (
-            TF_DEIT_PRETRAINED_MODEL_ARCHIVE_LIST,
-            TFDeiTForImageClassification,
-            TFDeiTForImageClassificationWithTeacher,
-            TFDeiTForMaskedImageModeling,
-            TFDeiTModel,
-            TFDeiTPreTrainedModel,
-        )
+            TFDebertaV2ForTokenClassification, TFDebertaV2Model,
+            TFDebertaV2PreTrainedModel)
+        from .models.deit import (TF_DEIT_PRETRAINED_MODEL_ARCHIVE_LIST,
+                                  TFDeiTForImageClassification,
+                                  TFDeiTForImageClassificationWithTeacher,
+                                  TFDeiTForMaskedImageModeling, TFDeiTModel,
+                                  TFDeiTPreTrainedModel)
         from .models.deprecated.transfo_xl import (
-            TF_TRANSFO_XL_PRETRAINED_MODEL_ARCHIVE_LIST,
-            TFAdaptiveEmbedding,
-            TFTransfoXLForSequenceClassification,
-            TFTransfoXLLMHeadModel,
-            TFTransfoXLMainLayer,
-            TFTransfoXLModel,
-            TFTransfoXLPreTrainedModel,
-        )
+            TF_TRANSFO_XL_PRETRAINED_MODEL_ARCHIVE_LIST, TFAdaptiveEmbedding,
+            TFTransfoXLForSequenceClassification, TFTransfoXLLMHeadModel,
+            TFTransfoXLMainLayer, TFTransfoXLModel, TFTransfoXLPreTrainedModel)
         from .models.distilbert import (
             TF_DISTILBERT_PRETRAINED_MODEL_ARCHIVE_LIST,
-            TFDistilBertForMaskedLM,
-            TFDistilBertForMultipleChoice,
+            TFDistilBertForMaskedLM, TFDistilBertForMultipleChoice,
             TFDistilBertForQuestionAnswering,
             TFDistilBertForSequenceClassification,
-            TFDistilBertForTokenClassification,
-            TFDistilBertMainLayer,
-            TFDistilBertModel,
-            TFDistilBertPreTrainedModel,
-        )
+            TFDistilBertForTokenClassification, TFDistilBertMainLayer,
+            TFDistilBertModel, TFDistilBertPreTrainedModel)
         from .models.dpr import (
             TF_DPR_CONTEXT_ENCODER_PRETRAINED_MODEL_ARCHIVE_LIST,
             TF_DPR_QUESTION_ENCODER_PRETRAINED_MODEL_ARCHIVE_LIST,
-            TF_DPR_READER_PRETRAINED_MODEL_ARCHIVE_LIST,
-            TFDPRContextEncoder,
-            TFDPRPretrainedContextEncoder,
-            TFDPRPretrainedQuestionEncoder,
-            TFDPRPretrainedReader,
-            TFDPRQuestionEncoder,
-            TFDPRReader,
-        )
+            TF_DPR_READER_PRETRAINED_MODEL_ARCHIVE_LIST, TFDPRContextEncoder,
+            TFDPRPretrainedContextEncoder, TFDPRPretrainedQuestionEncoder,
+            TFDPRPretrainedReader, TFDPRQuestionEncoder, TFDPRReader)
         from .models.efficientformer import (
             TF_EFFICIENTFORMER_PRETRAINED_MODEL_ARCHIVE_LIST,
             TFEfficientFormerForImageClassification,
             TFEfficientFormerForImageClassificationWithTeacher,
-            TFEfficientFormerModel,
-            TFEfficientFormerPreTrainedModel,
-        )
-        from .models.electra import (
-            TF_ELECTRA_PRETRAINED_MODEL_ARCHIVE_LIST,
-            TFElectraForMaskedLM,
-            TFElectraForMultipleChoice,
-            TFElectraForPreTraining,
-            TFElectraForQuestionAnswering,
-            TFElectraForSequenceClassification,
-            TFElectraForTokenClassification,
-            TFElectraModel,
-            TFElectraPreTrainedModel,
-        )
+            TFEfficientFormerModel, TFEfficientFormerPreTrainedModel)
+        from .models.electra import (TF_ELECTRA_PRETRAINED_MODEL_ARCHIVE_LIST,
+                                     TFElectraForMaskedLM,
+                                     TFElectraForMultipleChoice,
+                                     TFElectraForPreTraining,
+                                     TFElectraForQuestionAnswering,
+                                     TFElectraForSequenceClassification,
+                                     TFElectraForTokenClassification,
+                                     TFElectraModel, TFElectraPreTrainedModel)
         from .models.encoder_decoder import TFEncoderDecoderModel
-        from .models.esm import (
-            ESM_PRETRAINED_MODEL_ARCHIVE_LIST,
-            TFEsmForMaskedLM,
-            TFEsmForSequenceClassification,
-            TFEsmForTokenClassification,
-            TFEsmModel,
-            TFEsmPreTrainedModel,
-        )
+        from .models.esm import (ESM_PRETRAINED_MODEL_ARCHIVE_LIST,
+                                 TFEsmForMaskedLM,
+                                 TFEsmForSequenceClassification,
+                                 TFEsmForTokenClassification, TFEsmModel,
+                                 TFEsmPreTrainedModel)
         from .models.flaubert import (
             TF_FLAUBERT_PRETRAINED_MODEL_ARCHIVE_LIST,
-            TFFlaubertForMultipleChoice,
-            TFFlaubertForQuestionAnsweringSimple,
+            TFFlaubertForMultipleChoice, TFFlaubertForQuestionAnsweringSimple,
             TFFlaubertForSequenceClassification,
-            TFFlaubertForTokenClassification,
-            TFFlaubertModel,
-            TFFlaubertPreTrainedModel,
-            TFFlaubertWithLMHeadModel,
-        )
-        from .models.funnel import (
-            TF_FUNNEL_PRETRAINED_MODEL_ARCHIVE_LIST,
-            TFFunnelBaseModel,
-            TFFunnelForMaskedLM,
-            TFFunnelForMultipleChoice,
-            TFFunnelForPreTraining,
-            TFFunnelForQuestionAnswering,
-            TFFunnelForSequenceClassification,
-            TFFunnelForTokenClassification,
-            TFFunnelModel,
-            TFFunnelPreTrainedModel,
-        )
-        from .models.gpt2 import (
-            TF_GPT2_PRETRAINED_MODEL_ARCHIVE_LIST,
-            TFGPT2DoubleHeadsModel,
-            TFGPT2ForSequenceClassification,
-            TFGPT2LMHeadModel,
-            TFGPT2MainLayer,
-            TFGPT2Model,
-            TFGPT2PreTrainedModel,
-        )
-        from .models.gptj import (
-            TFGPTJForCausalLM,
-            TFGPTJForQuestionAnswering,
-            TFGPTJForSequenceClassification,
-            TFGPTJModel,
-            TFGPTJPreTrainedModel,
-        )
+            TFFlaubertForTokenClassification, TFFlaubertModel,
+            TFFlaubertPreTrainedModel, TFFlaubertWithLMHeadModel)
+        from .models.funnel import (TF_FUNNEL_PRETRAINED_MODEL_ARCHIVE_LIST,
+                                    TFFunnelBaseModel, TFFunnelForMaskedLM,
+                                    TFFunnelForMultipleChoice,
+                                    TFFunnelForPreTraining,
+                                    TFFunnelForQuestionAnswering,
+                                    TFFunnelForSequenceClassification,
+                                    TFFunnelForTokenClassification,
+                                    TFFunnelModel, TFFunnelPreTrainedModel)
+        from .models.gpt2 import (TF_GPT2_PRETRAINED_MODEL_ARCHIVE_LIST,
+                                  TFGPT2DoubleHeadsModel,
+                                  TFGPT2ForSequenceClassification,
+                                  TFGPT2LMHeadModel, TFGPT2MainLayer,
+                                  TFGPT2Model, TFGPT2PreTrainedModel)
+        from .models.gptj import (TFGPTJForCausalLM,
+                                  TFGPTJForQuestionAnswering,
+                                  TFGPTJForSequenceClassification, TFGPTJModel,
+                                  TFGPTJPreTrainedModel)
         from .models.groupvit import (
-            TF_GROUPVIT_PRETRAINED_MODEL_ARCHIVE_LIST,
-            TFGroupViTModel,
-            TFGroupViTPreTrainedModel,
-            TFGroupViTTextModel,
-            TFGroupViTVisionModel,
-        )
-        from .models.hubert import (
-            TF_HUBERT_PRETRAINED_MODEL_ARCHIVE_LIST,
-            TFHubertForCTC,
-            TFHubertModel,
-            TFHubertPreTrainedModel,
-        )
+            TF_GROUPVIT_PRETRAINED_MODEL_ARCHIVE_LIST, TFGroupViTModel,
+            TFGroupViTPreTrainedModel, TFGroupViTTextModel,
+            TFGroupViTVisionModel)
+        from .models.hubert import (TF_HUBERT_PRETRAINED_MODEL_ARCHIVE_LIST,
+                                    TFHubertForCTC, TFHubertModel,
+                                    TFHubertPreTrainedModel)
         from .models.layoutlm import (
-            TF_LAYOUTLM_PRETRAINED_MODEL_ARCHIVE_LIST,
-            TFLayoutLMForMaskedLM,
+            TF_LAYOUTLM_PRETRAINED_MODEL_ARCHIVE_LIST, TFLayoutLMForMaskedLM,
             TFLayoutLMForQuestionAnswering,
             TFLayoutLMForSequenceClassification,
-            TFLayoutLMForTokenClassification,
-            TFLayoutLMMainLayer,
-            TFLayoutLMModel,
-            TFLayoutLMPreTrainedModel,
-        )
+            TFLayoutLMForTokenClassification, TFLayoutLMMainLayer,
+            TFLayoutLMModel, TFLayoutLMPreTrainedModel)
         from .models.layoutlmv3 import (
             TF_LAYOUTLMV3_PRETRAINED_MODEL_ARCHIVE_LIST,
             TFLayoutLMv3ForQuestionAnswering,
             TFLayoutLMv3ForSequenceClassification,
-            TFLayoutLMv3ForTokenClassification,
-            TFLayoutLMv3Model,
-            TFLayoutLMv3PreTrainedModel,
-        )
-        from .models.led import (
-            TFLEDForConditionalGeneration,
-            TFLEDModel,
-            TFLEDPreTrainedModel,
-        )
+            TFLayoutLMv3ForTokenClassification, TFLayoutLMv3Model,
+            TFLayoutLMv3PreTrainedModel)
+        from .models.led import (TFLEDForConditionalGeneration, TFLEDModel,
+                                 TFLEDPreTrainedModel)
         from .models.longformer import (
             TF_LONGFORMER_PRETRAINED_MODEL_ARCHIVE_LIST,
-            TFLongformerForMaskedLM,
-            TFLongformerForMultipleChoice,
+            TFLongformerForMaskedLM, TFLongformerForMultipleChoice,
             TFLongformerForQuestionAnswering,
             TFLongformerForSequenceClassification,
-            TFLongformerForTokenClassification,
-            TFLongformerModel,
-            TFLongformerPreTrainedModel,
-            TFLongformerSelfAttention,
-        )
-        from .models.lxmert import (
-            TF_LXMERT_PRETRAINED_MODEL_ARCHIVE_LIST,
-            TFLxmertForPreTraining,
-            TFLxmertMainLayer,
-            TFLxmertModel,
-            TFLxmertPreTrainedModel,
-            TFLxmertVisualFeatureEncoder,
-        )
-        from .models.marian import (
-            TFMarianModel,
-            TFMarianMTModel,
-            TFMarianPreTrainedModel,
-        )
-        from .models.mbart import (
-            TFMBartForConditionalGeneration,
-            TFMBartModel,
-            TFMBartPreTrainedModel,
-        )
+            TFLongformerForTokenClassification, TFLongformerModel,
+            TFLongformerPreTrainedModel, TFLongformerSelfAttention)
+        from .models.lxmert import (TF_LXMERT_PRETRAINED_MODEL_ARCHIVE_LIST,
+                                    TFLxmertForPreTraining, TFLxmertMainLayer,
+                                    TFLxmertModel, TFLxmertPreTrainedModel,
+                                    TFLxmertVisualFeatureEncoder)
+        from .models.marian import (TFMarianModel, TFMarianMTModel,
+                                    TFMarianPreTrainedModel)
+        from .models.mbart import (TFMBartForConditionalGeneration,
+                                   TFMBartModel, TFMBartPreTrainedModel)
         from .models.mobilebert import (
             TF_MOBILEBERT_PRETRAINED_MODEL_ARCHIVE_LIST,
-            TFMobileBertForMaskedLM,
-            TFMobileBertForMultipleChoice,
-            TFMobileBertForNextSentencePrediction,
-            TFMobileBertForPreTraining,
+            TFMobileBertForMaskedLM, TFMobileBertForMultipleChoice,
+            TFMobileBertForNextSentencePrediction, TFMobileBertForPreTraining,
             TFMobileBertForQuestionAnswering,
             TFMobileBertForSequenceClassification,
-            TFMobileBertForTokenClassification,
-            TFMobileBertMainLayer,
-            TFMobileBertModel,
-            TFMobileBertPreTrainedModel,
-        )
+            TFMobileBertForTokenClassification, TFMobileBertMainLayer,
+            TFMobileBertModel, TFMobileBertPreTrainedModel)
         from .models.mobilevit import (
             TF_MOBILEVIT_PRETRAINED_MODEL_ARCHIVE_LIST,
             TFMobileViTForImageClassification,
-            TFMobileViTForSemanticSegmentation,
-            TFMobileViTModel,
-            TFMobileViTPreTrainedModel,
-        )
-        from .models.mpnet import (
-            TF_MPNET_PRETRAINED_MODEL_ARCHIVE_LIST,
-            TFMPNetForMaskedLM,
-            TFMPNetForMultipleChoice,
-            TFMPNetForQuestionAnswering,
-            TFMPNetForSequenceClassification,
-            TFMPNetForTokenClassification,
-            TFMPNetMainLayer,
-            TFMPNetModel,
-            TFMPNetPreTrainedModel,
-        )
-        from .models.mt5 import (
-            TFMT5EncoderModel,
-            TFMT5ForConditionalGeneration,
-            TFMT5Model,
-        )
+            TFMobileViTForSemanticSegmentation, TFMobileViTModel,
+            TFMobileViTPreTrainedModel)
+        from .models.mpnet import (TF_MPNET_PRETRAINED_MODEL_ARCHIVE_LIST,
+                                   TFMPNetForMaskedLM,
+                                   TFMPNetForMultipleChoice,
+                                   TFMPNetForQuestionAnswering,
+                                   TFMPNetForSequenceClassification,
+                                   TFMPNetForTokenClassification,
+                                   TFMPNetMainLayer, TFMPNetModel,
+                                   TFMPNetPreTrainedModel)
+        from .models.mt5 import (TFMT5EncoderModel,
+                                 TFMT5ForConditionalGeneration, TFMT5Model)
         from .models.openai import (
             TF_OPENAI_GPT_PRETRAINED_MODEL_ARCHIVE_LIST,
-            TFOpenAIGPTDoubleHeadsModel,
-            TFOpenAIGPTForSequenceClassification,
-            TFOpenAIGPTLMHeadModel,
-            TFOpenAIGPTMainLayer,
-            TFOpenAIGPTModel,
-            TFOpenAIGPTPreTrainedModel,
-        )
-        from .models.opt import TFOPTForCausalLM, TFOPTModel, TFOPTPreTrainedModel
-        from .models.pegasus import (
-            TFPegasusForConditionalGeneration,
-            TFPegasusModel,
-            TFPegasusPreTrainedModel,
-        )
-        from .models.rag import (
-            TFRagModel,
-            TFRagPreTrainedModel,
-            TFRagSequenceForGeneration,
-            TFRagTokenForGeneration,
-        )
-        from .models.regnet import (
-            TF_REGNET_PRETRAINED_MODEL_ARCHIVE_LIST,
-            TFRegNetForImageClassification,
-            TFRegNetModel,
-            TFRegNetPreTrainedModel,
-        )
-        from .models.rembert import (
-            TF_REMBERT_PRETRAINED_MODEL_ARCHIVE_LIST,
-            TFRemBertForCausalLM,
-            TFRemBertForMaskedLM,
-            TFRemBertForMultipleChoice,
-            TFRemBertForQuestionAnswering,
-            TFRemBertForSequenceClassification,
-            TFRemBertForTokenClassification,
-            TFRemBertLayer,
-            TFRemBertModel,
-            TFRemBertPreTrainedModel,
-        )
-        from .models.resnet import (
-            TF_RESNET_PRETRAINED_MODEL_ARCHIVE_LIST,
-            TFResNetForImageClassification,
-            TFResNetModel,
-            TFResNetPreTrainedModel,
-        )
-        from .models.roberta import (
-            TF_ROBERTA_PRETRAINED_MODEL_ARCHIVE_LIST,
-            TFRobertaForCausalLM,
-            TFRobertaForMaskedLM,
-            TFRobertaForMultipleChoice,
-            TFRobertaForQuestionAnswering,
-            TFRobertaForSequenceClassification,
-            TFRobertaForTokenClassification,
-            TFRobertaMainLayer,
-            TFRobertaModel,
-            TFRobertaPreTrainedModel,
-        )
+            TFOpenAIGPTDoubleHeadsModel, TFOpenAIGPTForSequenceClassification,
+            TFOpenAIGPTLMHeadModel, TFOpenAIGPTMainLayer, TFOpenAIGPTModel,
+            TFOpenAIGPTPreTrainedModel)
+        from .models.opt import (TFOPTForCausalLM, TFOPTModel,
+                                 TFOPTPreTrainedModel)
+        from .models.pegasus import (TFPegasusForConditionalGeneration,
+                                     TFPegasusModel, TFPegasusPreTrainedModel)
+        from .models.rag import (TFRagModel, TFRagPreTrainedModel,
+                                 TFRagSequenceForGeneration,
+                                 TFRagTokenForGeneration)
+        from .models.regnet import (TF_REGNET_PRETRAINED_MODEL_ARCHIVE_LIST,
+                                    TFRegNetForImageClassification,
+                                    TFRegNetModel, TFRegNetPreTrainedModel)
+        from .models.rembert import (TF_REMBERT_PRETRAINED_MODEL_ARCHIVE_LIST,
+                                     TFRemBertForCausalLM,
+                                     TFRemBertForMaskedLM,
+                                     TFRemBertForMultipleChoice,
+                                     TFRemBertForQuestionAnswering,
+                                     TFRemBertForSequenceClassification,
+                                     TFRemBertForTokenClassification,
+                                     TFRemBertLayer, TFRemBertModel,
+                                     TFRemBertPreTrainedModel)
+        from .models.resnet import (TF_RESNET_PRETRAINED_MODEL_ARCHIVE_LIST,
+                                    TFResNetForImageClassification,
+                                    TFResNetModel, TFResNetPreTrainedModel)
+        from .models.roberta import (TF_ROBERTA_PRETRAINED_MODEL_ARCHIVE_LIST,
+                                     TFRobertaForCausalLM,
+                                     TFRobertaForMaskedLM,
+                                     TFRobertaForMultipleChoice,
+                                     TFRobertaForQuestionAnswering,
+                                     TFRobertaForSequenceClassification,
+                                     TFRobertaForTokenClassification,
+                                     TFRobertaMainLayer, TFRobertaModel,
+                                     TFRobertaPreTrainedModel)
         from .models.roberta_prelayernorm import (
             TF_ROBERTA_PRELAYERNORM_PRETRAINED_MODEL_ARCHIVE_LIST,
-            TFRobertaPreLayerNormForCausalLM,
-            TFRobertaPreLayerNormForMaskedLM,
+            TFRobertaPreLayerNormForCausalLM, TFRobertaPreLayerNormForMaskedLM,
             TFRobertaPreLayerNormForMultipleChoice,
             TFRobertaPreLayerNormForQuestionAnswering,
             TFRobertaPreLayerNormForSequenceClassification,
             TFRobertaPreLayerNormForTokenClassification,
-            TFRobertaPreLayerNormMainLayer,
-            TFRobertaPreLayerNormModel,
-            TFRobertaPreLayerNormPreTrainedModel,
-        )
+            TFRobertaPreLayerNormMainLayer, TFRobertaPreLayerNormModel,
+            TFRobertaPreLayerNormPreTrainedModel)
         from .models.roformer import (
-            TF_ROFORMER_PRETRAINED_MODEL_ARCHIVE_LIST,
-            TFRoFormerForCausalLM,
-            TFRoFormerForMaskedLM,
-            TFRoFormerForMultipleChoice,
+            TF_ROFORMER_PRETRAINED_MODEL_ARCHIVE_LIST, TFRoFormerForCausalLM,
+            TFRoFormerForMaskedLM, TFRoFormerForMultipleChoice,
             TFRoFormerForQuestionAnswering,
             TFRoFormerForSequenceClassification,
-            TFRoFormerForTokenClassification,
-            TFRoFormerLayer,
-            TFRoFormerModel,
-            TFRoFormerPreTrainedModel,
-        )
-        from .models.sam import (
-            TF_SAM_PRETRAINED_MODEL_ARCHIVE_LIST,
-            TFSamModel,
-            TFSamPreTrainedModel,
-        )
+            TFRoFormerForTokenClassification, TFRoFormerLayer, TFRoFormerModel,
+            TFRoFormerPreTrainedModel)
+        from .models.sam import (TF_SAM_PRETRAINED_MODEL_ARCHIVE_LIST,
+                                 TFSamModel, TFSamPreTrainedModel)
         from .models.segformer import (
-            TF_SEGFORMER_PRETRAINED_MODEL_ARCHIVE_LIST,
-            TFSegformerDecodeHead,
+            TF_SEGFORMER_PRETRAINED_MODEL_ARCHIVE_LIST, TFSegformerDecodeHead,
             TFSegformerForImageClassification,
-            TFSegformerForSemanticSegmentation,
-            TFSegformerModel,
-            TFSegformerPreTrainedModel,
-        )
+            TFSegformerForSemanticSegmentation, TFSegformerModel,
+            TFSegformerPreTrainedModel)
         from .models.speech_to_text import (
             TF_SPEECH_TO_TEXT_PRETRAINED_MODEL_ARCHIVE_LIST,
-            TFSpeech2TextForConditionalGeneration,
-            TFSpeech2TextModel,
-            TFSpeech2TextPreTrainedModel,
-        )
-        from .models.swin import (
-            TF_SWIN_PRETRAINED_MODEL_ARCHIVE_LIST,
-            TFSwinForImageClassification,
-            TFSwinForMaskedImageModeling,
-            TFSwinModel,
-            TFSwinPreTrainedModel,
-        )
-        from .models.t5 import (
-            TF_T5_PRETRAINED_MODEL_ARCHIVE_LIST,
-            TFT5EncoderModel,
-            TFT5ForConditionalGeneration,
-            TFT5Model,
-            TFT5PreTrainedModel,
-        )
-        from .models.tapas import (
-            TF_TAPAS_PRETRAINED_MODEL_ARCHIVE_LIST,
-            TFTapasForMaskedLM,
-            TFTapasForQuestionAnswering,
-            TFTapasForSequenceClassification,
-            TFTapasModel,
-            TFTapasPreTrainedModel,
-        )
+            TFSpeech2TextForConditionalGeneration, TFSpeech2TextModel,
+            TFSpeech2TextPreTrainedModel)
+        from .models.swin import (TF_SWIN_PRETRAINED_MODEL_ARCHIVE_LIST,
+                                  TFSwinForImageClassification,
+                                  TFSwinForMaskedImageModeling, TFSwinModel,
+                                  TFSwinPreTrainedModel)
+        from .models.t5 import (TF_T5_PRETRAINED_MODEL_ARCHIVE_LIST,
+                                TFT5EncoderModel, TFT5ForConditionalGeneration,
+                                TFT5Model, TFT5PreTrainedModel)
+        from .models.tapas import (TF_TAPAS_PRETRAINED_MODEL_ARCHIVE_LIST,
+                                   TFTapasForMaskedLM,
+                                   TFTapasForQuestionAnswering,
+                                   TFTapasForSequenceClassification,
+                                   TFTapasModel, TFTapasPreTrainedModel)
         from .models.vision_encoder_decoder import TFVisionEncoderDecoderModel
-        from .models.vision_text_dual_encoder import TFVisionTextDualEncoderModel
-        from .models.vit import (
-            TFViTForImageClassification,
-            TFViTModel,
-            TFViTPreTrainedModel,
-        )
-        from .models.vit_mae import (
-            TFViTMAEForPreTraining,
-            TFViTMAEModel,
-            TFViTMAEPreTrainedModel,
-        )
+        from .models.vision_text_dual_encoder import \
+            TFVisionTextDualEncoderModel
+        from .models.vit import (TFViTForImageClassification, TFViTModel,
+                                 TFViTPreTrainedModel)
+        from .models.vit_mae import (TFViTMAEForPreTraining, TFViTMAEModel,
+                                     TFViTMAEPreTrainedModel)
         from .models.wav2vec2 import (
-            TF_WAV_2_VEC_2_PRETRAINED_MODEL_ARCHIVE_LIST,
-            TFWav2Vec2ForCTC,
-            TFWav2Vec2ForSequenceClassification,
-            TFWav2Vec2Model,
-            TFWav2Vec2PreTrainedModel,
-        )
-        from .models.whisper import (
-            TF_WHISPER_PRETRAINED_MODEL_ARCHIVE_LIST,
-            TFWhisperForConditionalGeneration,
-            TFWhisperModel,
-            TFWhisperPreTrainedModel,
-        )
-        from .models.xglm import (
-            TF_XGLM_PRETRAINED_MODEL_ARCHIVE_LIST,
-            TFXGLMForCausalLM,
-            TFXGLMModel,
-            TFXGLMPreTrainedModel,
-        )
-        from .models.xlm import (
-            TF_XLM_PRETRAINED_MODEL_ARCHIVE_LIST,
-            TFXLMForMultipleChoice,
-            TFXLMForQuestionAnsweringSimple,
-            TFXLMForSequenceClassification,
-            TFXLMForTokenClassification,
-            TFXLMMainLayer,
-            TFXLMModel,
-            TFXLMPreTrainedModel,
-            TFXLMWithLMHeadModel,
-        )
+            TF_WAV_2_VEC_2_PRETRAINED_MODEL_ARCHIVE_LIST, TFWav2Vec2ForCTC,
+            TFWav2Vec2ForSequenceClassification, TFWav2Vec2Model,
+            TFWav2Vec2PreTrainedModel)
+        from .models.whisper import (TF_WHISPER_PRETRAINED_MODEL_ARCHIVE_LIST,
+                                     TFWhisperForConditionalGeneration,
+                                     TFWhisperModel, TFWhisperPreTrainedModel)
+        from .models.xglm import (TF_XGLM_PRETRAINED_MODEL_ARCHIVE_LIST,
+                                  TFXGLMForCausalLM, TFXGLMModel,
+                                  TFXGLMPreTrainedModel)
+        from .models.xlm import (TF_XLM_PRETRAINED_MODEL_ARCHIVE_LIST,
+                                 TFXLMForMultipleChoice,
+                                 TFXLMForQuestionAnsweringSimple,
+                                 TFXLMForSequenceClassification,
+                                 TFXLMForTokenClassification, TFXLMMainLayer,
+                                 TFXLMModel, TFXLMPreTrainedModel,
+                                 TFXLMWithLMHeadModel)
         from .models.xlm_roberta import (
             TF_XLM_ROBERTA_PRETRAINED_MODEL_ARCHIVE_LIST,
-            TFXLMRobertaForCausalLM,
-            TFXLMRobertaForMaskedLM,
-            TFXLMRobertaForMultipleChoice,
-            TFXLMRobertaForQuestionAnswering,
+            TFXLMRobertaForCausalLM, TFXLMRobertaForMaskedLM,
+            TFXLMRobertaForMultipleChoice, TFXLMRobertaForQuestionAnswering,
             TFXLMRobertaForSequenceClassification,
-            TFXLMRobertaForTokenClassification,
-            TFXLMRobertaModel,
-            TFXLMRobertaPreTrainedModel,
-        )
-        from .models.xlnet import (
-            TF_XLNET_PRETRAINED_MODEL_ARCHIVE_LIST,
-            TFXLNetForMultipleChoice,
-            TFXLNetForQuestionAnsweringSimple,
-            TFXLNetForSequenceClassification,
-            TFXLNetForTokenClassification,
-            TFXLNetLMHeadModel,
-            TFXLNetMainLayer,
-            TFXLNetModel,
-            TFXLNetPreTrainedModel,
-        )
-
+            TFXLMRobertaForTokenClassification, TFXLMRobertaModel,
+            TFXLMRobertaPreTrainedModel)
+        from .models.xlnet import (TF_XLNET_PRETRAINED_MODEL_ARCHIVE_LIST,
+                                   TFXLNetForMultipleChoice,
+                                   TFXLNetForQuestionAnsweringSimple,
+                                   TFXLNetForSequenceClassification,
+                                   TFXLNetForTokenClassification,
+                                   TFXLNetLMHeadModel, TFXLNetMainLayer,
+                                   TFXLNetModel, TFXLNetPreTrainedModel)
         # Optimization
-        from .optimization_tf import (
-            AdamWeightDecay,
-            GradientAccumulator,
-            WarmUp,
-            create_optimizer,
-        )
+        from .optimization_tf import (AdamWeightDecay, GradientAccumulator,
+                                      WarmUp, create_optimizer)
 
     try:
         if not (
@@ -8665,11 +7131,8 @@
     except OptionalDependencyNotAvailable:
         from .utils.dummy_essentia_and_librosa_and_pretty_midi_and_scipy_and_torch_objects import *
     else:
-        from .models.pop2piano import (
-            Pop2PianoFeatureExtractor,
-            Pop2PianoProcessor,
-            Pop2PianoTokenizer,
-        )
+        from .models.pop2piano import (Pop2PianoFeatureExtractor,
+                                       Pop2PianoProcessor, Pop2PianoTokenizer)
 
     try:
         if not is_flax_available():
@@ -8679,35 +7142,26 @@
         # They will raise an import error if the user tries to instantiate / use them.
         from .utils.dummy_flax_objects import *
     else:
-        from .generation import (
-            FlaxForcedBOSTokenLogitsProcessor,
-            FlaxForcedEOSTokenLogitsProcessor,
-            FlaxForceTokensLogitsProcessor,
-            FlaxGenerationMixin,
-            FlaxLogitsProcessor,
-            FlaxLogitsProcessorList,
-            FlaxLogitsWarper,
-            FlaxMinLengthLogitsProcessor,
-            FlaxSuppressTokensAtBeginLogitsProcessor,
-            FlaxSuppressTokensLogitsProcessor,
-            FlaxTemperatureLogitsWarper,
-            FlaxTopKLogitsWarper,
-            FlaxTopPLogitsWarper,
-            FlaxWhisperTimeStampLogitsProcessor,
-        )
+        from .generation import (FlaxForcedBOSTokenLogitsProcessor,
+                                 FlaxForcedEOSTokenLogitsProcessor,
+                                 FlaxForceTokensLogitsProcessor,
+                                 FlaxGenerationMixin, FlaxLogitsProcessor,
+                                 FlaxLogitsProcessorList, FlaxLogitsWarper,
+                                 FlaxMinLengthLogitsProcessor,
+                                 FlaxSuppressTokensAtBeginLogitsProcessor,
+                                 FlaxSuppressTokensLogitsProcessor,
+                                 FlaxTemperatureLogitsWarper,
+                                 FlaxTopKLogitsWarper, FlaxTopPLogitsWarper,
+                                 FlaxWhisperTimeStampLogitsProcessor)
         from .modeling_flax_utils import FlaxPreTrainedModel
-
         # Flax model imports
-        from .models.albert import (
-            FlaxAlbertForMaskedLM,
-            FlaxAlbertForMultipleChoice,
-            FlaxAlbertForPreTraining,
-            FlaxAlbertForQuestionAnswering,
-            FlaxAlbertForSequenceClassification,
-            FlaxAlbertForTokenClassification,
-            FlaxAlbertModel,
-            FlaxAlbertPreTrainedModel,
-        )
+        from .models.albert import (FlaxAlbertForMaskedLM,
+                                    FlaxAlbertForMultipleChoice,
+                                    FlaxAlbertForPreTraining,
+                                    FlaxAlbertForQuestionAnswering,
+                                    FlaxAlbertForSequenceClassification,
+                                    FlaxAlbertForTokenClassification,
+                                    FlaxAlbertModel, FlaxAlbertPreTrainedModel)
         from .models.auto import (
             FLAX_MODEL_FOR_AUDIO_CLASSIFICATION_MAPPING,
             FLAX_MODEL_FOR_CAUSAL_LM_MAPPING,
@@ -8721,173 +7175,106 @@
             FLAX_MODEL_FOR_SEQUENCE_CLASSIFICATION_MAPPING,
             FLAX_MODEL_FOR_SPEECH_SEQ_2_SEQ_MAPPING,
             FLAX_MODEL_FOR_TOKEN_CLASSIFICATION_MAPPING,
-            FLAX_MODEL_FOR_VISION_2_SEQ_MAPPING,
-            FLAX_MODEL_MAPPING,
-            FlaxAutoModel,
-            FlaxAutoModelForCausalLM,
-            FlaxAutoModelForImageClassification,
-            FlaxAutoModelForMaskedLM,
+            FLAX_MODEL_FOR_VISION_2_SEQ_MAPPING, FLAX_MODEL_MAPPING,
+            FlaxAutoModel, FlaxAutoModelForCausalLM,
+            FlaxAutoModelForImageClassification, FlaxAutoModelForMaskedLM,
             FlaxAutoModelForMultipleChoice,
             FlaxAutoModelForNextSentencePrediction,
-            FlaxAutoModelForPreTraining,
-            FlaxAutoModelForQuestionAnswering,
-            FlaxAutoModelForSeq2SeqLM,
-            FlaxAutoModelForSequenceClassification,
-            FlaxAutoModelForSpeechSeq2Seq,
-            FlaxAutoModelForTokenClassification,
-            FlaxAutoModelForVision2Seq,
-        )
-        from .models.bart import (
-            FlaxBartDecoderPreTrainedModel,
-            FlaxBartForCausalLM,
-            FlaxBartForConditionalGeneration,
-            FlaxBartForQuestionAnswering,
-            FlaxBartForSequenceClassification,
-            FlaxBartModel,
-            FlaxBartPreTrainedModel,
-        )
-        from .models.beit import (
-            FlaxBeitForImageClassification,
-            FlaxBeitForMaskedImageModeling,
-            FlaxBeitModel,
-            FlaxBeitPreTrainedModel,
-        )
-        from .models.bert import (
-            FlaxBertForCausalLM,
-            FlaxBertForMaskedLM,
-            FlaxBertForMultipleChoice,
-            FlaxBertForNextSentencePrediction,
-            FlaxBertForPreTraining,
-            FlaxBertForQuestionAnswering,
-            FlaxBertForSequenceClassification,
-            FlaxBertForTokenClassification,
-            FlaxBertModel,
-            FlaxBertPreTrainedModel,
-        )
-        from .models.big_bird import (
-            FlaxBigBirdForCausalLM,
-            FlaxBigBirdForMaskedLM,
-            FlaxBigBirdForMultipleChoice,
-            FlaxBigBirdForPreTraining,
-            FlaxBigBirdForQuestionAnswering,
-            FlaxBigBirdForSequenceClassification,
-            FlaxBigBirdForTokenClassification,
-            FlaxBigBirdModel,
-            FlaxBigBirdPreTrainedModel,
-        )
-        from .models.blenderbot import (
-            FlaxBlenderbotForConditionalGeneration,
-            FlaxBlenderbotModel,
-            FlaxBlenderbotPreTrainedModel,
-        )
+            FlaxAutoModelForPreTraining, FlaxAutoModelForQuestionAnswering,
+            FlaxAutoModelForSeq2SeqLM, FlaxAutoModelForSequenceClassification,
+            FlaxAutoModelForSpeechSeq2Seq, FlaxAutoModelForTokenClassification,
+            FlaxAutoModelForVision2Seq)
+        from .models.bart import (FlaxBartDecoderPreTrainedModel,
+                                  FlaxBartForCausalLM,
+                                  FlaxBartForConditionalGeneration,
+                                  FlaxBartForQuestionAnswering,
+                                  FlaxBartForSequenceClassification,
+                                  FlaxBartModel, FlaxBartPreTrainedModel)
+        from .models.beit import (FlaxBeitForImageClassification,
+                                  FlaxBeitForMaskedImageModeling,
+                                  FlaxBeitModel, FlaxBeitPreTrainedModel)
+        from .models.bert import (FlaxBertForCausalLM, FlaxBertForMaskedLM,
+                                  FlaxBertForMultipleChoice,
+                                  FlaxBertForNextSentencePrediction,
+                                  FlaxBertForPreTraining,
+                                  FlaxBertForQuestionAnswering,
+                                  FlaxBertForSequenceClassification,
+                                  FlaxBertForTokenClassification,
+                                  FlaxBertModel, FlaxBertPreTrainedModel)
+        from .models.big_bird import (FlaxBigBirdForCausalLM,
+                                      FlaxBigBirdForMaskedLM,
+                                      FlaxBigBirdForMultipleChoice,
+                                      FlaxBigBirdForPreTraining,
+                                      FlaxBigBirdForQuestionAnswering,
+                                      FlaxBigBirdForSequenceClassification,
+                                      FlaxBigBirdForTokenClassification,
+                                      FlaxBigBirdModel,
+                                      FlaxBigBirdPreTrainedModel)
+        from .models.blenderbot import (FlaxBlenderbotForConditionalGeneration,
+                                        FlaxBlenderbotModel,
+                                        FlaxBlenderbotPreTrainedModel)
         from .models.blenderbot_small import (
             FlaxBlenderbotSmallForConditionalGeneration,
-            FlaxBlenderbotSmallModel,
-            FlaxBlenderbotSmallPreTrainedModel,
-        )
-        from .models.bloom import (
-            FlaxBloomForCausalLM,
-            FlaxBloomModel,
-            FlaxBloomPreTrainedModel,
-        )
-        from .models.clip import (
-            FlaxCLIPModel,
-            FlaxCLIPPreTrainedModel,
-            FlaxCLIPTextModel,
-            FlaxCLIPTextModelWithProjection,
-            FlaxCLIPTextPreTrainedModel,
-            FlaxCLIPVisionModel,
-            FlaxCLIPVisionPreTrainedModel,
-        )
+            FlaxBlenderbotSmallModel, FlaxBlenderbotSmallPreTrainedModel)
+        from .models.bloom import (FlaxBloomForCausalLM, FlaxBloomModel,
+                                   FlaxBloomPreTrainedModel)
+        from .models.clip import (FlaxCLIPModel, FlaxCLIPPreTrainedModel,
+                                  FlaxCLIPTextModel,
+                                  FlaxCLIPTextModelWithProjection,
+                                  FlaxCLIPTextPreTrainedModel,
+                                  FlaxCLIPVisionModel,
+                                  FlaxCLIPVisionPreTrainedModel)
         from .models.distilbert import (
-            FlaxDistilBertForMaskedLM,
-            FlaxDistilBertForMultipleChoice,
+            FlaxDistilBertForMaskedLM, FlaxDistilBertForMultipleChoice,
             FlaxDistilBertForQuestionAnswering,
             FlaxDistilBertForSequenceClassification,
-            FlaxDistilBertForTokenClassification,
-            FlaxDistilBertModel,
-            FlaxDistilBertPreTrainedModel,
-        )
-        from .models.electra import (
-            FlaxElectraForCausalLM,
-            FlaxElectraForMaskedLM,
-            FlaxElectraForMultipleChoice,
-            FlaxElectraForPreTraining,
-            FlaxElectraForQuestionAnswering,
-            FlaxElectraForSequenceClassification,
-            FlaxElectraForTokenClassification,
-            FlaxElectraModel,
-            FlaxElectraPreTrainedModel,
-        )
+            FlaxDistilBertForTokenClassification, FlaxDistilBertModel,
+            FlaxDistilBertPreTrainedModel)
+        from .models.electra import (FlaxElectraForCausalLM,
+                                     FlaxElectraForMaskedLM,
+                                     FlaxElectraForMultipleChoice,
+                                     FlaxElectraForPreTraining,
+                                     FlaxElectraForQuestionAnswering,
+                                     FlaxElectraForSequenceClassification,
+                                     FlaxElectraForTokenClassification,
+                                     FlaxElectraModel,
+                                     FlaxElectraPreTrainedModel)
         from .models.encoder_decoder import FlaxEncoderDecoderModel
-        from .models.gpt2 import (
-            FlaxGPT2LMHeadModel,
-            FlaxGPT2Model,
-            FlaxGPT2PreTrainedModel,
-        )
-        from .models.gpt_neo import (
-            FlaxGPTNeoForCausalLM,
-            FlaxGPTNeoModel,
-            FlaxGPTNeoPreTrainedModel,
-        )
-        from .models.gptj import (
-            FlaxGPTJForCausalLM,
-            FlaxGPTJModel,
-            FlaxGPTJPreTrainedModel,
-        )
-        from .models.llama import (
-            FlaxLlamaForCausalLM,
-            FlaxLlamaModel,
-            FlaxLlamaPreTrainedModel,
-        )
-        from .models.longt5 import (
-            FlaxLongT5ForConditionalGeneration,
-            FlaxLongT5Model,
-            FlaxLongT5PreTrainedModel,
-        )
-        from .models.marian import (
-            FlaxMarianModel,
-            FlaxMarianMTModel,
-            FlaxMarianPreTrainedModel,
-        )
-        from .models.mbart import (
-            FlaxMBartForConditionalGeneration,
-            FlaxMBartForQuestionAnswering,
-            FlaxMBartForSequenceClassification,
-            FlaxMBartModel,
-            FlaxMBartPreTrainedModel,
-        )
-        from .models.mt5 import (
-            FlaxMT5EncoderModel,
-            FlaxMT5ForConditionalGeneration,
-            FlaxMT5Model,
-        )
-        from .models.opt import FlaxOPTForCausalLM, FlaxOPTModel, FlaxOPTPreTrainedModel
-        from .models.pegasus import (
-            FlaxPegasusForConditionalGeneration,
-            FlaxPegasusModel,
-            FlaxPegasusPreTrainedModel,
-        )
-        from .models.regnet import (
-            FlaxRegNetForImageClassification,
-            FlaxRegNetModel,
-            FlaxRegNetPreTrainedModel,
-        )
-        from .models.resnet import (
-            FlaxResNetForImageClassification,
-            FlaxResNetModel,
-            FlaxResNetPreTrainedModel,
-        )
-        from .models.roberta import (
-            FlaxRobertaForCausalLM,
-            FlaxRobertaForMaskedLM,
-            FlaxRobertaForMultipleChoice,
-            FlaxRobertaForQuestionAnswering,
-            FlaxRobertaForSequenceClassification,
-            FlaxRobertaForTokenClassification,
-            FlaxRobertaModel,
-            FlaxRobertaPreTrainedModel,
-        )
+        from .models.gpt2 import (FlaxGPT2LMHeadModel, FlaxGPT2Model,
+                                  FlaxGPT2PreTrainedModel)
+        from .models.gpt_neo import (FlaxGPTNeoForCausalLM, FlaxGPTNeoModel,
+                                     FlaxGPTNeoPreTrainedModel)
+        from .models.gptj import (FlaxGPTJForCausalLM, FlaxGPTJModel,
+                                  FlaxGPTJPreTrainedModel)
+        from .models.llama import (FlaxLlamaForCausalLM, FlaxLlamaModel,
+                                   FlaxLlamaPreTrainedModel)
+        from .models.longt5 import (FlaxLongT5ForConditionalGeneration,
+                                    FlaxLongT5Model, FlaxLongT5PreTrainedModel)
+        from .models.marian import (FlaxMarianModel, FlaxMarianMTModel,
+                                    FlaxMarianPreTrainedModel)
+        from .models.mbart import (FlaxMBartForConditionalGeneration,
+                                   FlaxMBartForQuestionAnswering,
+                                   FlaxMBartForSequenceClassification,
+                                   FlaxMBartModel, FlaxMBartPreTrainedModel)
+        from .models.mt5 import (FlaxMT5EncoderModel,
+                                 FlaxMT5ForConditionalGeneration, FlaxMT5Model)
+        from .models.opt import (FlaxOPTForCausalLM, FlaxOPTModel,
+                                 FlaxOPTPreTrainedModel)
+        from .models.pegasus import (FlaxPegasusForConditionalGeneration,
+                                     FlaxPegasusModel,
+                                     FlaxPegasusPreTrainedModel)
+        from .models.regnet import (FlaxRegNetForImageClassification,
+                                    FlaxRegNetModel, FlaxRegNetPreTrainedModel)
+        from .models.resnet import (FlaxResNetForImageClassification,
+                                    FlaxResNetModel, FlaxResNetPreTrainedModel)
+        from .models.roberta import (FlaxRobertaForCausalLM,
+                                     FlaxRobertaForMaskedLM,
+                                     FlaxRobertaForMultipleChoice,
+                                     FlaxRobertaForQuestionAnswering,
+                                     FlaxRobertaForSequenceClassification,
+                                     FlaxRobertaForTokenClassification,
+                                     FlaxRobertaModel,
+                                     FlaxRobertaPreTrainedModel)
         from .models.roberta_prelayernorm import (
             FlaxRobertaPreLayerNormForCausalLM,
             FlaxRobertaPreLayerNormForMaskedLM,
@@ -8896,59 +7283,43 @@
             FlaxRobertaPreLayerNormForSequenceClassification,
             FlaxRobertaPreLayerNormForTokenClassification,
             FlaxRobertaPreLayerNormModel,
-            FlaxRobertaPreLayerNormPreTrainedModel,
-        )
-        from .models.roformer import (
-            FlaxRoFormerForMaskedLM,
-            FlaxRoFormerForMultipleChoice,
-            FlaxRoFormerForQuestionAnswering,
-            FlaxRoFormerForSequenceClassification,
-            FlaxRoFormerForTokenClassification,
-            FlaxRoFormerModel,
-            FlaxRoFormerPreTrainedModel,
-        )
-        from .models.speech_encoder_decoder import FlaxSpeechEncoderDecoderModel
-        from .models.t5 import (
-            FlaxT5EncoderModel,
-            FlaxT5ForConditionalGeneration,
-            FlaxT5Model,
-            FlaxT5PreTrainedModel,
-        )
-        from .models.vision_encoder_decoder import FlaxVisionEncoderDecoderModel
-        from .models.vision_text_dual_encoder import FlaxVisionTextDualEncoderModel
-        from .models.vit import (
-            FlaxViTForImageClassification,
-            FlaxViTModel,
-            FlaxViTPreTrainedModel,
-        )
-        from .models.wav2vec2 import (
-            FlaxWav2Vec2ForCTC,
-            FlaxWav2Vec2ForPreTraining,
-            FlaxWav2Vec2Model,
-            FlaxWav2Vec2PreTrainedModel,
-        )
-        from .models.whisper import (
-            FlaxWhisperForAudioClassification,
-            FlaxWhisperForConditionalGeneration,
-            FlaxWhisperModel,
-            FlaxWhisperPreTrainedModel,
-        )
-        from .models.xglm import (
-            FlaxXGLMForCausalLM,
-            FlaxXGLMModel,
-            FlaxXGLMPreTrainedModel,
-        )
+            FlaxRobertaPreLayerNormPreTrainedModel)
+        from .models.roformer import (FlaxRoFormerForMaskedLM,
+                                      FlaxRoFormerForMultipleChoice,
+                                      FlaxRoFormerForQuestionAnswering,
+                                      FlaxRoFormerForSequenceClassification,
+                                      FlaxRoFormerForTokenClassification,
+                                      FlaxRoFormerModel,
+                                      FlaxRoFormerPreTrainedModel)
+        from .models.speech_encoder_decoder import \
+            FlaxSpeechEncoderDecoderModel
+        from .models.t5 import (FlaxT5EncoderModel,
+                                FlaxT5ForConditionalGeneration, FlaxT5Model,
+                                FlaxT5PreTrainedModel)
+        from .models.vision_encoder_decoder import \
+            FlaxVisionEncoderDecoderModel
+        from .models.vision_text_dual_encoder import \
+            FlaxVisionTextDualEncoderModel
+        from .models.vit import (FlaxViTForImageClassification, FlaxViTModel,
+                                 FlaxViTPreTrainedModel)
+        from .models.wav2vec2 import (FlaxWav2Vec2ForCTC,
+                                      FlaxWav2Vec2ForPreTraining,
+                                      FlaxWav2Vec2Model,
+                                      FlaxWav2Vec2PreTrainedModel)
+        from .models.whisper import (FlaxWhisperForAudioClassification,
+                                     FlaxWhisperForConditionalGeneration,
+                                     FlaxWhisperModel,
+                                     FlaxWhisperPreTrainedModel)
+        from .models.xglm import (FlaxXGLMForCausalLM, FlaxXGLMModel,
+                                  FlaxXGLMPreTrainedModel)
         from .models.xlm_roberta import (
             FLAX_XLM_ROBERTA_PRETRAINED_MODEL_ARCHIVE_LIST,
-            FlaxXLMRobertaForCausalLM,
-            FlaxXLMRobertaForMaskedLM,
+            FlaxXLMRobertaForCausalLM, FlaxXLMRobertaForMaskedLM,
             FlaxXLMRobertaForMultipleChoice,
             FlaxXLMRobertaForQuestionAnswering,
             FlaxXLMRobertaForSequenceClassification,
-            FlaxXLMRobertaForTokenClassification,
-            FlaxXLMRobertaModel,
-            FlaxXLMRobertaPreTrainedModel,
-        )
+            FlaxXLMRobertaForTokenClassification, FlaxXLMRobertaModel,
+            FlaxXLMRobertaPreTrainedModel)
 
 
 else:

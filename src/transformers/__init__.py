--- conflicted
+++ resolved
@@ -1523,14 +1523,12 @@
             "MaskFormerPreTrainedModel",
         ]
     )
-<<<<<<< HEAD
     _import_structure["models.mask2former"].extend(
         [
             "MASK2FORMER_PRETRAINED_MODEL_ARCHIVE_LIST",
             "Mask2FormerForInstanceSegmentation",
             "Mask2FormerModel",
             "Mask2FormerPreTrainedModel",
-=======
     _import_structure["models.markuplm"].extend(
         [
             "MARKUPLM_PRETRAINED_MODEL_ARCHIVE_LIST",
@@ -1539,7 +1537,6 @@
             "MarkupLMForTokenClassification",
             "MarkupLMModel",
             "MarkupLMPreTrainedModel",
->>>>>>> 5cd16f01
         ]
     )
     _import_structure["models.mbart"].extend(

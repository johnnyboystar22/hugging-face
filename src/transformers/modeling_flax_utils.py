--- conflicted
+++ resolved
@@ -40,11 +40,8 @@
 from .utils import (
     FLAX_WEIGHTS_INDEX_NAME,
     FLAX_WEIGHTS_NAME,
-<<<<<<< HEAD
     HUGGINGFACE_CO_RESOLVE_ENDPOINT,
     WEIGHTS_INDEX_NAME,
-=======
->>>>>>> 76568d24
     WEIGHTS_NAME,
     PushToHubMixin,
     add_code_sample_docstrings,
@@ -56,7 +53,7 @@
     logging,
     replace_return_docstrings,
 )
-from .utils.hub import convert_file_size_to_int, get_checkpoint_shard_files, hf_url_exists
+from .utils.hub import convert_file_size_to_int, get_checkpoint_shard_files
 
 
 logger = logging.get_logger(__name__)
@@ -707,20 +704,16 @@
                         resolved_archive_file = cached_file(
                             pretrained_model_name_or_path, FLAX_WEIGHTS_INDEX_NAME, **cached_file_kwargs
                         )
-<<<<<<< HEAD
-                        resolved_archive_file = cached_path(
-                            archive_file,
-                            cache_dir=cache_dir,
-                            force_download=force_download,
-                            proxies=proxies,
-                            resume_download=resume_download,
-                            local_files_only=local_files_only,
-                            use_auth_token=use_auth_token,
-                            user_agent=user_agent,
-                        )
-                        is_sharded = True
-                    except EntryNotFoundError:
-                        has_file_kwargs = {"revision": revision, "proxies": proxies, "use_auth_token": use_auth_token}
+                        if resolved_archive_file is not None:
+                            is_sharded = True
+                    if resolved_archive_file is None:
+                        # Otherwise, maybe there is a TF or Flax model file.  We try those to give a helpful error
+                        # message.
+                        has_file_kwargs = {
+                            "revision": revision,
+                            "proxies": proxies,
+                            "use_auth_token": use_auth_token,
+                        }
                         # check if an index file exists
                         if has_file(pretrained_model_name_or_path, WEIGHTS_INDEX_NAME,  **has_file_kwargs):
                             if from_pt :
@@ -747,19 +740,6 @@
                                     " load this model from those weights."
                                 )
                         elif has_file(pretrained_model_name_or_path, WEIGHTS_NAME, **has_file_kwargs):
-=======
-                        if resolved_archive_file is not None:
-                            is_sharded = True
-                    if resolved_archive_file is None:
-                        # Otherwise, maybe there is a TF or Flax model file.  We try those to give a helpful error
-                        # message.
-                        has_file_kwargs = {
-                            "revision": revision,
-                            "proxies": proxies,
-                            "use_auth_token": use_auth_token,
-                        }
-                        if has_file(pretrained_model_name_or_path, WEIGHTS_NAME, **has_file_kwargs):
->>>>>>> 76568d24
                             raise EnvironmentError(
                                 f"{pretrained_model_name_or_path} does not appear to have a file named"
                                 f" {FLAX_WEIGHTS_NAME} but there is a file for PyTorch weights. Use `from_pt=True` to"

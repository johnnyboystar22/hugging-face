--- conflicted
+++ resolved
@@ -1015,22 +1015,7 @@
         raise NotImplementedError("postprocess not implemented")
 
     def get_inference_context(self):
-<<<<<<< HEAD
-        torch_version = version.parse(torch.__version__).base_version
-        inference_mode_supported = version.parse(torch_version) >= version.parse("1.9.0")
-        try:
-            from torch._dynamo.eval_frame import OptimizedModule
-        except ImportError:
-            model_was_not_compiled = True
-        else:
-            model_was_not_compiled = not isinstance(self.model, OptimizedModule)
-        inference_context = (
-            torch.inference_mode if inference_mode_supported and model_was_not_compiled else torch.no_grad
-        )
-        return inference_context
-=======
         return torch.no_grad
->>>>>>> bda6802f
 
     def forward(self, model_inputs, **forward_params):
         with self.device_placement():

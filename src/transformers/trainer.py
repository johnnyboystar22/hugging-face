--- conflicted
+++ resolved
@@ -340,7 +340,6 @@
         self.is_in_train = False
 
         # create accelerator object
-<<<<<<< HEAD
         self.accelerator = Accelerator(
             deepspeed_plugin=self.args.deepspeed_plugin,
             gradient_accumulation_steps=self.args.gradient_accumulation_steps,
@@ -352,17 +351,10 @@
 
         # post accelerator creation setup
         if self.is_fsdp_enabled:
-=======
-        self.accelerator = Accelerator()
-
-        # post accelerator creation setup
-        if getattr(self.accelerator.state, "fsdp_plugin", None) is not None:
->>>>>>> 0b774074
             fsdp_plugin = self.accelerator.state.fsdp_plugin
             fsdp_plugin.limit_all_gathers = self.args.fsdp_config.get("limit_all_gathers", False)
             fsdp_plugin.use_orig_params = self.args.fsdp_config.get("use_orig_params", False)
 
-<<<<<<< HEAD
         if self.is_deepspeed_enabled:
             if getattr(self.args, "hf_deepspeed_config", None) is None:
                 from transformers.deepspeed import HfTrainerDeepSpeedConfig
@@ -373,11 +365,6 @@
                 ds_plugin.deepspeed_config = ds_plugin.hf_ds_config.config
                 ds_plugin.hf_ds_config.trainer_config_process(self.args)
 
-        self.accelerator.print(f"{self.accelerator=}")
-        self.accelerator.print(f"{self.accelerator.state=}")
-
-=======
->>>>>>> 0b774074
         # memory metrics - must set up as early as possible
         self._memory_tracker = TrainerMemoryTracker(self.args.skip_memory_metrics)
         self._memory_tracker.start()
@@ -1532,10 +1519,6 @@
                 auto_wrap_policy = functools.partial(
                     size_based_auto_wrap_policy, min_num_params=self.args.fsdp_config["fsdp_min_num_params"]
                 )
-<<<<<<< HEAD
-
-=======
->>>>>>> 0b774074
             elif self.args.fsdp_config.get("fsdp_transformer_layer_cls_to_wrap", None) is not None:
                 transformer_cls_to_wrap = set()
                 for layer_class in self.args.fsdp_config["fsdp_transformer_layer_cls_to_wrap"]:
@@ -1591,11 +1574,6 @@
 
             if self.args.ddp_bucket_cap_mb is not None:
                 kwargs["bucket_cap_mb"] = self.args.ddp_bucket_cap_mb
-<<<<<<< HEAD
-=======
-
-            self.accelerator.ddp_handler = DistributedDataParallelKwargs(**kwargs)
->>>>>>> 0b774074
 
             self.accelerator.ddp_handler = DistributedDataParallelKwargs(**kwargs)
 
@@ -1780,7 +1758,6 @@
         # this is for unhandled cases such as
         # Fairscale Sharded DDP, FSDP-XLA, SageMaker MP/DP, DataParallel, IPEX
         use_accelerator_prepare = True if model is self.model else False
-<<<<<<< HEAD
 
         if delay_optimizer_creation:
             self.create_optimizer_and_scheduler(num_training_steps=max_steps)
@@ -1790,8 +1767,6 @@
             model, self.optimizer, self.lr_scheduler = self.accelerator.prepare(
                 self.model, self.optimizer, self.lr_scheduler
             )
-        self.accelerator.print(f"{model=}\n{self.optimizer=}\n{self.lr_scheduler=}")
-        self.accelerator.print(f"{model.forward=}")
 
         if self.is_fsdp_enabled:
             self.model = model
@@ -1799,8 +1774,6 @@
         # for the rest of this function `model` is the outside model, whether it was wrapped or not
         if model is not self.model:
             self.model_wrapped = model
-=======
->>>>>>> 0b774074
 
         # backward compatibility
         if self.is_deepspeed_enabled:
@@ -2881,26 +2854,16 @@
             ShardedDDPOption.ZERO_DP_2 in self.args.sharded_ddp
             or ShardedDDPOption.ZERO_DP_3 in self.args.sharded_ddp
             or self.fsdp is not None
-<<<<<<< HEAD
             or self.is_fsdp_enabled
         ):
             if self.is_fsdp_enabled:
-=======
-            or getattr(self.accelerator.state, "fsdp_plugin", None) is not None
-        ):
-            if getattr(self.accelerator.state, "fsdp_plugin", None) is not None:
->>>>>>> 0b774074
                 self.accelerator.state.fsdp_plugin.save_model(self.accelerator, self.model, output_dir)
             else:
                 state_dict = self.model.state_dict()
 
                 if self.args.should_save:
                     self._save(output_dir, state_dict=state_dict)
-<<<<<<< HEAD
         elif self.is_deepspeed_enabled:
-=======
-        elif self.deepspeed:
->>>>>>> 0b774074
             # this takes care of everything as long as we aren't under zero3
             if self.args.should_save:
                 self._save(output_dir)

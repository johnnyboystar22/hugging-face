import inspect
import math
import os
import re
import shutil
import warnings
from contextlib import contextmanager
from pathlib import Path
from typing import Any, Callable, Dict, List, Optional, Tuple, Union

import numpy as np
import torch
from packaging import version
from torch import nn
from torch.utils.data.dataloader import DataLoader
from torch.utils.data.dataset import Dataset
from torch.utils.data.distributed import DistributedSampler
from torch.utils.data.sampler import RandomSampler, Sampler, SequentialSampler
from tqdm.auto import tqdm, trange

from .data.data_collator import DataCollator, DataCollatorWithPadding, default_data_collator
from .file_utils import is_nlp_available, is_torch_tpu_available
from .integrations import (
    default_hp_search_backend,
    is_comet_available,
    is_optuna_available,
    is_ray_available,
    is_tensorboard_available,
    is_wandb_available,
)
from .modeling_utils import PreTrainedModel
from .optimization import AdamW, get_linear_schedule_with_warmup
from .tokenization_utils_base import PreTrainedTokenizerBase
from .trainer_utils import (
    PREFIX_CHECKPOINT_DIR,
    BestRun,
    EvalPrediction,
    HPSearchBackend,
    PredictionOutput,
    TrainOutput,
    default_compute_objective,
    default_hp_space,
    set_seed,
)
from .training_args import TrainingArguments
from .utils import logging


_use_native_amp = False
_use_apex = False

# Check if Pytorch version >= 1.6 to switch between Native AMP and Apex
if version.parse(torch.__version__) < version.parse("1.6"):
    from transformers.file_utils import is_apex_available

    if is_apex_available():
        from apex import amp
    _use_apex = True
else:
    _use_native_amp = True
    from torch.cuda.amp import autocast

if is_nlp_available():
    import nlp

if is_torch_tpu_available():
    import torch_xla.core.xla_model as xm
    import torch_xla.debug.metrics as met
    import torch_xla.distributed.parallel_loader as pl

if is_tensorboard_available():
    try:
        from torch.utils.tensorboard import SummaryWriter
    except ImportError:
        from tensorboardX import SummaryWriter

if is_wandb_available():
    import wandb

if is_comet_available():
    import comet_ml

if is_optuna_available():
    import optuna

if is_ray_available():
    from ray import tune

logger = logging.get_logger(__name__)


@contextmanager
def torch_distributed_zero_first(local_rank: int):
    """
    Decorator to make all processes in distributed training wait for each local_master to do something.

    Args:
        local_rank (:obj:`int`): The rank of the local process.
    """
    if local_rank not in [-1, 0]:
        torch.distributed.barrier()
    yield
    if local_rank == 0:
        torch.distributed.barrier()


class SequentialDistributedSampler(Sampler):
    """
    Distributed Sampler that subsamples indicies sequentially,
    making it easier to collate all results at the end.

    Even though we only use this sampler for eval and predict (no training),
    which means that the model params won't have to be synced (i.e. will not hang
    for synchronization even if varied number of forward passes), we still add extra
    samples to the sampler to make it evenly divisible (like in `DistributedSampler`)
    to make it easy to `gather` or `reduce` resulting tensors at the end of the loop.
    """

    def __init__(self, dataset, num_replicas=None, rank=None):
        if num_replicas is None:
            if not torch.distributed.is_available():
                raise RuntimeError("Requires distributed package to be available")
            num_replicas = torch.distributed.get_world_size()
        if rank is None:
            if not torch.distributed.is_available():
                raise RuntimeError("Requires distributed package to be available")
            rank = torch.distributed.get_rank()
        self.dataset = dataset
        self.num_replicas = num_replicas
        self.rank = rank
        self.num_samples = int(math.ceil(len(self.dataset) * 1.0 / self.num_replicas))
        self.total_size = self.num_samples * self.num_replicas

    def __iter__(self):
        indices = list(range(len(self.dataset)))

        # add extra samples to make it evenly divisible
        indices += indices[: (self.total_size - len(indices))]
        assert (
            len(indices) == self.total_size
        ), f"Indices length {len(indices)} and total size {self.total_size} mismatched"

        # subsample
        indices = indices[self.rank * self.num_samples : (self.rank + 1) * self.num_samples]
        assert (
            len(indices) == self.num_samples
        ), f"Indices length {len(indices)} and and sample number {self.num_samples} mismatched"

        return iter(indices)

    def __len__(self):
        return self.num_samples


def get_tpu_sampler(dataset: Dataset):
    if xm.xrt_world_size() <= 1:
        return RandomSampler(dataset)
    return DistributedSampler(dataset, num_replicas=xm.xrt_world_size(), rank=xm.get_ordinal())


class Trainer:
    """
    Trainer is a simple but feature-complete training and eval loop for PyTorch,
    optimized for 🤗 Transformers.

    Args:
        model (:class:`~transformers.PreTrainedModel`, `optional`):
            The model to train, evaluate or use for predictions. If not provided, a ``model_init`` must be passed.
        args (:class:`~transformers.TrainingArguments`, `optional`):
            The arguments to tweak for training. Will default to a basic instance of :class:`~transformers.TrainingArguments`
            with the ``output_dir`` set to a directory named `tmp_trainer` in the current directory if not provided.
        data_collator (:obj:`DataCollator`, `optional`):
            The function to use to form a batch from a list of elements of :obj:`train_dataset` or
            :obj:`eval_dataset`. Will default to :func:`~transformers.default_data_collator` if no ``tokenizer`` is
            provided, an instance of :func:`~transformers.DataCollatorWithPadding` otherwise.
        train_dataset (:obj:`torch.utils.data.dataset.Dataset`, `optional`):
            The dataset to use for training. If it is an :obj:`nlp.Dataset`, columns not accepted by the
            ``model.forward()`` method are automatically removed.
        eval_dataset (:obj:`torch.utils.data.dataset.Dataset`, `optional`):
             The dataset to use for evaluation. If it is an :obj:`nlp.Dataset`, columns not accepted by the
            ``model.forward()`` method are automatically removed.
        tokenizer (:class:`PreTrainedTokenizerBase`, `optional`):
            The tokenizer used to preprocess the data. If provided, will be used to automatically pad the inputs the
            maximum length when batching inputs, and it will be saved along the model to make it easier to rerun an
            interrupted training or reuse the fine-tuned model.
        model_init (:obj:`Callable[[], PreTrainedModel]`, `optional`):
            A function that instantiates the model to be used. If provided, each call to
            :meth:`~transformers.Trainer.train` will start from a new instance of the model as given by this function.
        compute_metrics (:obj:`Callable[[EvalPrediction], Dict]`, `optional`):
            The function that will be used to compute metrics at evaluation. Must take a
            :class:`~transformers.EvalPrediction` and return a dictionary string to metric values.
        tb_writer (:obj:`SummaryWriter`, `optional`):
            Object to write to TensorBoard.
        optimizers (:obj:`Tuple[torch.optim.Optimizer, torch.optim.lr_scheduler.LambdaLR`, `optional`):
            A tuple containing the optimizer and the scheduler to use. Will default to an instance of
            :class:`~transformers.AdamW` on your model and a scheduler given by
            :func:`~transformers.get_linear_schedule_with_warmup` controlled by :obj:`args`.
        kwargs:
            Deprecated keyword arguments.
    """

    def __init__(
        self,
        model: PreTrainedModel = None,
        args: TrainingArguments = None,
        data_collator: Optional[DataCollator] = None,
        train_dataset: Optional[Dataset] = None,
        eval_dataset: Optional[Dataset] = None,
        tokenizer: Optional["PreTrainedTokenizerBase"] = None,
        model_init: Callable[[], PreTrainedModel] = None,
        compute_metrics: Optional[Callable[[EvalPrediction], Dict]] = None,
        tb_writer: Optional["SummaryWriter"] = None,
        optimizers: Tuple[torch.optim.Optimizer, torch.optim.lr_scheduler.LambdaLR] = (None, None),
        **kwargs,
    ):
        if args is None:
            logger.info("No `TrainingArguments` passed, using the current path as `output_dir`.")
            args = TrainingArguments("tmp_trainer")
        self.args = args
        # Seed must be set before instantiating the model when using model
        set_seed(self.args.seed)
        assert (
            model is not None or model_init is not None
        ), "You must provide a model to use `Trainer`, either by using the `model` argument or the `model_init` argument."
        if model is None and model_init is not None:
            model = model_init()
        self.model = model.to(args.device) if model is not None else None
        default_collator = default_data_collator if tokenizer is None else DataCollatorWithPadding(tokenizer)
        self.data_collator = data_collator if data_collator is not None else default_collator
        self.train_dataset = train_dataset
        self.eval_dataset = eval_dataset
        self.tokenizer = tokenizer
        self.model_init = model_init
        self.compute_metrics = compute_metrics
        self.optimizer, self.lr_scheduler = optimizers
        if model_init is not None and (self.optimizer is not None or self.lr_scheduler is not None):
            raise RuntimeError(
                "Passing a `model_init` is incompatible with providing the `optimizers` argument."
                "You should subclass `Trainer` and override the `create_optimizer_and_scheduler` method."
            )
        self.tb_writer = tb_writer
        if "prediction_loss_only" in kwargs:
            warnings.warn(
                "Passing `prediction_loss_only` as a keyword argument is deprecated and won't be possible in a future version. Use `args.prediction_loss_only` instead.",
                FutureWarning,
            )
            self.args.prediction_loss_only = kwargs.pop("prediction_loss_only")
        assert kwargs == {}, f"Unexpected keyword arguments: {list(kwargs.keys())}."

        if tb_writer is None and is_tensorboard_available() and self.is_world_process_zero():
            self.tb_writer = SummaryWriter(log_dir=self.args.logging_dir)
        if not is_tensorboard_available():
            logger.warning(
                "You are instantiating a Trainer but Tensorboard is not installed. You should consider installing it."
            )
        if is_wandb_available():
            self.setup_wandb()
        elif os.environ.get("WANDB_DISABLED") != "true":
            logger.info(
                "You are instantiating a Trainer but W&B is not installed. To use wandb logging, "
                "run `pip install wandb; wandb login` see https://docs.wandb.com/huggingface."
            )
        if is_comet_available():
            self.setup_comet()
        elif os.environ.get("COMET_MODE") != "DISABLED":
            logger.info(
                "To use comet_ml logging, run `pip/conda install comet_ml` "
                "see https://www.comet.ml/docs/python-sdk/huggingface/"
            )
        # Create output directory if needed
        if self.is_world_process_zero():
            os.makedirs(self.args.output_dir, exist_ok=True)
        if is_torch_tpu_available():
            # Set an xla_device flag on the model's config.
            # We'll find a more elegant and not need to do this in the future.
            self.model.config.xla_device = True
        if not callable(self.data_collator) and callable(getattr(self.data_collator, "collate_batch", None)):
            self.data_collator = self.data_collator.collate_batch
            warnings.warn(
                (
                    "The `data_collator` should now be a simple callable (function, class with `__call__`), classes "
                    + "with a `collate_batch` are deprecated and won't be supported in a future version."
                ),
                FutureWarning,
            )

        if is_nlp_available():
            if isinstance(train_dataset, nlp.Dataset):
                self._remove_unused_columns(self.train_dataset, description="training")
            if isinstance(eval_dataset, nlp.Dataset):
                self._remove_unused_columns(self.eval_dataset, description="evaluation")

        self.global_step = None
        self.epoch = None
        if self.args.fp16 and _use_native_amp:
            self.scaler = torch.cuda.amp.GradScaler()
        self.hp_search_backend = None

    def _remove_unused_columns(self, dataset: "nlp.Dataset", description: Optional[str] = None):
        if not self.args.remove_unused_columns:
            return
        # Inspect model forward signature to keep only the arguments it accepts.
        signature = inspect.signature(self.model.forward)
        signature_columns = list(signature.parameters.keys())
        # Labels may be named label or label_ids, the default data collator handles that.
        signature_columns += ["label", "label_ids"]
        columns = [k for k in signature_columns if k in dataset.column_names]
        ignored_columns = list(set(dataset.column_names) - set(signature_columns))
        dset_description = "" if description is None else f"in the {description} set "
        logger.info(
            f"The following columns {dset_description}don't have a corresponding argument in `{self.model.__class__.__name__}.forward` and have been ignored: {', '.join(ignored_columns)}."
        )
        dataset.set_format(type=dataset.format["type"], columns=columns)

    def _get_train_sampler(self) -> Optional[torch.utils.data.sampler.Sampler]:
        if isinstance(self.train_dataset, torch.utils.data.IterableDataset):
            return None
        elif is_torch_tpu_available():
            return get_tpu_sampler(self.train_dataset)
        else:
            return (
                RandomSampler(self.train_dataset)
                if self.args.local_rank == -1
                else DistributedSampler(self.train_dataset)
            )

    def get_train_dataloader(self) -> DataLoader:
        """
        Returns the training :class:`~torch.utils.data.DataLoader`.

        Will use no sampler if :obj:`self.train_dataset` is a :obj:`torch.utils.data.IterableDataset`, a random sampler
        (adapted to distributed training if necessary) otherwise.

        Subclass and override this method if you want to inject some custom behavior.
        """
        if self.train_dataset is None:
            raise ValueError("Trainer: training requires a train_dataset.")
        train_sampler = self._get_train_sampler()

        return DataLoader(
            self.train_dataset,
            batch_size=self.args.train_batch_size,
            sampler=train_sampler,
            collate_fn=self.data_collator,
            drop_last=self.args.dataloader_drop_last,
        )

    def _get_eval_sampler(self, eval_dataset: Dataset) -> Optional[torch.utils.data.sampler.Sampler]:
        if isinstance(eval_dataset, torch.utils.data.IterableDataset):
            return None
        elif is_torch_tpu_available():
            return SequentialDistributedSampler(eval_dataset, num_replicas=xm.xrt_world_size(), rank=xm.get_ordinal())
        elif self.args.local_rank != -1:
            return SequentialDistributedSampler(eval_dataset)
        else:
            return SequentialSampler(eval_dataset)

    def get_eval_dataloader(self, eval_dataset: Optional[Dataset] = None) -> DataLoader:
        """
        Returns the evaluation :class:`~torch.utils.data.DataLoader`.

        Will use no sampler if :obj:`self.eval_dataset` is a :obj:`torch.utils.data.IterableDataset`, a sequential
        sampler (adapted to distributed training if necessary) otherwise.

        Subclass and override this method if you want to inject some custom behavior.

        Args:
            eval_dataset (:obj:`torch.utils.data.dataset.Dataset`, `optional`):
                If provided, will override :obj:`self.eval_dataset`. If it is an :obj:`nlp.Dataset`, columns not
                accepted by the ``model.forward()`` method are automatically removed.
        """
        if eval_dataset is None and self.eval_dataset is None:
            raise ValueError("Trainer: evaluation requires an eval_dataset.")
        elif eval_dataset is not None and is_nlp_available() and isinstance(eval_dataset, nlp.Dataset):
            self._remove_unused_columns(eval_dataset, description="evaluation")
        eval_dataset = eval_dataset if eval_dataset is not None else self.eval_dataset
        eval_sampler = self._get_eval_sampler(eval_dataset)

        return DataLoader(
            eval_dataset,
            sampler=eval_sampler,
            batch_size=self.args.eval_batch_size,
            collate_fn=self.data_collator,
            drop_last=self.args.dataloader_drop_last,
        )

    def get_test_dataloader(self, test_dataset: Dataset) -> DataLoader:
        """
        Returns the test :class:`~torch.utils.data.DataLoader`.

        Will use no sampler if :obj:`test_dataset` is a :obj:`torch.utils.data.IterableDataset`, a sequential
        sampler (adapted to distributed training if necessary) otherwise.

        Subclass and override this method if you want to inject some custom behavior.

        Args:
            eval_dataset (:obj:`torch.utils.data.dataset.Dataset`, `optional`):
                The test dataset to use. If it is an :obj:`nlp.Dataset`, columns not accepted by the
                ``model.forward()`` method are automatically removed.
        """
        if is_nlp_available() and isinstance(test_dataset, nlp.Dataset):
            self._remove_unused_columns(test_dataset, description="test")
        test_sampler = self._get_eval_sampler(test_dataset)

        # We use the same batch_size as for eval.
        return DataLoader(
            test_dataset,
            sampler=test_sampler,
            batch_size=self.args.eval_batch_size,
            collate_fn=self.data_collator,
            drop_last=self.args.dataloader_drop_last,
        )

    def create_optimizer_and_scheduler(self, num_training_steps: int):
        """
        Setup the optimizer and the learning rate scheduler.

        We provide a reasonable default that works well. If you want to use something else, you can pass a tuple in the
        Trainer's init through :obj:`optimizers`, or subclass and override this method in a subclass.
        """
        if self.optimizer is None:
            no_decay = ["bias", "LayerNorm.weight"]
            optimizer_grouped_parameters = [
                {
                    "params": [p for n, p in self.model.named_parameters() if not any(nd in n for nd in no_decay)],
                    "weight_decay": self.args.weight_decay,
                },
                {
                    "params": [p for n, p in self.model.named_parameters() if any(nd in n for nd in no_decay)],
                    "weight_decay": 0.0,
                },
            ]
            self.optimizer = AdamW(
                optimizer_grouped_parameters,
                lr=self.args.learning_rate,
                betas=(self.args.adam_beta1, self.args.adam_beta2),
                eps=self.args.adam_epsilon,
            )
        if self.lr_scheduler is None:
            self.lr_scheduler = get_linear_schedule_with_warmup(
                self.optimizer, num_warmup_steps=self.args.warmup_steps, num_training_steps=num_training_steps
            )

    def setup_wandb(self):
        """
        Setup the optional Weights & Biases (`wandb`) integration.

        One can subclass and override this method to customize the setup if needed. Find more information
        `here <https://docs.wandb.com/huggingface>`__. You can also override the following environment variables:

        Environment:
            WANDB_WATCH:
                (Optional, ["gradients", "all", "false"]) "gradients" by default, set to "false" to disable gradient logging
                or "all" to log gradients and parameters
            WANDB_PROJECT:
                (Optional): str - "huggingface" by default, set this to a custom string to store results in a different project
            WANDB_DISABLED:
                (Optional): boolean - defaults to false, set to "true" to disable wandb entirely
        """
        if hasattr(self, "_setup_wandb"):
            warnings.warn(
                "The `_setup_wandb` method is deprecated and won't be called in a future version, define `setup_wandb` in your subclass.",
                FutureWarning,
            )
            return self._setup_wandb()

        if self.is_world_process_zero():
            logger.info(
                'Automatic Weights & Biases logging enabled, to disable set os.environ["WANDB_DISABLED"] = "true"'
            )
            combined_dict = {**self.model.config.to_dict(), **self.args.to_sanitized_dict()}
            wandb.init(
                project=os.getenv("WANDB_PROJECT", "huggingface"), config=combined_dict, name=self.args.run_name
            )
            # keep track of model topology and gradients, unsupported on TPU
            if not is_torch_tpu_available() and os.getenv("WANDB_WATCH") != "false":
                wandb.watch(
                    self.model, log=os.getenv("WANDB_WATCH", "gradients"), log_freq=max(100, self.args.logging_steps)
                )

    def setup_comet(self):
        """
        Setup the optional Comet.ml integration.

        Environment:
            COMET_MODE:
                (Optional): str - "OFFLINE", "ONLINE", or "DISABLED"
            COMET_PROJECT_NAME:
                (Optional): str - Comet.ml project name for experiments
            COMET_OFFLINE_DIRECTORY:
                (Optional): str - folder to use for saving offline experiments when `COMET_MODE` is "OFFLINE"

        For a number of configurable items in the environment,
        see `here <https://www.comet.ml/docs/python-sdk/advanced/#comet-configuration-variables>`__
        """
        if self.is_world_master():
            comet_mode = os.getenv("COMET_MODE", "ONLINE").upper()
            args = {"project_name": os.getenv("COMET_PROJECT_NAME", "huggingface")}
            experiment = None
            if comet_mode == "ONLINE":
                experiment = comet_ml.Experiment(**args)
                logger.info("Automatic Comet.ml online logging enabled")
            elif comet_mode == "OFFLINE":
                args["offline_directory"] = os.getenv("COMET_OFFLINE_DIRECTORY", "./")
                experiment = comet_ml.OfflineExperiment(**args)
                logger.info("Automatic Comet.ml offline logging enabled; use `comet upload` when finished")
            if experiment is not None:
                experiment._set_model_graph(self.model, framework="transformers")
                experiment._log_parameters(self.args, prefix="args/", framework="transformers")
                experiment._log_parameters(self.model.config, prefix="config/", framework="transformers")

    def num_examples(self, dataloader: DataLoader) -> int:
        """
        Helper to get number of samples in a :class:`~torch.utils.data.DataLoader` by accessing its dataset.
        """
        return len(dataloader.dataset)

    def _hp_search_setup(self, trial: Union["optuna.Trial", Dict[str, Any]]):
        """ HP search setup code """
        if self.hp_search_backend is None or trial is None:
            return
        params = self.hp_space(trial) if self.hp_search_backend == HPSearchBackend.OPTUNA else trial
        for key, value in params.items():
            if not hasattr(self.args, key):
                raise AttributeError(
                    f"Trying to set {key} in the hyperparameter search but there is no corresponding field in `TrainingArguments`."
                )
            old_attr = getattr(self.args, key, None)
            # Casting value to the proper type
            if old_attr is not None:
                value = type(old_attr)(value)
            setattr(self.args, key, value)
        if self.hp_search_backend == HPSearchBackend.OPTUNA:
            logger.info("Trial:", trial.params)

    def _report_to_hp_search(
        self, trial: Union["optuna.Trial", Dict[str, Any]], epoch: int, metrics: Dict[str, float]
    ):
        if self.hp_search_backend is None or trial is None:
            return
        self.objective = self.compute_objective(metrics)
        if self.hp_search_backend == HPSearchBackend.OPTUNA:
            trial.report(self.objective, epoch)
            if trial.should_prune():
                raise optuna.TrialPruned()
        elif self.hp_search_backend == HPSearchBackend.RAY:
            tune.report(objective=self.objective, **metrics)

    def train(self, model_path: Optional[str] = None, trial: Union["optuna.Trial", Dict[str, Any]] = None):
        """
        Main training entry point.

        Args:
            model_path (:obj:`str`, `optional`):
                Local path to the model if the model to train has been instantiated from a local path. If present,
                training will resume from the optimizer/scheduler states loaded here.
            trial (:obj:`optuna.Trial` or :obj:`Dict[str, Any]`, `optional`):
                The trial run or the hyperparameter dictionary for hyperparameter search.
        """
        # This might change the seed so needs to run first.
        self._hp_search_setup(trial)

        # Model re-init
        if self.model_init is not None:
            # Seed must be set before instantiating the model when using model_init.
            set_seed(self.args.seed)
            model = self.model_init()
            self.model = model.to(self.args.device)

            # Reinitializes optimizer and scheduler
            self.optimizer, self.lr_scheduler = None, None

        # Data loader and number of training steps
        train_dataloader = self.get_train_dataloader()
        if self.args.max_steps > 0:
            t_total = self.args.max_steps
            num_train_epochs = (
                self.args.max_steps // (len(train_dataloader) // self.args.gradient_accumulation_steps) + 1
            )
        else:
            t_total = int(len(train_dataloader) // self.args.gradient_accumulation_steps * self.args.num_train_epochs)
            num_train_epochs = self.args.num_train_epochs
            self.args.max_steps = t_total

        self.create_optimizer_and_scheduler(num_training_steps=t_total)

        # Check if saved optimizer or scheduler states exist
        if (
            model_path is not None
            and os.path.isfile(os.path.join(model_path, "optimizer.pt"))
            and os.path.isfile(os.path.join(model_path, "scheduler.pt"))
        ):
            # Load in optimizer and scheduler states
            self.optimizer.load_state_dict(
                torch.load(os.path.join(model_path, "optimizer.pt"), map_location=self.args.device)
            )
            self.lr_scheduler.load_state_dict(torch.load(os.path.join(model_path, "scheduler.pt")))

        model = self.model
        if self.args.fp16 and _use_apex:
            if not is_apex_available():
                raise ImportError("Please install apex from https://www.github.com/nvidia/apex to use fp16 training.")
            model, self.optimizer = amp.initialize(model, self.optimizer, opt_level=self.args.fp16_opt_level)

        # multi-gpu training (should be after apex fp16 initialization)
        if self.args.n_gpu > 1:
            model = torch.nn.DataParallel(model)

        # Distributed training (should be after apex fp16 initialization)
        if self.args.local_rank != -1:
            model = torch.nn.parallel.DistributedDataParallel(
                model,
                device_ids=[self.args.local_rank],
                output_device=self.args.local_rank,
                find_unused_parameters=True,
            )

        if self.tb_writer is not None:
            self.tb_writer.add_text("args", self.args.to_json_string())
            self.tb_writer.add_hparams(self.args.to_sanitized_dict(), metric_dict={})

        # Train!
        if is_torch_tpu_available():
            total_train_batch_size = self.args.train_batch_size * xm.xrt_world_size()
        else:
            total_train_batch_size = (
                self.args.train_batch_size
                * self.args.gradient_accumulation_steps
                * (torch.distributed.get_world_size() if self.args.local_rank != -1 else 1)
            )
        logger.info("***** Running training *****")
        logger.info("  Num examples = %d", self.num_examples(train_dataloader))
        logger.info("  Num Epochs = %d", num_train_epochs)
        logger.info("  Instantaneous batch size per device = %d", train_dataloader.batch_size)
        logger.info("  Total train batch size (w. parallel, distributed & accumulation) = %d", total_train_batch_size)
        logger.info("  Gradient Accumulation steps = %d", self.args.gradient_accumulation_steps)
        logger.info("  Total optimization steps = %d", t_total)

        self.global_step = 0
        self.epoch = 0
        epochs_trained = 0
        steps_trained_in_current_epoch = 0
        # Check if continuing training from a checkpoint
        if model_path is not None:
            # set global_step to global_step of last saved checkpoint from model path
            try:
                self.global_step = int(model_path.split("-")[-1].split(os.path.sep)[0])
                epochs_trained = self.global_step // (len(train_dataloader) // self.args.gradient_accumulation_steps)
                steps_trained_in_current_epoch = self.global_step % (
                    len(train_dataloader) // self.args.gradient_accumulation_steps
                )

                logger.info("  Continuing training from checkpoint, will skip to saved global_step")
                logger.info("  Continuing training from epoch %d", epochs_trained)
                logger.info("  Continuing training from global step %d", self.global_step)
                logger.info("  Will skip the first %d steps in the first epoch", steps_trained_in_current_epoch)
            except ValueError:
                self.global_step = 0
                logger.info("  Starting fine-tuning.")

        tr_loss = torch.tensor(0.0).to(self.args.device)
        logging_loss_scalar = 0.0
        model.zero_grad()
        disable_tqdm = self.args.disable_tqdm or not self.is_local_process_zero()
        train_pbar = trange(epochs_trained, int(np.ceil(num_train_epochs)), desc="Epoch", disable=disable_tqdm)
        for epoch in range(epochs_trained, int(np.ceil(num_train_epochs))):
            if isinstance(train_dataloader, DataLoader) and isinstance(train_dataloader.sampler, DistributedSampler):
                train_dataloader.sampler.set_epoch(epoch)

            if is_torch_tpu_available():
                parallel_loader = pl.ParallelLoader(train_dataloader, [self.args.device]).per_device_loader(
                    self.args.device
                )
                epoch_iterator = parallel_loader
            else:
                epoch_iterator = train_dataloader

            # Reset the past mems state at the beginning of each epoch if necessary.
            if self.args.past_index >= 0:
                self._past = None

            epoch_pbar = tqdm(epoch_iterator, desc="Iteration", disable=disable_tqdm)
            for step, inputs in enumerate(epoch_iterator):

                # Skip past any already trained steps if resuming training
                if steps_trained_in_current_epoch > 0:
                    steps_trained_in_current_epoch -= 1
                    epoch_pbar.update(1)
                    continue

                tr_loss += self.training_step(model, inputs)

                if (step + 1) % self.args.gradient_accumulation_steps == 0 or (
                    # last step in epoch but step is always smaller than gradient_accumulation_steps
                    len(epoch_iterator) <= self.args.gradient_accumulation_steps
                    and (step + 1) == len(epoch_iterator)
                ):
                    if self.args.fp16 and _use_native_amp:
                        self.scaler.unscale_(self.optimizer)
                        torch.nn.utils.clip_grad_norm_(model.parameters(), self.args.max_grad_norm)
                    elif self.args.fp16 and _use_apex:
                        torch.nn.utils.clip_grad_norm_(amp.master_params(self.optimizer), self.args.max_grad_norm)
                    else:
                        torch.nn.utils.clip_grad_norm_(model.parameters(), self.args.max_grad_norm)

                    if is_torch_tpu_available():
                        xm.optimizer_step(self.optimizer)
                    elif self.args.fp16 and _use_native_amp:
                        self.scaler.step(self.optimizer)
                        self.scaler.update()
                    else:
                        self.optimizer.step()

                    self.lr_scheduler.step()
                    model.zero_grad()
                    self.global_step += 1
                    self.epoch = epoch + (step + 1) / len(epoch_iterator)

                    if (self.args.logging_steps > 0 and self.global_step % self.args.logging_steps == 0) or (
                        self.global_step == 1 and self.args.logging_first_step
                    ):
                        logs: Dict[str, float] = {}
                        tr_loss_scalar = tr_loss.item()
                        logs["loss"] = (tr_loss_scalar - logging_loss_scalar) / self.args.logging_steps
                        # backward compatibility for pytorch schedulers
                        logs["learning_rate"] = (
                            self.lr_scheduler.get_last_lr()[0]
                            if version.parse(torch.__version__) >= version.parse("1.4")
                            else self.lr_scheduler.get_lr()[0]
                        )
                        logging_loss_scalar = tr_loss_scalar

                        self.log(logs)

                    if self.args.evaluate_during_training and self.global_step % self.args.eval_steps == 0:
                        metrics = self.evaluate()
                        self._report_to_hp_search(trial, epoch, metrics)

                    if self.args.save_steps > 0 and self.global_step % self.args.save_steps == 0:
                        # In all cases (even distributed/parallel), self.model is always a reference
                        # to the model we want to save.
                        if hasattr(model, "module"):
                            assert (
                                model.module is self.model
                            ), f"Module {model.module} should be a reference to self.model"
                        else:
                            assert model is self.model, f"Model {model} should be a reference to self.model"
                        # Save model checkpoint
                        checkpoint_folder = f"{PREFIX_CHECKPOINT_DIR}-{self.global_step}"
                        if self.hp_search_backend is not None and trial is not None:
                            run_id = (
                                trial.number
                                if self.hp_search_backend == HPSearchBackend.OPTUNA
                                else tune.get_trial_id()
                            )
                            checkpoint_folder += f"-run-{run_id}"
                        output_dir = os.path.join(self.args.output_dir, checkpoint_folder)

                        self.save_model(output_dir)

                        if self.is_world_process_zero():
                            self._rotate_checkpoints()

                        if is_torch_tpu_available():
                            xm.rendezvous("saving_optimizer_states")
                            xm.save(self.optimizer.state_dict(), os.path.join(output_dir, "optimizer.pt"))
                            xm.save(self.lr_scheduler.state_dict(), os.path.join(output_dir, "scheduler.pt"))
                        elif self.is_world_process_zero():
                            torch.save(self.optimizer.state_dict(), os.path.join(output_dir, "optimizer.pt"))
                            torch.save(self.lr_scheduler.state_dict(), os.path.join(output_dir, "scheduler.pt"))

                epoch_pbar.update(1)
                if self.args.max_steps > 0 and self.global_step >= self.args.max_steps:
                    break
            epoch_pbar.close()
            train_pbar.update(1)
            if self.args.tpu_metrics_debug or self.args.debug:
                if is_torch_tpu_available():
                    # tpu-comment: Logging debug metrics for PyTorch/XLA (compile, execute times, ops, etc.)
                    xm.master_print(met.metrics_report())
                else:
                    logger.warning(
                        "You enabled PyTorch/XLA debug metrics but you don't have a TPU "
                        "configured. Check your training configuration if this is unexpected."
                    )
            if self.args.max_steps > 0 and self.global_step >= self.args.max_steps:
                break

        train_pbar.close()
        if self.tb_writer:
            self.tb_writer.close()
        if self.args.past_index and hasattr(self, "_past"):
            # Clean the state at the end of training
            delattr(self, "_past")

        logger.info("\n\nTraining completed. Do not forget to share your model on huggingface.co/models =)\n\n")
        return TrainOutput(self.global_step, tr_loss.item() / self.global_step)

    def hyperparameter_search(
        self,
        hp_space: Optional[Callable[["optuna.Trial"], Dict[str, float]]] = None,
        compute_objective: Optional[Callable[[Dict[str, float]], float]] = None,
        n_trials: int = 20,
        direction: str = "minimize",
        backend: Optional[Union["str", HPSearchBackend]] = None,
        **kwargs
    ) -> BestRun:
        """
        Launch an hyperparameter search using ``optuna`` or ``Ray Tune``. The optimized quantity is determined by
        :obj:`compute_objectie`, which defaults to a function returning the evaluation loss when no metric is provided,
        the sum of all metrics otherwise.

        .. warning::

            To use this method, you need to have provided a ``model_init`` when initializing your
            :class:`~transformers.Trainer`: we need to reinitialize the model at each new run. This is incompatible
            with the ``optimizers`` argument, so you need to subclass :class:`~transformers.Trainer` and override the
            method :meth:`~transformers.Trainer.create_optimizer_and_scheduler` for custom optimizer/scheduler.

        Args:
            hp_space (:obj:`Callable[["optuna.Trial"], Dict[str, float]]`, `optional`):
                A function that defines the hyperparameter search space. Will default to
                :func:`~transformers.trainer_utils.default_hp_space_optuna` or
                :func:`~transformers.trainer_utils.default_hp_space_ray` depending on your backend.
            compute_objective (:obj:`Callable[[Dict[str, float]], float]`, `optional`):
                A function computing the objective to minimize or maximize from the metrics returned by the
                :obj:`evaluate` method. Will default to :func:`~transformers.trainer_utils.default_compute_objective`.
            n_trials (:obj:`int`, `optional`, defaults to 100):
                The number of trial runs to test.
            direction(:obj:`str`, `optional`, defaults to :obj:`"minimize"`):
                Whether to optimize greater or lower objects. Can be :obj:`"minimize"` or :obj:`"maximize"`, you should
                pick :obj:`"minimize"` when optimizing the validation loss, :obj:`"maximize"` when optimizing one or
                several metrics.
            backend(:obj:`str` or :class:`~transformers.training_utils.HPSearchBackend`, `optional`):
                The backend to use for hyperparameter search. Will default to optuna or Ray Tune, depending on which
                one is installed. If both are installed, will default to optuna.
            kwargs:
                Additional keyword arguments passed along to :obj:`optuna.create_study` or :obj:`ray.tune.run`. For
                more information see:

                - the documentation of `optuna.create_study <https://optuna.readthedocs.io/en/stable/reference/alias_generated/optuna.create_study.html#optuna.create_study>`__
                - the documentation of `tune.run <https://docs.ray.io/en/latest/tune/api_docs/execution.html#tune-run>`__

        Returns:
            :class:`transformers.trainer_utils.BestRun`: All the informations about the best run.
        """
        if backend is None:
            backend = default_hp_search_backend()
            if backend is None:
                raise RuntimeError(
                    "At least one of optuna or ray should be installed. "
                    "To install optuna run `pip install optuna`."
                    "To install ray run `pip install ray[tune]`."
                )
        backend = HPSearchBackend(backend)
        if backend == HPSearchBackend.OPTUNA and not is_optuna_available():
            raise RuntimeError("You picked the optuna backend, but it is not installed. Use `pip install optuna`.")
        if backend == HPSearchBackend.RAY and not is_ray_available():
            raise RuntimeError(
                "You picked the Ray Tune backend, but it is not installed. Use `pip install 'ray[tune]'`."
            )
        self.hp_search_backend = backend

        if self.model_init is None:
            raise RuntimeError(
                "To use hyperparameter search, you need to pass your model through a model_init function."
            )

        self.hp_space = default_hp_space[backend] if hp_space is None else hp_space
        self.compute_objective = default_compute_objective if compute_objective is None else compute_objective

        def _objective(trial):
            self.objective = None
            self.train(trial=trial)
            # If there hasn't been any evaluation during the training loop.
            if getattr(self, "objective", None) is None:
                metrics = self.evaluate()
                self.objective = self.compute_objective(metrics)
                if self.hp_search_backend == HPSearchBackend.RAY:
                    tune.report(objective=self.objective)
            return self.objective

        if self.hp_search_backend == HPSearchBackend.OPTUNA:
            timeout = kwargs.pop("timeout", None)
            n_jobs = kwargs.pop("n_jobs", 1)
            study = optuna.create_study(direction=direction, **kwargs)
            study.optimize(_objective, n_trials=n_trials, timeout=timeout, n_jobs=n_jobs)
            best_trial = study.best_trial
            best_run = BestRun(str(best_trial.number), best_trial.value, best_trial.params)
        elif self.hp_search_backend == HPSearchBackend.RAY:
            # The TensorBoard writer does not pickle so we have to remove it (if it exists) while doing the ray hp
            # search.
            _tb_writer = self.tb_writer
            self.tb_writer = None
            # Setup default `resources_per_trial` and `reporter`.
            if "resources_per_trial" not in kwargs and self.args.n_gpu > 0:
                kwargs["resources_per_trial"] = {"gpu": self.args.n_gpu}
            if "reporter" not in kwargs:
                from ray.tune import CLIReporter

                kwargs["progress_reporter"] = CLIReporter(metric_columns=["objective"])
            analysis = tune.run(_objective, config=self.hp_space(None), num_samples=n_trials, **kwargs)
            best_trial = analysis.get_best_trial(metric="objective", mode=direction[:3])
            best_run = BestRun(best_trial.trial_id, best_trial.last_result["objective"], best_trial.config)
            self.tb_writer = _tb_writer

        self.hp_search_backend = None
        return best_run

    def log(self, logs: Dict[str, float], iterator: Optional[tqdm] = None) -> None:
        """
        Log :obj:`logs` on the various objects watching training.

        Subclass and override this method to inject custom behavior.

        Args:
            logs (:obj:`Dict[str, float]`):
                The values to log.
            iterator (:obj:`tqdm`, `optional`):
                A potential tqdm progress bar to write the logs on.
        """
        if hasattr(self, "_log"):
            warnings.warn(
                "The `_log` method is deprecated and won't be called in a future version, define `log` in your subclass.",
                FutureWarning,
            )
            return self._log(logs, iterator=iterator)

        if self.epoch is not None:
            logs["epoch"] = self.epoch
        if self.global_step is None:
            # when logging evaluation metrics without training
            self.global_step = 0
        if self.tb_writer:
            for k, v in logs.items():
                if isinstance(v, (int, float)):
                    self.tb_writer.add_scalar(k, v, self.global_step)
                else:
                    logger.warning(
                        "Trainer is attempting to log a value of "
                        '"%s" of type %s for key "%s" as a scalar. '
                        "This invocation of Tensorboard's writer.add_scalar() "
                        "is incorrect so we dropped this attribute.",
                        v,
                        type(v),
                        k,
                    )
            self.tb_writer.flush()
        if is_wandb_available():
            if self.is_world_process_zero():
                wandb.log(logs, step=self.global_step)
        if is_comet_available():
            if self.is_world_process_zero():
                experiment = comet_ml.config.get_global_experiment()
                if experiment is not None:
                    experiment._log_metrics(logs, step=self.global_step, epoch=self.epoch, framework="transformers")
        output = {**logs, **{"step": self.global_step}}
        if iterator is not None:
            iterator.write(output)
        else:
            print(output)

    def _prepare_inputs(self, inputs: Dict[str, Union[torch.Tensor, Any]]) -> Dict[str, Union[torch.Tensor, Any]]:
        """
        Prepare :obj:`inputs` before feeding them to the model, converting them to tensors if they are not already and
        handling potential state.
        """
        for k, v in inputs.items():
            if isinstance(v, torch.Tensor):
                inputs[k] = v.to(self.args.device)

        if self.args.past_index >= 0 and self._past is not None:
            inputs["mems"] = self._past

        return inputs

    def training_step(self, model: nn.Module, inputs: Dict[str, Union[torch.Tensor, Any]]) -> torch.Tensor:
        """
        Perform a training step on a batch of inputs.

        Subclass and override to inject custom behavior.

        Args:
            model (:obj:`nn.Module`):
                The model to train.
            inputs (:obj:`Dict[str, Union[torch.Tensor, Any]]`):
                The inputs and targets of the model.

                The dictionary will be unpacked before being fed to the model. Most models expect the targets under the
                argument :obj:`labels`. Check your model's documentation for all accepted arguments.

        Return:
            :obj:`torch.Tensor`: The tensor with training loss on this batch.
        """
        if hasattr(self, "_training_step"):
            warnings.warn(
                "The `_training_step` method is deprecated and won't be called in a future version, define `training_step` in your subclass.",
                FutureWarning,
            )
            return self._training_step(model, inputs, self.optimizer)

        model.train()
        inputs = self._prepare_inputs(inputs)

        if self.args.fp16 and _use_native_amp:
            with autocast():
                outputs = model(**inputs)
                loss = outputs[0]
        else:
            outputs = model(**inputs)
            # We don't use .loss here since the model may return tuples instead of ModelOutput.
            loss = outputs[0]

        if self.args.past_index >= 0:
            self._past = outputs[self.args.past_index]

        if self.args.n_gpu > 1:
            loss = loss.mean()  # mean() to average on multi-gpu parallel training

        if self.args.gradient_accumulation_steps > 1:
            loss = loss / self.args.gradient_accumulation_steps

        if self.args.fp16 and _use_native_amp:
            self.scaler.scale(loss).backward()
        elif self.args.fp16 and _use_apex:
            with amp.scale_loss(loss, self.optimizer) as scaled_loss:
                scaled_loss.backward()
        else:
            loss.backward()

        return loss

    def is_local_master(self) -> bool:
        """
        Whether or not this process is the local (e.g., on one machine if training in a distributed fashion on
        several machines) main process.

        .. warning::

            This method is deprecated, use :meth:`~transformers.Trainer.is_local_process_zero` instead.
        """
        warnings.warn("This method is deprecated, use `Trainer.is_local_process_zero()` instead.", FutureWarning)
        return self.is_local_process_zero()

    def is_local_process_zero(self) -> bool:
        """
        Whether or not this process is the local (e.g., on one machine if training in a distributed fashion on
        several machines) main process.
        """
        if is_torch_tpu_available():
            return xm.is_master_ordinal(local=True)
        else:
            return self.args.local_rank in [-1, 0]

    def is_world_master(self) -> bool:
        """
        Whether or not this process is the global main process (when training in a distributed fashion on
        several machines, this is only going to be :obj:`True` for one process).

        .. warning::

            This method is deprecated, use :meth:`~transformers.Trainer.is_world_process_zero` instead.
        """
        warnings.warn("This method is deprecated, use `Trainer.is_world_process_zero()` instead.", FutureWarning)
        return self.is_world_process_zero()

    def is_world_process_zero(self) -> bool:
        """
        Whether or not this process is the global main process (when training in a distributed fashion on
        several machines, this is only going to be :obj:`True` for one process).
        """
        if is_torch_tpu_available():
            return xm.is_master_ordinal(local=False)
        else:
            return self.args.local_rank == -1 or torch.distributed.get_rank() == 0

    def save_model(self, output_dir: Optional[str] = None):
        """
        Will save the model, so you can reload it using :obj:`from_pretrained()`.

        Will only save from the world_master process (unless in TPUs).
        """

        if is_torch_tpu_available():
            self._save_tpu(output_dir)
        elif self.is_world_process_zero():
            self._save(output_dir)

    def _save_tpu(self, output_dir: Optional[str] = None):
        output_dir = output_dir if output_dir is not None else self.args.output_dir
        logger.info("Saving model checkpoint to %s", output_dir)

        if xm.is_master_ordinal():
            os.makedirs(output_dir, exist_ok=True)
            torch.save(self.args, os.path.join(output_dir, "training_args.bin"))

        # Save a trained model and configuration using `save_pretrained()`.
        # They can then be reloaded using `from_pretrained()`
        if not isinstance(self.model, PreTrainedModel):
            raise ValueError("Trainer.model appears to not be a PreTrainedModel")

        xm.rendezvous("saving_checkpoint")
        self.model.save_pretrained(output_dir)
        if self.tokenizer is not None:
            self.tokenizer.save_pretrained(output_dir)

    def _save(self, output_dir: Optional[str] = None):
        output_dir = output_dir if output_dir is not None else self.args.output_dir
        os.makedirs(output_dir, exist_ok=True)
        logger.info("Saving model checkpoint to %s", output_dir)
        # Save a trained model and configuration using `save_pretrained()`.
        # They can then be reloaded using `from_pretrained()`
        if not isinstance(self.model, PreTrainedModel):
            raise ValueError("Trainer.model appears to not be a PreTrainedModel")
        self.model.save_pretrained(output_dir)
        if self.tokenizer is not None:
            self.tokenizer.save_pretrained(output_dir)

        # Good practice: save your training arguments together with the trained model
        torch.save(self.args, os.path.join(output_dir, "training_args.bin"))

    def _sorted_checkpoints(self, checkpoint_prefix=PREFIX_CHECKPOINT_DIR, use_mtime=False) -> List[str]:
        ordering_and_checkpoint_path = []

        glob_checkpoints = [str(x) for x in Path(self.args.output_dir).glob(f"{checkpoint_prefix}-*")]

        for path in glob_checkpoints:
            if use_mtime:
                ordering_and_checkpoint_path.append((os.path.getmtime(path), path))
            else:
                regex_match = re.match(f".*{checkpoint_prefix}-([0-9]+)", path)
                if regex_match and regex_match.groups():
                    ordering_and_checkpoint_path.append((int(regex_match.groups()[0]), path))

        checkpoints_sorted = sorted(ordering_and_checkpoint_path)
        checkpoints_sorted = [checkpoint[1] for checkpoint in checkpoints_sorted]
        return checkpoints_sorted

    def _rotate_checkpoints(self, use_mtime=False) -> None:
        if self.args.save_total_limit is None or self.args.save_total_limit <= 0:
            return

        # Check if we should delete older checkpoint(s)
        checkpoints_sorted = self._sorted_checkpoints(use_mtime=use_mtime)
        if len(checkpoints_sorted) <= self.args.save_total_limit:
            return

        number_of_checkpoints_to_delete = max(0, len(checkpoints_sorted) - self.args.save_total_limit)
        checkpoints_to_be_deleted = checkpoints_sorted[:number_of_checkpoints_to_delete]
        for checkpoint in checkpoints_to_be_deleted:
            logger.info("Deleting older checkpoint [{}] due to args.save_total_limit".format(checkpoint))
            shutil.rmtree(checkpoint)

    def evaluate(self, eval_dataset: Optional[Dataset] = None) -> Dict[str, float]:
        """
        Run evaluation and returns metrics.

        The calling script will be responsible for providing a method to compute metrics, as they are
        task-dependent (pass it to the init :obj:`compute_metrics` argument).

        You can also subclass and override this method to inject custom behavior.

        Args:
            eval_dataset (:obj:`Dataset`, `optional`):
                Pass a dataset if you wish to override :obj:`self.eval_dataset`. If it is an :obj:`nlp.Dataset`,
                columns not accepted by the ``model.forward()`` method are automatically removed.

        Returns:
            A dictionary containing the evaluation loss and the potential metrics computed from the predictions.
        """
        eval_dataloader = self.get_eval_dataloader(eval_dataset)

        output = self.prediction_loop(eval_dataloader, description="Evaluation")

        self.log(output.metrics)

        if self.args.tpu_metrics_debug or self.args.debug:
            # tpu-comment: Logging debug metrics for PyTorch/XLA (compile, execute times, ops, etc.)
            xm.master_print(met.metrics_report())

        return output.metrics

    def predict(self, test_dataset: Dataset) -> PredictionOutput:
        """
        Run prediction and returns predictions and potential metrics.

        Depending on the dataset and your use case, your test dataset may contain labels.
        In that case, this method will also return metrics, like in :obj:`evaluate()`.

        Args:
            test_dataset (:obj:`Dataset`):
                Dataset to run the predictions on. If it is an :obj:`nlp.Dataset`, columns not accepted by the
                ``model.forward()`` method are automatically removed.

        Returns:
            `NamedTuple`:
            predictions (:obj:`np.ndarray`):
                The predictions on :obj:`test_dataset`.
            label_ids (:obj:`np.ndarray`, `optional`):
                The labels (if the dataset contained some).
            metrics (:obj:`Dict[str, float]`, `optional`):
                The potential dictionary of metrics (if the dataset contained labels).
        """
        test_dataloader = self.get_test_dataloader(test_dataset)

        return self.prediction_loop(test_dataloader, description="Prediction")

    def prediction_loop(
        self, dataloader: DataLoader, description: str, prediction_loss_only: Optional[bool] = None
    ) -> PredictionOutput:
        """
        Prediction/evaluation loop, shared by :obj:`Trainer.evaluate()` and :obj:`Trainer.predict()`.

        Works both with or without labels.
        """
        if hasattr(self, "_prediction_loop"):
            warnings.warn(
                "The `_prediction_loop` method is deprecated and won't be called in a future version, define `prediction_loop` in your subclass.",
                FutureWarning,
            )
            return self._prediction_loop(dataloader, description, prediction_loss_only=prediction_loss_only)

        prediction_loss_only = (
            prediction_loss_only if prediction_loss_only is not None else self.args.prediction_loss_only
        )

        model = self.model
        # multi-gpu eval
        if self.args.n_gpu > 1:
            model = torch.nn.DataParallel(model)
        else:
            model = self.model
        # Note: in torch.distributed mode, there's no point in wrapping the model
        # inside a DistributedDataParallel as we'll be under `no_grad` anyways.

        batch_size = dataloader.batch_size
        logger.info("***** Running %s *****", description)
        logger.info("  Num examples = %d", self.num_examples(dataloader))
        logger.info("  Batch size = %d", batch_size)
        eval_losses: List[float] = []
        preds: torch.Tensor = None
        label_ids: torch.Tensor = None
        model.eval()

        if is_torch_tpu_available():
            dataloader = pl.ParallelLoader(dataloader, [self.args.device]).per_device_loader(self.args.device)

        if self.args.past_index >= 0:
            self._past = None

        disable_tqdm = not self.is_local_process_zero() or self.args.disable_tqdm
        samples_count = 0
        for inputs in tqdm(dataloader, desc=description, disable=disable_tqdm):
            loss, logits, labels = self.prediction_step(model, inputs, prediction_loss_only)
            batch_size = inputs[list(inputs.keys())[0]].shape[0]
            samples_count += batch_size
            if loss is not None:
                eval_losses.append(loss * batch_size)
            if logits is not None:
                preds = logits if preds is None else torch.cat((preds, logits), dim=0)
            if labels is not None:
                label_ids = labels if label_ids is None else torch.cat((label_ids, labels), dim=0)

        if self.args.past_index and hasattr(self, "_past"):
            # Clean the state at the end of the evaluation loop
            delattr(self, "_past")

        if self.args.local_rank != -1:
            # In distributed mode, concatenate all results from all nodes:
            if preds is not None:
                preds = self.distributed_concat(preds, num_total_examples=self.num_examples(dataloader))
            if label_ids is not None:
                label_ids = self.distributed_concat(label_ids, num_total_examples=self.num_examples(dataloader))
        elif is_torch_tpu_available():
            # tpu-comment: Get all predictions and labels from all worker shards of eval dataset
            if preds is not None:
                preds = xm.mesh_reduce("eval_preds", preds, torch.cat)
            if label_ids is not None:
                label_ids = xm.mesh_reduce("eval_label_ids", label_ids, torch.cat)
            if eval_losses is not None:
<<<<<<< HEAD
                eval_losses = xm.mesh_reduce(
                    "eval_losses", torch.tensor(eval_losses), torch.cat).tolist()
            if samples_count is not None:
                samples_count = sum(xm.mesh_reduce(
                    "samples_count", torch.tensor([samples_count]), torch.cat).tolist())
=======
                eval_losses = xm.mesh_reduce("eval_losses", torch.tensor(eval_losses), torch.cat).tolist()
            if samples_count is not None:
                samples_count = sum(xm.mesh_reduce("samples_count", torch.tensor([samples_count]), torch.cat).tolist())
>>>>>>> 0e83769c

        # Finally, turn the aggregated tensors into numpy arrays.
        if preds is not None:
            preds = preds.cpu().numpy()
        if label_ids is not None:
            label_ids = label_ids.cpu().numpy()

        if self.compute_metrics is not None and preds is not None and label_ids is not None:
            metrics = self.compute_metrics(EvalPrediction(predictions=preds, label_ids=label_ids))
        else:
            metrics = {}
        if len(eval_losses) > 0:
            metrics["eval_loss"] = np.sum(eval_losses) / samples_count

        # Prefix all keys with eval_
        for key in list(metrics.keys()):
            if not key.startswith("eval_"):
                metrics[f"eval_{key}"] = metrics.pop(key)

        return PredictionOutput(predictions=preds, label_ids=label_ids, metrics=metrics)

    def distributed_concat(self, tensor: torch.Tensor, num_total_examples: int) -> torch.Tensor:
        assert self.args.local_rank != -1

        output_tensors = [tensor.clone() for _ in range(torch.distributed.get_world_size())]
        torch.distributed.all_gather(output_tensors, tensor)

        concat = torch.cat(output_tensors, dim=0)

        # truncate the dummy elements added by SequentialDistributedSampler
        output = concat[:num_total_examples]
        return output

    def prediction_step(
        self, model: nn.Module, inputs: Dict[str, Union[torch.Tensor, Any]], prediction_loss_only: bool
    ) -> Tuple[Optional[float], Optional[torch.Tensor], Optional[torch.Tensor]]:
        """
        Perform an evaluation step on :obj:`model` using obj:`inputs`.

        Subclass and override to inject custom behavior.

        Args:
            model (:obj:`nn.Module`):
                The model to evaluate.
            inputs (:obj:`Dict[str, Union[torch.Tensor, Any]]`):
                The inputs and targets of the model.

                The dictionary will be unpacked before being fed to the model. Most models expect the targets under the
                argument :obj:`labels`. Check your model's documentation for all accepted arguments.
            prediction_loss_only (:obj:`bool`):
                Whether or not to return the loss only.

        Return:
            Tuple[Optional[float], Optional[torch.Tensor], Optional[torch.Tensor]]:
            A tuple with the loss, logits and labels (each being optional).
        """
        has_labels = any(inputs.get(k) is not None for k in ["labels", "lm_labels", "masked_lm_labels"])

        inputs = self._prepare_inputs(inputs)

        with torch.no_grad():
            outputs = model(**inputs)
            if has_labels:
                loss, logits = outputs[:2]
                loss = loss.mean().item()
            else:
                loss = None
                logits = outputs[0]
            if self.args.past_index >= 0:
                self._past = outputs[self.args.past_index if has_labels else self.args.past_index - 1]

        if prediction_loss_only:
            return (loss, None, None)

        labels = inputs.get("labels")
        if labels is not None:
            labels = labels.detach()
        return (loss, logits.detach(), labels)<|MERGE_RESOLUTION|>--- conflicted
+++ resolved
@@ -1278,17 +1278,9 @@
             if label_ids is not None:
                 label_ids = xm.mesh_reduce("eval_label_ids", label_ids, torch.cat)
             if eval_losses is not None:
-<<<<<<< HEAD
-                eval_losses = xm.mesh_reduce(
-                    "eval_losses", torch.tensor(eval_losses), torch.cat).tolist()
-            if samples_count is not None:
-                samples_count = sum(xm.mesh_reduce(
-                    "samples_count", torch.tensor([samples_count]), torch.cat).tolist())
-=======
                 eval_losses = xm.mesh_reduce("eval_losses", torch.tensor(eval_losses), torch.cat).tolist()
             if samples_count is not None:
                 samples_count = sum(xm.mesh_reduce("samples_count", torch.tensor([samples_count]), torch.cat).tolist())
->>>>>>> 0e83769c
 
         # Finally, turn the aggregated tensors into numpy arrays.
         if preds is not None:

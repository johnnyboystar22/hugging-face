--- conflicted
+++ resolved
@@ -1162,10 +1162,7 @@
         head_mask=None,
         inputs_embeds=None,
         labels=None,
-<<<<<<< HEAD
         output_attentions=None,
-=======
->>>>>>> 21d31eb3
     ):
         r"""
         labels (:obj:`torch.LongTensor` of shape :obj:`(batch_size,)`, `optional`, defaults to :obj:`None`):
@@ -1212,7 +1209,6 @@
         # the linear classifier still needs to be trained
         loss, logits = outputs[:2]
         """
-<<<<<<< HEAD
         num_choices = input_ids.shape[1] if input_ids is not None else inputs_embeds.shape[1]
 
         input_ids = input_ids.view(-1, input_ids.size(-1)) if input_ids is not None else None
@@ -1224,15 +1220,6 @@
             if inputs_embeds is not None
             else None
         )
-=======
-        num_choices = input_ids.shape[1]
-
-        input_ids = input_ids.view(-1, input_ids.size(-1))
-        attention_mask = attention_mask.view(-1, attention_mask.size(-1)) if attention_mask is not None else None
-        token_type_ids = token_type_ids.view(-1, token_type_ids.size(-1)) if token_type_ids is not None else None
-        position_ids = position_ids.view(-1, position_ids.size(-1)) if position_ids is not None else None
->>>>>>> 21d31eb3
-
         outputs = self.albert(
             input_ids,
             attention_mask=attention_mask,
@@ -1240,10 +1227,7 @@
             position_ids=position_ids,
             head_mask=head_mask,
             inputs_embeds=inputs_embeds,
-<<<<<<< HEAD
             output_attentions=output_attentions,
-=======
->>>>>>> 21d31eb3
         )
 
         pooled_output = outputs[1]

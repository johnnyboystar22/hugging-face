# flake8: noqa
# Copyright 2020 The HuggingFace Team. All rights reserved.
#
# Licensed under the Apache License, Version 2.0 (the "License");
# you may not use this file except in compliance with the License.
# You may obtain a copy of the License at
#
#     http://www.apache.org/licenses/LICENSE-2.0
#
# Unless required by applicable law or agreed to in writing, software
# distributed under the License is distributed on an "AS IS" BASIS,
# WITHOUT WARRANTIES OR CONDITIONS OF ANY KIND, either express or implied.
# See the License for the specific language governing permissions and
# limitations under the License.

<<<<<<< HEAD
from .config import (
    EXTERNAL_DATA_FORMAT_SIZE_LIMIT,
    OnnxConfig,
    OnnxConfigWithPast,
    OnnxSeq2SeqConfigWithPast,
    PatchingSpec,
)
from .convert import export, validate_model_outputs
from .utils import ParameterFormat, compute_serialized_parameters_size
=======
from typing import TYPE_CHECKING

from ..file_utils import _LazyModule


_import_structure = {
    "config": [
        "EXTERNAL_DATA_FORMAT_SIZE_LIMIT",
        "OnnxConfig",
        "OnnxConfigWithPast",
        "OnnxSeq2SeqConfigWithPast",
        "PatchingSpec",
    ],
    "convert": ["export", "validate_model_outputs"],
    "utils": ["ParameterFormat", "compute_serialized_parameters_size"],
}


if TYPE_CHECKING:
    from .config import (
        EXTERNAL_DATA_FORMAT_SIZE_LIMIT,
        OnnxConfig,
        OnnxConfigWithPast,
        OnnxSeq2SeqConfigWithPast,
        PatchingSpec,
    )
    from .convert import export, validate_model_outputs
    from .utils import ParameterFormat, compute_serialized_parameters_size

else:
    import sys

    sys.modules[__name__] = _LazyModule(__name__, globals()["__file__"], _import_structure)
>>>>>>> 600e5f2d
<|MERGE_RESOLUTION|>--- conflicted
+++ resolved
@@ -13,17 +13,6 @@
 # See the License for the specific language governing permissions and
 # limitations under the License.
 
-<<<<<<< HEAD
-from .config import (
-    EXTERNAL_DATA_FORMAT_SIZE_LIMIT,
-    OnnxConfig,
-    OnnxConfigWithPast,
-    OnnxSeq2SeqConfigWithPast,
-    PatchingSpec,
-)
-from .convert import export, validate_model_outputs
-from .utils import ParameterFormat, compute_serialized_parameters_size
-=======
 from typing import TYPE_CHECKING
 
 from ..file_utils import _LazyModule
@@ -56,5 +45,4 @@
 else:
     import sys
 
-    sys.modules[__name__] = _LazyModule(__name__, globals()["__file__"], _import_structure)
->>>>>>> 600e5f2d
+    sys.modules[__name__] = _LazyModule(__name__, globals()["__file__"], _import_structure)
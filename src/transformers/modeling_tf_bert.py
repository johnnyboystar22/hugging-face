--- conflicted
+++ resolved
@@ -497,13 +497,10 @@
     def __init__(self, config, **kwargs):
         super().__init__(**kwargs)
         self.num_hidden_layers = config.num_hidden_layers
-<<<<<<< HEAD
-=======
         self.initializer_range = config.initializer_range
         self.output_attentions = config.output_attentions
 
 
->>>>>>> 2ef58225
         self.embeddings = TFBertEmbeddings(config, name="embeddings")
         self.encoder = TFBertEncoder(config, name="encoder")
         self.pooler = TFBertPooler(config, name="pooler")

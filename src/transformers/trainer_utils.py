# coding=utf-8
# Copyright 2020-present the HuggingFace Inc. team.
#
# Licensed under the Apache License, Version 2.0 (the "License");
# you may not use this file except in compliance with the License.
# You may obtain a copy of the License at
#
#     http://www.apache.org/licenses/LICENSE-2.0
#
# Unless required by applicable law or agreed to in writing, software
# distributed under the License is distributed on an "AS IS" BASIS,
# WITHOUT WARRANTIES OR CONDITIONS OF ANY KIND, either express or implied.
# See the License for the specific language governing permissions and
# limitations under the License.
"""
Utilities for the Trainer and TFTrainer class. Should be independent from PyTorch and TensorFlow.
"""

import copy
import gc
import inspect
import os
import random
import re
import time
import tracemalloc
from typing import Any, Dict, NamedTuple, Optional, Tuple, Union

import numpy as np

from .file_utils import (
<<<<<<< HEAD
    ExplicitEnum,
    is_sagemaker_distributed_available,
    is_tf_available,
    is_torch_available,
    is_torch_tpu_available,
)
=======
    is_sagemaker_distributed_available,
    is_tf_available,
    is_torch_available,
    is_torch_cuda_available,
    is_torch_tpu_available,
)
from .tokenization_utils_base import ExplicitEnum
>>>>>>> 55fe80d0


def set_seed(seed: int):
    """
    Helper function for reproducible behavior to set the seed in ``random``, ``numpy``, ``torch`` and/or ``tf`` (if
    installed).

    Args:
        seed (:obj:`int`): The seed to set.
    """
    random.seed(seed)
    np.random.seed(seed)
    if is_torch_available():
        import torch

        torch.manual_seed(seed)
        torch.cuda.manual_seed_all(seed)
        # ^^ safe to call this function even if cuda is not available
    if is_tf_available():
        import tensorflow as tf

        tf.random.set_seed(seed)


class EvalPrediction(NamedTuple):
    """
    Evaluation output (always contains labels), to be used to compute metrics.

    Parameters:
        predictions (:obj:`np.ndarray`): Predictions of the model.
        label_ids (:obj:`np.ndarray`): Targets to be matched.
    """

    predictions: Union[np.ndarray, Tuple[np.ndarray]]
    label_ids: np.ndarray


class PredictionOutput(NamedTuple):
    predictions: Union[np.ndarray, Tuple[np.ndarray]]
    label_ids: Optional[np.ndarray]
    metrics: Optional[Dict[str, float]]


class TrainOutput(NamedTuple):
    global_step: int
    training_loss: float
    metrics: Dict[str, float]


PREFIX_CHECKPOINT_DIR = "checkpoint"
_re_checkpoint = re.compile(r"^" + PREFIX_CHECKPOINT_DIR + r"\-(\d+)$")


def get_last_checkpoint(folder):
    content = os.listdir(folder)
    checkpoints = [
        path
        for path in content
        if _re_checkpoint.search(path) is not None and os.path.isdir(os.path.join(folder, path))
    ]
    if len(checkpoints) == 0:
        return
    return os.path.join(folder, max(checkpoints, key=lambda x: int(_re_checkpoint.search(x).groups()[0])))


class EvaluationStrategy(ExplicitEnum):
    NO = "no"
    STEPS = "steps"
    EPOCH = "epoch"


class LoggingStrategy(ExplicitEnum):
    NO = "no"
    STEPS = "steps"
    EPOCH = "epoch"


class BestRun(NamedTuple):
    """
    The best run found by an hyperparameter search (see :class:`~transformers.Trainer.hyperparameter_search`).

    Parameters:
        run_id (:obj:`str`):
            The id of the best run (if models were saved, the corresponding checkpoint will be in the folder ending
            with run-{run_id}).
        objective (:obj:`float`):
            The objective that was obtained for this run.
        hyperparameters (:obj:`Dict[str, Any]`):
            The hyperparameters picked to get this run.
    """

    run_id: str
    objective: float
    hyperparameters: Dict[str, Any]


def default_compute_objective(metrics: Dict[str, float]) -> float:
    """
    The default objective to maximize/minimize when doing an hyperparameter search. It is the evaluation loss if no
    metrics are provided to the :class:`~transformers.Trainer`, the sum of all metrics otherwise.

    Args:
        metrics (:obj:`Dict[str, float]`): The metrics returned by the evaluate method.

    Return:
        :obj:`float`: The objective to minimize or maximize
    """
    metrics = copy.deepcopy(metrics)
    loss = metrics.pop("eval_loss", None)
    _ = metrics.pop("epoch", None)
    # Remove speed metrics
    speed_metrics = [m for m in metrics.keys() if m.endswith("_runtime") or m.endswith("_samples_per_second")]
    for sm in speed_metrics:
        _ = metrics.pop(sm, None)
    return loss if len(metrics) == 0 else sum(metrics.values())


def default_hp_space_optuna(trial) -> Dict[str, float]:
    from .integrations import is_optuna_available

    assert is_optuna_available(), "This function needs Optuna installed: `pip install optuna`"
    return {
        "learning_rate": trial.suggest_float("learning_rate", 1e-6, 1e-4, log=True),
        "num_train_epochs": trial.suggest_int("num_train_epochs", 1, 5),
        "seed": trial.suggest_int("seed", 1, 40),
        "per_device_train_batch_size": trial.suggest_categorical("per_device_train_batch_size", [4, 8, 16, 32, 64]),
    }


def default_hp_space_ray(trial) -> Dict[str, float]:
    from .integrations import is_ray_tune_available

    assert is_ray_tune_available(), "This function needs ray installed: `pip " "install ray[tune]`"
    from ray import tune

    return {
        "learning_rate": tune.loguniform(1e-6, 1e-4),
        "num_train_epochs": tune.choice(list(range(1, 6))),
        "seed": tune.uniform(1, 40),
        "per_device_train_batch_size": tune.choice([4, 8, 16, 32, 64]),
    }


class HPSearchBackend(ExplicitEnum):
    OPTUNA = "optuna"
    RAY = "ray"


default_hp_space = {
    HPSearchBackend.OPTUNA: default_hp_space_optuna,
    HPSearchBackend.RAY: default_hp_space_ray,
}


def is_main_process(local_rank):
    """
    Whether or not the current process is the local process, based on `xm.get_ordinal()` (for TPUs) first, then on
    `local_rank`.
    """
    if is_torch_tpu_available():
        import torch_xla.core.xla_model as xm

        return xm.get_ordinal() == 0
    return local_rank in [-1, 0]


def total_processes_number(local_rank):
    """
    Return the number of processes launched in parallel. Works with `torch.distributed` and TPUs.
    """
    if is_torch_tpu_available():
        import torch_xla.core.xla_model as xm

        return xm.xrt_world_size()
    elif is_sagemaker_distributed_available():
        import smdistributed.dataparallel.torch.distributed as dist

        return dist.get_world_size()
    elif local_rank != -1 and is_torch_available():
        import torch

        return torch.distributed.get_world_size()
    return 1


def speed_metrics(split, start_time, num_samples=None):
    """
    Measure and return speed performance metrics.

    This function requires a time snapshot `start_time` before the operation to be measured starts and this function
    should be run immediately after the operation to be measured has completed.

    Args:

    - split: name to prefix metric (like train, eval, test...)
    - start_time: operation start time
    - num_samples: number of samples processed
    """
    runtime = time.time() - start_time
    result = {f"{split}_runtime": round(runtime, 4)}
    if num_samples is not None:
        samples_per_second = 1 / (runtime / num_samples)
        result[f"{split}_samples_per_second"] = round(samples_per_second, 3)
    return result


class SchedulerType(ExplicitEnum):
    LINEAR = "linear"
    COSINE = "cosine"
    COSINE_WITH_RESTARTS = "cosine_with_restarts"
    POLYNOMIAL = "polynomial"
    CONSTANT = "constant"
    CONSTANT_WITH_WARMUP = "constant_with_warmup"


class TrainerMemoryTracker:
    """
    A helper class that tracks cpu and gpu memory.

    When a stage completes, it can pass metrics dict to update with the memory metrics gathered during this stage.

    Example ::

        self._memory_tracker = TrainerMemoryTracker(self.args.skip_memory_metrics)
        self._memory_tracker.start()
        code ...
        metrics = {"train_runtime": 10.5}
        self._memory_tracker.stop_and_update_metrics(metrics)

    At the moment gpu tracking is only for pytorch, but can be extended to support tensorflow.

    Understanding the reports:

    - ``*_alloc_delta`` - is the difference in the used/allocated memory counter between the end and the start of the
      stage - it can be negative if a function released more memory than it allocated.

    - ``*_peaked_delta`` - is any extra memory that was consumed and then freed - relative to the current allocated
      memory counter - it is never negative.

    So when you look at the metrics of any stage you add up ``alloc_delta`` + ``peaked_delta`` and you know how much
    memory was needed to complete that stage.

    The reporting happens only for process of rank 0 and gpu 0 (if there is a gpu). Typically this is enough since the
    main process does the bulk of work, but it could be not quite so if model parallel is used and then other gpus may
    use a different amount of gpu RAM. Perhaps in the future this tracker will evolve to measure those too.

    Note that this tracker doesn't account for memory allocations outside of :class:`~transformers.Trainer`'s
    ``__init__``, ``train``, ``evaluate`` and ``predict`` calls.

    Because ``evaluation`` calls may happen during ``train``, we can't handle nested invocations because
    ``torch.cuda.max_memory_allocated`` is a single counter, so if it gets reset by a nested eval call, ``train``'s
    tracker will report incorrect info. If this `pytorch issue <https://github.com/pytorch/pytorch/issues/16266>`__
    gets resolved it will be possible to change this class to be re-entrant. Until then we will only track the outer
    level of ``train``, ``evaluate`` and ``predict`` methods. Which means that if ``eval`` is called during ``train``,
    it's the latter that will account for its memory usage and that of the former.

    This also means that if any other tool that is used along the :class:`~transformers.Trainer` calls
    ``torch.cuda.reset_peak_memory_stats``, the gpu peak memory stats could be invalid. And the
    :class:`~transformers.Trainer` will disrupt the normal behavior of any such tools that rely on calling
    ``torch.cuda.reset_peak_memory_stats`` themselves.

    """

    # map trainer methods to metrics prefix
    stages = {
        "__init__": "init",
        "train": "train",
        "evaluate": "eval",
        "predict": "test",
    }

    def __init__(self, skip_memory_metrics=False):
        if is_torch_cuda_available():
            import torch

            self.torch = torch
            self.gpu = {}
        else:
            self.torch = None

        self.cur_stage = None
        self.cpu = {}
        self.init_reported = False
        self.skip_memory_metrics = skip_memory_metrics

    def derive_stage(self):
        """ derives the stage/caller name automatically """
        caller = inspect.currentframe().f_back.f_back.f_code.co_name
        if caller in self.stages:
            return self.stages[caller]
        else:
            raise ValueError(
                f"was called from {caller}, but only expect to be called from one of {self.stages.keys()}"
            )

    def start(self):
        """ start tracking for the caller's stage """
        if self.skip_memory_metrics:
            return

        stage = self.derive_stage()
        # deal with nested calls of eval during train - simply ignore those
        if self.cur_stage is not None and self.cur_stage != stage:
            return

        self.cur_stage = stage

        if self.torch is not None:
            self.torch.cuda.reset_peak_memory_stats()
            self.torch.cuda.empty_cache()

        gc.collect()

        # gpu
        if self.torch is not None:
            self.gpu[self.cur_stage] = {}
            self.gpu[self.cur_stage]["alloc"] = self.torch.cuda.memory_allocated()
            self.gpu[self.cur_stage]["peaked"] = 0

        # cpu
        self.cpu[self.cur_stage] = {}
        tracemalloc.start()

    def stop(self, stage):
        """ stop tracking for the passed stage """

        # deal with nested calls of eval during train - simply ignore those
        if self.cur_stage is not None and self.cur_stage != stage:
            return

        if self.torch is not None:
            self.torch.cuda.empty_cache()

        gc.collect()

        # gpu
        if self.torch is not None:
            mem_cur = self.torch.cuda.memory_allocated()
            # this is the difference between the start and the end allocated memory
            self.gpu[self.cur_stage]["alloc"] = mem_cur - self.gpu[self.cur_stage]["alloc"]  # can be negative
            # this is the difference if any between the start and the peak
            self.gpu[self.cur_stage]["peaked"] = max(0, self.torch.cuda.max_memory_allocated() - mem_cur)

        # cpu
        cpu_mem_used_delta, cpu_mem_used_peak = tracemalloc.get_traced_memory()
        tracemalloc.stop()  # reset accounting
        self.cpu[self.cur_stage]["alloc"] = cpu_mem_used_delta  # can be negative
        self.cpu[self.cur_stage]["peaked"] = max(0, cpu_mem_used_peak - cpu_mem_used_delta)

        # reset - cycle finished
        self.cur_stage = None

    def update_metrics(self, stage, metrics):
        """ stop tracking for the passed stage """
        if self.skip_memory_metrics:
            return

        # deal with nested calls of eval during train - simply ignore those
        if self.cur_stage is not None and self.cur_stage != stage:
            return

        # since we don't have a way to return init metrics, we push them into the first of train/val/predict
        stages = [stage]
        if not self.init_reported:
            stages.insert(0, "init")
            self.init_reported = True

        for stage in stages:
            for t in ["alloc", "peaked"]:
                if stage in self.cpu and t in self.cpu[stage]:
                    metrics[f"{stage}_mem_cpu_{t}_delta"] = self.cpu[stage][t]
                if self.torch is not None and stage in self.gpu and t in self.gpu[stage]:
                    metrics[f"{stage}_mem_gpu_{t}_delta"] = self.gpu[stage][t]

    def stop_and_update_metrics(self, metrics=None):
        """ combine stop + update in one call for simpler code """
        if self.skip_memory_metrics:
            return

        stage = self.derive_stage()
        self.stop(stage)

        # init doesn't have metrics to update so we just save that data for later stages to retrieve
        if metrics is not None:
            self.update_metrics(stage, metrics)<|MERGE_RESOLUTION|>--- conflicted
+++ resolved
@@ -29,22 +29,14 @@
 import numpy as np
 
 from .file_utils import (
-<<<<<<< HEAD
     ExplicitEnum,
     is_sagemaker_distributed_available,
     is_tf_available,
     is_torch_available,
+    is_torch_cuda_available
     is_torch_tpu_available,
 )
-=======
-    is_sagemaker_distributed_available,
-    is_tf_available,
-    is_torch_available,
-    is_torch_cuda_available,
-    is_torch_tpu_available,
-)
-from .tokenization_utils_base import ExplicitEnum
->>>>>>> 55fe80d0
+
 
 
 def set_seed(seed: int):

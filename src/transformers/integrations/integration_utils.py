# Copyright 2020 The HuggingFace Team. All rights reserved.
#
# Licensed under the Apache License, Version 2.0 (the "License");
# you may not use this file except in compliance with the License.
# You may obtain a copy of the License at
#
#     http://www.apache.org/licenses/LICENSE-2.0
#
# Unless required by applicable law or agreed to in writing, software
# distributed under the License is distributed on an "AS IS" BASIS,
# WITHOUT WARRANTIES OR CONDITIONS OF ANY KIND, either express or implied.
# See the License for the specific language governing permissions and
# limitations under the License.
"""
Integrations with other Python libraries.
"""
import functools
import importlib.metadata
import importlib.util
import json
import numbers
import os
import pickle
import shutil
import sys
import tempfile
from dataclasses import asdict, fields
from pathlib import Path
from platform import version
from typing import TYPE_CHECKING, Any, Dict, Literal, Optional, Union

import numpy as np
import packaging.version

from .. import PreTrainedModel, TFPreTrainedModel
<<<<<<< HEAD
from ..utils import (
    PushToHubMixin,
    flatten_dict,
    is_datasets_available,
    is_pandas_available,
    is_torch_available,
    logging,
)
=======
from .. import __version__ as version
from ..utils import flatten_dict, is_datasets_available, is_pandas_available, is_torch_available, logging
>>>>>>> b50e13ba


logger = logging.get_logger(__name__)

if is_torch_available():
    import torch

# comet_ml requires to be imported before any ML frameworks
_has_comet = importlib.util.find_spec("comet_ml") is not None and os.getenv("COMET_MODE", "").upper() != "DISABLED"
if _has_comet:
    try:
        import comet_ml  # noqa: F401

        if hasattr(comet_ml, "config") and comet_ml.config.get_config("comet.api_key"):
            _has_comet = True
        else:
            if os.getenv("COMET_MODE", "").upper() != "DISABLED":
                logger.warning("comet_ml is installed but `COMET_API_KEY` is not set.")
            _has_comet = False
    except (ImportError, ValueError):
        _has_comet = False

_has_neptune = (
    importlib.util.find_spec("neptune") is not None or importlib.util.find_spec("neptune-client") is not None
)
if TYPE_CHECKING and _has_neptune:
    try:
        _neptune_version = importlib.metadata.version("neptune")
        logger.info(f"Neptune version {_neptune_version} available.")
    except importlib.metadata.PackageNotFoundError:
        try:
            _neptune_version = importlib.metadata.version("neptune-client")
            logger.info(f"Neptune-client version {_neptune_version} available.")
        except importlib.metadata.PackageNotFoundError:
            _has_neptune = False

<<<<<<< HEAD
from .. import modelcard
=======
from .. import modelcard  # noqa: E402
>>>>>>> b50e13ba
from ..trainer_callback import ProgressCallback, TrainerCallback  # noqa: E402
from ..trainer_utils import PREFIX_CHECKPOINT_DIR, BestRun, IntervalStrategy  # noqa: E402
from ..training_args import ParallelMode  # noqa: E402
from ..utils import ENV_VARS_TRUE_VALUES, PushToHubMixin, is_torch_xla_available  # noqa: E402


# Integration functions:
def is_wandb_available():
    # any value of WANDB_DISABLED disables wandb
    if os.getenv("WANDB_DISABLED", "").upper() in ENV_VARS_TRUE_VALUES:
        logger.warning(
            "Using the `WANDB_DISABLED` environment variable is deprecated and will be removed in v5. Use the "
            "--report_to flag to control the integrations used for logging result (for instance --report_to none)."
        )
        return False
    return importlib.util.find_spec("wandb") is not None


def is_clearml_available():
    return importlib.util.find_spec("clearml") is not None


def is_comet_available():
    return _has_comet


def is_tensorboard_available():
    return importlib.util.find_spec("tensorboard") is not None or importlib.util.find_spec("tensorboardX") is not None


def is_optuna_available():
    return importlib.util.find_spec("optuna") is not None


def is_ray_available():
    return importlib.util.find_spec("ray") is not None


def is_ray_tune_available():
    if not is_ray_available():
        return False
    return importlib.util.find_spec("ray.tune") is not None


def is_sigopt_available():
    return importlib.util.find_spec("sigopt") is not None


def is_azureml_available():
    if importlib.util.find_spec("azureml") is None:
        return False
    if importlib.util.find_spec("azureml.core") is None:
        return False
    return importlib.util.find_spec("azureml.core.run") is not None


def is_mlflow_available():
    if os.getenv("DISABLE_MLFLOW_INTEGRATION", "FALSE").upper() == "TRUE":
        return False
    return importlib.util.find_spec("mlflow") is not None


def get_mlflow_version():
    try:
        return importlib.metadata.version("mlflow")
    except importlib.metadata.PackageNotFoundError:
        return importlib.metadata.version("mlflow-skinny")


def is_dagshub_available():
    return None not in [importlib.util.find_spec("dagshub"), importlib.util.find_spec("mlflow")]


def is_neptune_available():
    return _has_neptune


def is_codecarbon_available():
    return importlib.util.find_spec("codecarbon") is not None


def is_flytekit_available():
    return importlib.util.find_spec("flytekit") is not None


def is_flyte_deck_standard_available():
    if not is_flytekit_available():
        return False
    return importlib.util.find_spec("flytekitplugins.deck") is not None


def is_dvclive_available():
    return importlib.util.find_spec("dvclive") is not None


def hp_params(trial):
    if is_optuna_available():
        import optuna

        if isinstance(trial, optuna.Trial):
            return trial.params
    if is_ray_tune_available():
        if isinstance(trial, dict):
            return trial

    if is_sigopt_available():
        if isinstance(trial, dict):
            return trial

    if is_wandb_available():
        if isinstance(trial, dict):
            return trial

    raise RuntimeError(f"Unknown type for trial {trial.__class__}")


def run_hp_search_optuna(trainer, n_trials: int, direction: str, **kwargs) -> BestRun:
    import optuna

    if trainer.args.process_index == 0:

        def _objective(trial, checkpoint_dir=None):
            checkpoint = None
            if checkpoint_dir:
                for subdir in os.listdir(checkpoint_dir):
                    if subdir.startswith(PREFIX_CHECKPOINT_DIR):
                        checkpoint = os.path.join(checkpoint_dir, subdir)
            trainer.objective = None
            if trainer.args.world_size > 1:
                if trainer.args.parallel_mode != ParallelMode.DISTRIBUTED:
                    raise RuntimeError("only support DDP optuna HPO for ParallelMode.DISTRIBUTED currently.")
                trainer._hp_search_setup(trial)
                torch.distributed.broadcast_object_list(pickle.dumps(trainer.args), src=0)
                trainer.train(resume_from_checkpoint=checkpoint)
            else:
                trainer.train(resume_from_checkpoint=checkpoint, trial=trial)
            # If there hasn't been any evaluation during the training loop.
            if getattr(trainer, "objective", None) is None:
                metrics = trainer.evaluate()
                trainer.objective = trainer.compute_objective(metrics)
            return trainer.objective

        timeout = kwargs.pop("timeout", None)
        n_jobs = kwargs.pop("n_jobs", 1)
        directions = direction if isinstance(direction, list) else None
        direction = None if directions is not None else direction
        study = optuna.create_study(direction=direction, directions=directions, **kwargs)
        study.optimize(_objective, n_trials=n_trials, timeout=timeout, n_jobs=n_jobs)
        if not study._is_multi_objective():
            best_trial = study.best_trial
            return BestRun(str(best_trial.number), best_trial.value, best_trial.params)
        else:
            best_trials = study.best_trials
            return [BestRun(str(best.number), best.values, best.params) for best in best_trials]
    else:
        for i in range(n_trials):
            trainer.objective = None
            args_main_rank = list(pickle.dumps(trainer.args))
            if trainer.args.parallel_mode != ParallelMode.DISTRIBUTED:
                raise RuntimeError("only support DDP optuna HPO for ParallelMode.DISTRIBUTED currently.")
            torch.distributed.broadcast_object_list(args_main_rank, src=0)
            args = pickle.loads(bytes(args_main_rank))
            for key, value in asdict(args).items():
                if key != "local_rank":
                    setattr(trainer.args, key, value)
            trainer.train(resume_from_checkpoint=None)
            # If there hasn't been any evaluation during the training loop.
            if getattr(trainer, "objective", None) is None:
                metrics = trainer.evaluate()
                trainer.objective = trainer.compute_objective(metrics)
        return None


def run_hp_search_ray(trainer, n_trials: int, direction: str, **kwargs) -> BestRun:
    import ray
    import ray.train

    def _objective(trial: dict, local_trainer):
        try:
            from transformers.utils.notebook import NotebookProgressCallback

            if local_trainer.pop_callback(NotebookProgressCallback):
                local_trainer.add_callback(ProgressCallback)
        except ModuleNotFoundError:
            pass

        local_trainer.objective = None

        checkpoint = ray.train.get_checkpoint()
        if checkpoint:
            # Upon trial resume, the local_trainer's objective gets reset to None.
            # If `local_trainer.train` is a noop (training has already reached
            # the target number of epochs/steps), then this would
            # trigger an unnecessary extra checkpoint at the end of training.
            # -> Set the objective to a dummy value upon resume as a workaround.
            local_trainer.objective = "objective"

            with checkpoint.as_directory() as checkpoint_dir:
                checkpoint_path = next(Path(checkpoint_dir).glob(f"{PREFIX_CHECKPOINT_DIR}*")).as_posix()
                local_trainer.train(resume_from_checkpoint=checkpoint_path, trial=trial)
        else:
            local_trainer.train(trial=trial)

        # If there hasn't been any evaluation during the training loop.
        if getattr(local_trainer, "objective", None) is None:
            metrics = local_trainer.evaluate()
            local_trainer.objective = local_trainer.compute_objective(metrics)

            metrics.update({"objective": local_trainer.objective, "done": True})

            with tempfile.TemporaryDirectory() as temp_checkpoint_dir:
                local_trainer._tune_save_checkpoint(checkpoint_dir=temp_checkpoint_dir)
                checkpoint = ray.train.Checkpoint.from_directory(temp_checkpoint_dir)
                ray.train.report(metrics, checkpoint=checkpoint)

    if not trainer._memory_tracker.skip_memory_metrics:
        from ..trainer_utils import TrainerMemoryTracker

        logger.warning(
            "Memory tracking for your Trainer is currently "
            "enabled. Automatically disabling the memory tracker "
            "since the memory tracker is not serializable."
        )
        trainer._memory_tracker = TrainerMemoryTracker(skip_memory_metrics=True)

    # The model and TensorBoard writer do not pickle so we have to remove them (if they exists)
    # while doing the ray hp search.
    _tb_writer = trainer.pop_callback(TensorBoardCallback)
    trainer.model = None

    # Setup default `resources_per_trial`.
    if "resources_per_trial" not in kwargs:
        # Default to 1 CPU and 1 GPU (if applicable) per trial.
        kwargs["resources_per_trial"] = {"cpu": 1}
        if trainer.args.n_gpu > 0:
            kwargs["resources_per_trial"]["gpu"] = 1
        resource_msg = "1 CPU" + (" and 1 GPU" if trainer.args.n_gpu > 0 else "")
        logger.info(
            "No `resources_per_trial` arg was passed into "
            "`hyperparameter_search`. Setting it to a default value "
            f"of {resource_msg} for each trial."
        )
    # Make sure each trainer only uses GPUs that were allocated per trial.
    gpus_per_trial = kwargs["resources_per_trial"].get("gpu", 0)
    trainer.args._n_gpu = gpus_per_trial

    # Setup default `progress_reporter`.
    if "progress_reporter" not in kwargs:
        from ray.tune import CLIReporter

        kwargs["progress_reporter"] = CLIReporter(metric_columns=["objective"])

    if "scheduler" in kwargs:
        from ray.tune.schedulers import ASHAScheduler, HyperBandForBOHB, MedianStoppingRule, PopulationBasedTraining

        # Check for `do_eval` and `eval_during_training` for schedulers that require intermediate reporting.
        if isinstance(
            kwargs["scheduler"], (ASHAScheduler, MedianStoppingRule, HyperBandForBOHB, PopulationBasedTraining)
        ) and (not trainer.args.do_eval or trainer.args.evaluation_strategy == IntervalStrategy.NO):
            raise RuntimeError(
                "You are using {cls} as a scheduler but you haven't enabled evaluation during training. "
                "This means your trials will not report intermediate results to Ray Tune, and "
                "can thus not be stopped early or used to exploit other trials parameters. "
                "If this is what you want, do not use {cls}. If you would like to use {cls}, "
                "make sure you pass `do_eval=True` and `evaluation_strategy='steps'` in the "
                "Trainer `args`.".format(cls=type(kwargs["scheduler"]).__name__)
            )

    trainable = ray.tune.with_parameters(_objective, local_trainer=trainer)

    @functools.wraps(trainable)
    def dynamic_modules_import_trainable(*args, **kwargs):
        """
        Wrapper around `tune.with_parameters` to ensure datasets_modules are loaded on each Actor.

        Without this, an ImportError will be thrown. See https://github.com/huggingface/transformers/issues/11565.

        Assumes that `_objective`, defined above, is a function.
        """
        if is_datasets_available():
            import datasets.load

            dynamic_modules_path = os.path.join(datasets.load.init_dynamic_modules(), "__init__.py")
            # load dynamic_modules from path
            spec = importlib.util.spec_from_file_location("datasets_modules", dynamic_modules_path)
            datasets_modules = importlib.util.module_from_spec(spec)
            sys.modules[spec.name] = datasets_modules
            spec.loader.exec_module(datasets_modules)
        return trainable(*args, **kwargs)

    # special attr set by tune.with_parameters
    if hasattr(trainable, "__mixins__"):
        dynamic_modules_import_trainable.__mixins__ = trainable.__mixins__

    analysis = ray.tune.run(
        dynamic_modules_import_trainable,
        config=trainer.hp_space(None),
        num_samples=n_trials,
        **kwargs,
    )
    best_trial = analysis.get_best_trial(metric="objective", mode=direction[:3], scope=trainer.args.ray_scope)
    best_run = BestRun(best_trial.trial_id, best_trial.last_result["objective"], best_trial.config, analysis)
    if _tb_writer is not None:
        trainer.add_callback(_tb_writer)
    return best_run


def run_hp_search_sigopt(trainer, n_trials: int, direction: str, **kwargs) -> BestRun:
    import sigopt

    if trainer.args.process_index == 0:
        if importlib.metadata.version("sigopt") >= "8.0.0":
            sigopt.set_project("huggingface")

            experiment = sigopt.create_experiment(
                name="huggingface-tune",
                type="offline",
                parameters=trainer.hp_space(None),
                metrics=[{"name": "objective", "objective": direction, "strategy": "optimize"}],
                parallel_bandwidth=1,
                budget=n_trials,
            )

            logger.info(f"created experiment: https://app.sigopt.com/experiment/{experiment.id}")

            for run in experiment.loop():
                with run:
                    trainer.objective = None
                    if trainer.args.world_size > 1:
                        if trainer.args.parallel_mode != ParallelMode.DISTRIBUTED:
                            raise RuntimeError("only support DDP Sigopt HPO for ParallelMode.DISTRIBUTED currently.")
                        trainer._hp_search_setup(run.run)
                        torch.distributed.broadcast_object_list(pickle.dumps(trainer.args), src=0)
                        trainer.train(resume_from_checkpoint=None)
                    else:
                        trainer.train(resume_from_checkpoint=None, trial=run.run)
                    # If there hasn't been any evaluation during the training loop.
                    if getattr(trainer, "objective", None) is None:
                        metrics = trainer.evaluate()
                        trainer.objective = trainer.compute_objective(metrics)
                    run.log_metric("objective", trainer.objective)

            best = list(experiment.get_best_runs())[0]
            best_run = BestRun(best.id, best.values["objective"].value, best.assignments)
        else:
            from sigopt import Connection

            conn = Connection()
            proxies = kwargs.pop("proxies", None)
            if proxies is not None:
                conn.set_proxies(proxies)

            experiment = conn.experiments().create(
                name="huggingface-tune",
                parameters=trainer.hp_space(None),
                metrics=[{"name": "objective", "objective": direction, "strategy": "optimize"}],
                parallel_bandwidth=1,
                observation_budget=n_trials,
                project="huggingface",
            )
            logger.info(f"created experiment: https://app.sigopt.com/experiment/{experiment.id}")

            while experiment.progress.observation_count < experiment.observation_budget:
                suggestion = conn.experiments(experiment.id).suggestions().create()
                trainer.objective = None
                if trainer.args.world_size > 1:
                    if trainer.args.parallel_mode != ParallelMode.DISTRIBUTED:
                        raise RuntimeError("only support DDP Sigopt HPO for ParallelMode.DISTRIBUTED currently.")
                    trainer._hp_search_setup(suggestion)
                    torch.distributed.broadcast_object_list(pickle.dumps(trainer.args), src=0)
                    trainer.train(resume_from_checkpoint=None)
                else:
                    trainer.train(resume_from_checkpoint=None, trial=suggestion)
                # If there hasn't been any evaluation during the training loop.
                if getattr(trainer, "objective", None) is None:
                    metrics = trainer.evaluate()
                    trainer.objective = trainer.compute_objective(metrics)

                values = [{"name": "objective", "value": trainer.objective}]
                obs = conn.experiments(experiment.id).observations().create(suggestion=suggestion.id, values=values)
                logger.info(f"[suggestion_id, observation_id]: [{suggestion.id}, {obs.id}]")
                experiment = conn.experiments(experiment.id).fetch()

            best = list(conn.experiments(experiment.id).best_assignments().fetch().iterate_pages())[0]
            best_run = BestRun(best.id, best.value, best.assignments)
        return best_run
    else:
        for i in range(n_trials):
            trainer.objective = None
            args_main_rank = list(pickle.dumps(trainer.args))
            if trainer.args.parallel_mode != ParallelMode.DISTRIBUTED:
                raise RuntimeError("only support DDP Sigopt HPO for ParallelMode.DISTRIBUTED currently.")
            torch.distributed.broadcast_object_list(args_main_rank, src=0)
            args = pickle.loads(bytes(args_main_rank))
            for key, value in asdict(args).items():
                if key != "local_rank":
                    setattr(trainer.args, key, value)
            trainer.train(resume_from_checkpoint=None)
            # If there hasn't been any evaluation during the training loop.
            if getattr(trainer, "objective", None) is None:
                metrics = trainer.evaluate()
                trainer.objective = trainer.compute_objective(metrics)
        return None


def run_hp_search_wandb(trainer, n_trials: int, direction: str, **kwargs) -> BestRun:
    from ..integrations import is_wandb_available

    if not is_wandb_available():
        raise ImportError("This function needs wandb installed: `pip install wandb`")
    import wandb

    # add WandbCallback if not already added in trainer callbacks
    reporting_to_wandb = False
    for callback in trainer.callback_handler.callbacks:
        if isinstance(callback, WandbCallback):
            reporting_to_wandb = True
            break
    if not reporting_to_wandb:
        trainer.add_callback(WandbCallback())
    trainer.args.report_to = ["wandb"]
    best_trial = {"run_id": None, "objective": None, "hyperparameters": None}
    sweep_id = kwargs.pop("sweep_id", None)
    project = kwargs.pop("project", None)
    name = kwargs.pop("name", None)
    entity = kwargs.pop("entity", None)
    metric = kwargs.pop("metric", "eval/loss")

    sweep_config = trainer.hp_space(None)
    sweep_config["metric"]["goal"] = direction
    sweep_config["metric"]["name"] = metric
    if name:
        sweep_config["name"] = name

    def _objective():
        run = wandb.run if wandb.run else wandb.init()
        trainer.state.trial_name = run.name
        run.config.update({"assignments": {}, "metric": metric})
        config = wandb.config

        trainer.objective = None

        trainer.train(resume_from_checkpoint=None, trial=vars(config)["_items"])
        # If there hasn't been any evaluation during the training loop.
        if getattr(trainer, "objective", None) is None:
            metrics = trainer.evaluate()
            trainer.objective = trainer.compute_objective(metrics)
            format_metrics = rewrite_logs(metrics)
            if metric not in format_metrics:
                logger.warning(
                    f"Provided metric {metric} not found. This might result in unexpected sweeps charts. The available"
                    f" metrics are {format_metrics.keys()}"
                )
        best_score = False
        if best_trial["run_id"] is not None:
            if direction == "minimize":
                best_score = trainer.objective < best_trial["objective"]
            elif direction == "maximize":
                best_score = trainer.objective > best_trial["objective"]

        if best_score or best_trial["run_id"] is None:
            best_trial["run_id"] = run.id
            best_trial["objective"] = trainer.objective
            best_trial["hyperparameters"] = dict(config)

        return trainer.objective

    sweep_id = wandb.sweep(sweep_config, project=project, entity=entity) if not sweep_id else sweep_id
    logger.info(f"wandb sweep id - {sweep_id}")
    wandb.agent(sweep_id, function=_objective, count=n_trials)

    return BestRun(best_trial["run_id"], best_trial["objective"], best_trial["hyperparameters"])


def get_available_reporting_integrations():
    integrations = []
    if is_azureml_available() and not is_mlflow_available():
        integrations.append("azure_ml")
    if is_comet_available():
        integrations.append("comet_ml")
    if is_dagshub_available():
        integrations.append("dagshub")
    if is_dvclive_available():
        integrations.append("dvclive")
    if is_mlflow_available():
        integrations.append("mlflow")
    if is_neptune_available():
        integrations.append("neptune")
    if is_tensorboard_available():
        integrations.append("tensorboard")
    if is_wandb_available():
        integrations.append("wandb")
    if is_codecarbon_available():
        integrations.append("codecarbon")
    if is_clearml_available():
        integrations.append("clearml")
    return integrations


def rewrite_logs(d):
    new_d = {}
    eval_prefix = "eval_"
    eval_prefix_len = len(eval_prefix)
    test_prefix = "test_"
    test_prefix_len = len(test_prefix)
    for k, v in d.items():
        if k.startswith(eval_prefix):
            new_d["eval/" + k[eval_prefix_len:]] = v
        elif k.startswith(test_prefix):
            new_d["test/" + k[test_prefix_len:]] = v
        else:
            new_d["train/" + k] = v
    return new_d


def save_model_architecture_to_file(
    model: Union[PreTrainedModel, TFPreTrainedModel, PushToHubMixin, torch.nn.Module], output_dir: str
):
    with open(f"{output_dir}/model_architecture.txt", "w+") as f:
        if isinstance(model, PreTrainedModel):
            print(model, file=f)
        elif isinstance(model, TFPreTrainedModel):

            def print_to_file(s):
                print(s, file=f)

            model.summary(print_fn=print_to_file)
        elif isinstance(model, (torch.nn.Module, PushToHubMixin)) and hasattr(model, "base_model"):
            print(model, file=f)


class TensorBoardCallback(TrainerCallback):
    """
    A [`TrainerCallback`] that sends the logs to [TensorBoard](https://www.tensorflow.org/tensorboard).

    Args:
        tb_writer (`SummaryWriter`, *optional*):
            The writer to use. Will instantiate one if not set.
    """

    def __init__(self, tb_writer=None):
        has_tensorboard = is_tensorboard_available()
        if not has_tensorboard:
            raise RuntimeError(
                "TensorBoardCallback requires tensorboard to be installed. Either update your PyTorch version or"
                " install tensorboardX."
            )
        if has_tensorboard:
            try:
                from torch.utils.tensorboard import SummaryWriter  # noqa: F401

                self._SummaryWriter = SummaryWriter
            except ImportError:
                try:
                    from tensorboardX import SummaryWriter

                    self._SummaryWriter = SummaryWriter
                except ImportError:
                    self._SummaryWriter = None
        else:
            self._SummaryWriter = None
        self.tb_writer = tb_writer

    def _init_summary_writer(self, args, log_dir=None):
        log_dir = log_dir or args.logging_dir
        if self._SummaryWriter is not None:
            self.tb_writer = self._SummaryWriter(log_dir=log_dir)

    def on_train_begin(self, args, state, control, **kwargs):
        if not state.is_world_process_zero:
            return

        log_dir = None

        if state.is_hyper_param_search:
            trial_name = state.trial_name
            if trial_name is not None:
                log_dir = os.path.join(args.logging_dir, trial_name)

        if self.tb_writer is None:
            self._init_summary_writer(args, log_dir)

        if self.tb_writer is not None:
            self.tb_writer.add_text("args", args.to_json_string())
            if "model" in kwargs:
                model = kwargs["model"]
                if hasattr(model, "config") and model.config is not None:
                    model_config_json = model.config.to_json_string()
                    self.tb_writer.add_text("model_config", model_config_json)

    def on_log(self, args, state, control, logs=None, **kwargs):
        if not state.is_world_process_zero:
            return

        if self.tb_writer is None:
            self._init_summary_writer(args)

        if self.tb_writer is not None:
            logs = rewrite_logs(logs)
            for k, v in logs.items():
                if isinstance(v, (int, float)):
                    self.tb_writer.add_scalar(k, v, state.global_step)
                else:
                    logger.warning(
                        "Trainer is attempting to log a value of "
                        f'"{v}" of type {type(v)} for key "{k}" as a scalar. '
                        "This invocation of Tensorboard's writer.add_scalar() "
                        "is incorrect so we dropped this attribute."
                    )
            self.tb_writer.flush()

    def on_train_end(self, args, state, control, **kwargs):
        if self.tb_writer:
            self.tb_writer.close()
            self.tb_writer = None


class WandbCallback(TrainerCallback):
    """
    A [`TrainerCallback`] that logs metrics, media, model checkpoints to [Weight and Biases](https://www.wandb.com/).
    """

    def __init__(self):
        has_wandb = is_wandb_available()
        if not has_wandb:
            raise RuntimeError("WandbCallback requires wandb to be installed. Run `pip install wandb`.")
        if has_wandb:
            import wandb

            self._wandb = wandb
        self._initialized = False
        # log model
        if os.getenv("WANDB_LOG_MODEL", "FALSE").upper() in ENV_VARS_TRUE_VALUES.union({"TRUE"}):
            DeprecationWarning(
                f"Setting `WANDB_LOG_MODEL` as {os.getenv('WANDB_LOG_MODEL')} is deprecated and will be removed in "
                "version 5 of transformers. Use one of `'end'` or `'checkpoint'` instead."
            )
            logger.info(f"Setting `WANDB_LOG_MODEL` from {os.getenv('WANDB_LOG_MODEL')} to `end` instead")
            self._log_model = "end"
        else:
            self._log_model = os.getenv("WANDB_LOG_MODEL", "false").lower()

    def setup(self, args, state, model, **kwargs):
        """
        Setup the optional Weights & Biases (*wandb*) integration.

        One can subclass and override this method to customize the setup if needed. Find more information
        [here](https://docs.wandb.ai/guides/integrations/huggingface). You can also override the following environment
        variables:

        Environment:
        - **WANDB_LOG_MODEL** (`str`, *optional*, defaults to `"false"`):
            Whether to log model and checkpoints during training. Can be `"end"`, `"checkpoint"` or `"false"`. If set
            to `"end"`, the model will be uploaded at the end of training. If set to `"checkpoint"`, the checkpoint
            will be uploaded every `args.save_steps` . If set to `"false"`, the model will not be uploaded. Use along
            with [`~transformers.TrainingArguments.load_best_model_at_end`] to upload best model.

            <Deprecated version="5.0">

            Setting `WANDB_LOG_MODEL` as `bool` will be deprecated in version 5 of 🤗 Transformers.

            </Deprecated>
        - **WANDB_WATCH** (`str`, *optional* defaults to `"false"`):
            Can be `"gradients"`, `"all"`, `"parameters"`, or `"false"`. Set to `"all"` to log gradients and
            parameters.
        - **WANDB_PROJECT** (`str`, *optional*, defaults to `"huggingface"`):
            Set this to a custom string to store results in a different project.
        - **WANDB_DISABLED** (`bool`, *optional*, defaults to `False`):
            Whether to disable wandb entirely. Set `WANDB_DISABLED=true` to disable.
        """
        if self._wandb is None:
            return
        self._initialized = True
        if state.is_world_process_zero:
            logger.info(
                'Automatic Weights & Biases logging enabled, to disable set os.environ["WANDB_DISABLED"] = "true"'
            )
            combined_dict = {**args.to_dict()}

            if hasattr(model, "config") and model.config is not None:
                model_config = model.config.to_dict()
                combined_dict = {**model_config, **combined_dict}
            if hasattr(model, "peft_config") and model.peft_config is not None:
                peft_config = model.peft_config
                combined_dict = {**{"peft_config": peft_config}, **combined_dict}
            trial_name = state.trial_name
            init_args = {}
            if trial_name is not None:
                init_args["name"] = trial_name
                init_args["group"] = args.run_name
            else:
                if not (args.run_name is None or args.run_name == args.output_dir):
                    init_args["name"] = args.run_name

            if self._wandb.run is None:
                self._wandb.init(
                    project=os.getenv("WANDB_PROJECT", "huggingface"),
                    **init_args,
                )
            # add config parameters (run may have been created manually)
            self._wandb.config.update(combined_dict, allow_val_change=True)

            # define default x-axis (for latest wandb versions)
            if getattr(self._wandb, "define_metric", None):
                self._wandb.define_metric("train/global_step")
                self._wandb.define_metric("*", step_metric="train/global_step", step_sync=True)

            # keep track of model topology and gradients, unsupported on TPU
            _watch_model = os.getenv("WANDB_WATCH", "false")
            if not is_torch_xla_available() and _watch_model in ("all", "parameters", "gradients"):
                self._wandb.watch(model, log=_watch_model, log_freq=max(100, state.logging_steps))
            self._wandb.run._label(code="transformers_trainer")

            # add number of model parameters to wandb config
            if isinstance(
                model,
                (PreTrainedModel, TFPreTrainedModel, PushToHubMixin, torch.nn.Module),
            ):
                self._wandb.config["model/num_parameters"] = model.num_parameters()

            # log the initial model and architecture to an artifact
            with tempfile.TemporaryDirectory() as temp_dir:
                model_name = (
                    f"model-{self._wandb.run.id}"
                    if (args.run_name is None or args.run_name == args.output_dir)
                    else f"model-{self._wandb.run.name}"
                )
                model_artifact = self._wandb.Artifact(
                    name=model_name,
                    type="model",
                    metadata={
                        "model_config": model.config.to_dict() if hasattr(model, "config") else None,
                        "num_parameters": self._wandb.config.get("model/num_parameters"),
                        "initial_model": True,
                    },
                )
                model.save_pretrained(temp_dir)
                # add the architecture to a separate text file
                save_model_architecture_to_file(model, temp_dir)

                for f in Path(temp_dir).glob("*"):
                    if f.is_file():
                        with model_artifact.new_file(f.name, mode="wb") as fa:
                            fa.write(f.read_bytes())
                self._wandb.run.log_artifact(model_artifact, aliases=["base_model"])

                badge_markdown = (
                    f'[<img src="https://raw.githubusercontent.com/wandb/assets/main/wandb-github-badge'
                    f'-28.svg" alt="Visualize in Weights & Biases" width="20'
                    f'0" height="32"/>]({self._wandb.run.get_url()})'
                )

                modelcard.AUTOGENERATED_TRAINER_COMMENT += f"\n{badge_markdown}"

    def on_train_begin(self, args, state, control, model=None, **kwargs):
        if self._wandb is None:
            return
        hp_search = state.is_hyper_param_search
        if hp_search:
            self._wandb.finish()
            self._initialized = False
            args.run_name = None
        if not self._initialized:
            self.setup(args, state, model, **kwargs)

    def on_train_end(self, args, state, control, model=None, tokenizer=None, **kwargs):
        if self._wandb is None:
            return
        if self._log_model in ("end", "checkpoint") and self._initialized and state.is_world_process_zero:
            from ..trainer import Trainer

            fake_trainer = Trainer(args=args, model=model, tokenizer=tokenizer)
            with tempfile.TemporaryDirectory() as temp_dir:
                fake_trainer.save_model(temp_dir)
                metadata = (
                    {
                        k: v
                        for k, v in dict(self._wandb.summary).items()
                        if isinstance(v, numbers.Number) and not k.startswith("_")
                    }
                    if not args.load_best_model_at_end
                    else {
                        f"eval/{args.metric_for_best_model}": state.best_metric,
                        "train/total_floss": state.total_flos,
                        "model/num_parameters": self._wandb.config.get("model/num_parameters"),
                    }
                )
                metadata["final_model"] = True
                logger.info("Logging model artifacts. ...")
                model_name = (
                    f"model-{self._wandb.run.id}"
                    if (args.run_name is None or args.run_name == args.output_dir)
                    else f"model-{self._wandb.run.name}"
                )
                # add the model architecture to a separate text file
                save_model_architecture_to_file(model, temp_dir)

                artifact = self._wandb.Artifact(name=model_name, type="model", metadata=metadata)
                for f in Path(temp_dir).glob("*"):
                    if f.is_file():
                        with artifact.new_file(f.name, mode="wb") as fa:
                            fa.write(f.read_bytes())
                self._wandb.run.log_artifact(artifact, aliases=["final_model"])

    def on_log(self, args, state, control, model=None, logs=None, **kwargs):
        single_value_scalars = [
            "train_runtime",
            "train_samples_per_second",
            "train_steps_per_second",
            "train_loss",
            "total_flos",
        ]

        if self._wandb is None:
            return
        if not self._initialized:
            self.setup(args, state, model)
        if state.is_world_process_zero:
            for k, v in logs.items():
                if k in single_value_scalars:
                    self._wandb.run.summary[k] = v
            non_scalar_logs = {k: v for k, v in logs.items() if k not in single_value_scalars}
            non_scalar_logs = rewrite_logs(non_scalar_logs)
            self._wandb.log({**non_scalar_logs, "train/global_step": state.global_step})

    def on_save(self, args, state, control, **kwargs):
        if self._log_model == "checkpoint" and self._initialized and state.is_world_process_zero:
            checkpoint_metadata = {
                k: v
                for k, v in dict(self._wandb.summary).items()
                if isinstance(v, numbers.Number) and not k.startswith("_")
            }
            checkpoint_metadata["model/num_parameters"] = self._wandb.config.get("model/num_parameters")

            ckpt_dir = f"checkpoint-{state.global_step}"
            artifact_path = os.path.join(args.output_dir, ckpt_dir)
            logger.info(f"Logging checkpoint artifacts in {ckpt_dir}. ...")
            checkpoint_name = (
                f"model-{self._wandb.run.id}"
                if (args.run_name is None or args.run_name == args.output_dir)
                else f"model-{self._wandb.run.name}"
            )
            artifact = self._wandb.Artifact(name=checkpoint_name, type="model", metadata=checkpoint_metadata)
            artifact.add_dir(artifact_path)
            self._wandb.log_artifact(
                artifact, aliases=[f"epoch_{round(state.epoch, 2)}", f"checkpoint_global_step_{state.global_step}"]
            )

    def on_predict(self, args, state, control, metrics, **kwargs):
        if self._wandb is None:
            return
        if not self._initialized:
            self.setup(args, state, **kwargs)
        if state.is_world_process_zero:
            metrics = rewrite_logs(metrics)
            self._wandb.log(metrics)


class CometCallback(TrainerCallback):
    """
    A [`TrainerCallback`] that sends the logs to [Comet ML](https://www.comet.ml/site/).
    """

    def __init__(self):
        if not _has_comet:
            raise RuntimeError("CometCallback requires comet-ml to be installed. Run `pip install comet-ml`.")
        self._initialized = False
        self._log_assets = False

    def setup(self, args, state, model):
        """
        Setup the optional Comet.ml integration.

        Environment:
        - **COMET_MODE** (`str`, *optional*, defaults to `ONLINE`):
            Whether to create an online, offline experiment or disable Comet logging. Can be `OFFLINE`, `ONLINE`, or
            `DISABLED`.
        - **COMET_PROJECT_NAME** (`str`, *optional*):
            Comet project name for experiments.
        - **COMET_OFFLINE_DIRECTORY** (`str`, *optional*):
            Folder to use for saving offline experiments when `COMET_MODE` is `OFFLINE`.
        - **COMET_LOG_ASSETS** (`str`, *optional*, defaults to `TRUE`):
            Whether or not to log training assets (tf event logs, checkpoints, etc), to Comet. Can be `TRUE`, or
            `FALSE`.

        For a number of configurable items in the environment, see
        [here](https://www.comet.ml/docs/python-sdk/advanced/#comet-configuration-variables).
        """
        self._initialized = True
        log_assets = os.getenv("COMET_LOG_ASSETS", "FALSE").upper()
        if log_assets in {"TRUE", "1"}:
            self._log_assets = True
        if state.is_world_process_zero:
            comet_mode = os.getenv("COMET_MODE", "ONLINE").upper()
            experiment = None
            experiment_kwargs = {"project_name": os.getenv("COMET_PROJECT_NAME", "huggingface")}
            if comet_mode == "ONLINE":
                experiment = comet_ml.Experiment(**experiment_kwargs)
                experiment.log_other("Created from", "transformers")
                logger.info("Automatic Comet.ml online logging enabled")
            elif comet_mode == "OFFLINE":
                experiment_kwargs["offline_directory"] = os.getenv("COMET_OFFLINE_DIRECTORY", "./")
                experiment = comet_ml.OfflineExperiment(**experiment_kwargs)
                experiment.log_other("Created from", "transformers")
                logger.info("Automatic Comet.ml offline logging enabled; use `comet upload` when finished")
            if experiment is not None:
                experiment._set_model_graph(model, framework="transformers")
                experiment._log_parameters(args, prefix="args/", framework="transformers")
                if hasattr(model, "config"):
                    experiment._log_parameters(model.config, prefix="config/", framework="transformers")

    def on_train_begin(self, args, state, control, model=None, **kwargs):
        if not self._initialized:
            self.setup(args, state, model)

    def on_log(self, args, state, control, model=None, logs=None, **kwargs):
        if not self._initialized:
            self.setup(args, state, model)
        if state.is_world_process_zero:
            experiment = comet_ml.config.get_global_experiment()
            if experiment is not None:
                experiment._log_metrics(logs, step=state.global_step, epoch=state.epoch, framework="transformers")

    def on_train_end(self, args, state, control, **kwargs):
        if self._initialized and state.is_world_process_zero:
            experiment = comet_ml.config.get_global_experiment()
            if experiment is not None:
                if self._log_assets is True:
                    logger.info("Logging checkpoints. This may take time.")
                    experiment.log_asset_folder(
                        args.output_dir, recursive=True, log_file_name=True, step=state.global_step
                    )
                experiment.end()


class AzureMLCallback(TrainerCallback):
    """
    A [`TrainerCallback`] that sends the logs to [AzureML](https://pypi.org/project/azureml-sdk/).
    """

    def __init__(self, azureml_run=None):
        if not is_azureml_available():
            raise RuntimeError("AzureMLCallback requires azureml to be installed. Run `pip install azureml-sdk`.")
        self.azureml_run = azureml_run

    def on_init_end(self, args, state, control, **kwargs):
        from azureml.core.run import Run

        if self.azureml_run is None and state.is_world_process_zero:
            self.azureml_run = Run.get_context()

    def on_log(self, args, state, control, logs=None, **kwargs):
        if self.azureml_run and state.is_world_process_zero:
            for k, v in logs.items():
                if isinstance(v, (int, float)):
                    self.azureml_run.log(k, v, description=k)


class MLflowCallback(TrainerCallback):
    """
    A [`TrainerCallback`] that sends the logs to [MLflow](https://www.mlflow.org/). Can be disabled by setting
    environment variable `DISABLE_MLFLOW_INTEGRATION = TRUE`.
    """

    def __init__(self):
        if not is_mlflow_available():
            raise RuntimeError("MLflowCallback requires mlflow to be installed. Run `pip install mlflow`.")
        import mlflow

        self._MAX_PARAM_VAL_LENGTH = mlflow.utils.validation.MAX_PARAM_VAL_LENGTH
        self._MAX_PARAMS_TAGS_PER_BATCH = mlflow.utils.validation.MAX_PARAMS_TAGS_PER_BATCH

        self._initialized = False
        self._auto_end_run = False
        self._log_artifacts = False
        self._ml_flow = mlflow

    def setup(self, args, state, model):
        """
        Setup the optional MLflow integration.

        Environment:
        - **HF_MLFLOW_LOG_ARTIFACTS** (`str`, *optional*):
            Whether to use MLflow `.log_artifact()` facility to log artifacts. This only makes sense if logging to a
            remote server, e.g. s3 or GCS. If set to `True` or *1*, will copy each saved checkpoint on each save in
            [`TrainingArguments`]'s `output_dir` to the local or remote artifact storage. Using it without a remote
            storage will just copy the files to your artifact location.
        - **MLFLOW_TRACKING_URI** (`str`, *optional*):
            Whether to store runs at a specific path or remote server. Unset by default, which skips setting the
            tracking URI entirely.
        - **MLFLOW_EXPERIMENT_NAME** (`str`, *optional*, defaults to `None`):
            Whether to use an MLflow experiment_name under which to launch the run. Default to `None` which will point
            to the `Default` experiment in MLflow. Otherwise, it is a case sensitive name of the experiment to be
            activated. If an experiment with this name does not exist, a new experiment with this name is created.
        - **MLFLOW_TAGS** (`str`, *optional*):
            A string dump of a dictionary of key/value pair to be added to the MLflow run as tags. Example:
            `os.environ['MLFLOW_TAGS']='{"release.candidate": "RC1", "release.version": "2.2.0"}'`.
        - **MLFLOW_NESTED_RUN** (`str`, *optional*):
            Whether to use MLflow nested runs. If set to `True` or *1*, will create a nested run inside the current
            run.
        - **MLFLOW_RUN_ID** (`str`, *optional*):
            Allow to reattach to an existing run which can be usefull when resuming training from a checkpoint. When
            `MLFLOW_RUN_ID` environment variable is set, `start_run` attempts to resume a run with the specified run ID
            and other parameters are ignored.
        - **MLFLOW_FLATTEN_PARAMS** (`str`, *optional*, defaults to `False`):
            Whether to flatten the parameters dictionary before logging.
        """
        self._log_artifacts = os.getenv("HF_MLFLOW_LOG_ARTIFACTS", "FALSE").upper() in ENV_VARS_TRUE_VALUES
        self._nested_run = os.getenv("MLFLOW_NESTED_RUN", "FALSE").upper() in ENV_VARS_TRUE_VALUES
        self._tracking_uri = os.getenv("MLFLOW_TRACKING_URI", None)
        self._experiment_name = os.getenv("MLFLOW_EXPERIMENT_NAME", None)
        self._flatten_params = os.getenv("MLFLOW_FLATTEN_PARAMS", "FALSE").upper() in ENV_VARS_TRUE_VALUES
        self._run_id = os.getenv("MLFLOW_RUN_ID", None)
        self._async_log = False
        # "synchronous" flag is only available with mlflow version >= 2.8.0
        # https://github.com/mlflow/mlflow/pull/9705
        # https://github.com/mlflow/mlflow/releases/tag/v2.8.0
        if packaging.version.parse(get_mlflow_version()) >= packaging.version.parse("2.8.0"):
            self._async_log = True
        logger.debug(
            f"MLflow experiment_name={self._experiment_name}, run_name={args.run_name}, nested={self._nested_run},"
            f" tags={self._nested_run}, tracking_uri={self._tracking_uri}"
        )
        if state.is_world_process_zero:
            if not self._ml_flow.is_tracking_uri_set():
                if self._tracking_uri:
                    self._ml_flow.set_tracking_uri(self._tracking_uri)
                    logger.debug(f"MLflow tracking URI is set to {self._tracking_uri}")
                else:
                    logger.debug(
                        "Environment variable `MLFLOW_TRACKING_URI` is not provided and therefore will not be"
                        " explicitly set."
                    )
            else:
                logger.debug(f"MLflow tracking URI is set to {self._ml_flow.get_tracking_uri()}")

            if self._ml_flow.active_run() is None or self._nested_run or self._run_id:
                if self._experiment_name:
                    # Use of set_experiment() ensure that Experiment is created if not exists
                    self._ml_flow.set_experiment(self._experiment_name)
                self._ml_flow.start_run(run_name=args.run_name, nested=self._nested_run)
                logger.debug(f"MLflow run started with run_id={self._ml_flow.active_run().info.run_id}")
                self._auto_end_run = True
            combined_dict = args.to_dict()
            if hasattr(model, "config") and model.config is not None:
                model_config = model.config.to_dict()
                combined_dict = {**model_config, **combined_dict}
            combined_dict = flatten_dict(combined_dict) if self._flatten_params else combined_dict
            # remove params that are too long for MLflow
            for name, value in list(combined_dict.items()):
                # internally, all values are converted to str in MLflow
                if len(str(value)) > self._MAX_PARAM_VAL_LENGTH:
                    logger.warning(
                        f'Trainer is attempting to log a value of "{value}" for key "{name}" as a parameter. MLflow\'s'
                        " log_param() only accepts values no longer than 250 characters so we dropped this attribute."
                        " You can use `MLFLOW_FLATTEN_PARAMS` environment variable to flatten the parameters and"
                        " avoid this message."
                    )
                    del combined_dict[name]
            # MLflow cannot log more than 100 values in one go, so we have to split it
            combined_dict_items = list(combined_dict.items())
            for i in range(0, len(combined_dict_items), self._MAX_PARAMS_TAGS_PER_BATCH):
                if self._async_log:
                    self._ml_flow.log_params(
                        dict(combined_dict_items[i : i + self._MAX_PARAMS_TAGS_PER_BATCH]), synchronous=False
                    )
                else:
                    self._ml_flow.log_params(dict(combined_dict_items[i : i + self._MAX_PARAMS_TAGS_PER_BATCH]))
            mlflow_tags = os.getenv("MLFLOW_TAGS", None)
            if mlflow_tags:
                mlflow_tags = json.loads(mlflow_tags)
                self._ml_flow.set_tags(mlflow_tags)
        self._initialized = True

    def on_train_begin(self, args, state, control, model=None, **kwargs):
        if not self._initialized:
            self.setup(args, state, model)

    def on_log(self, args, state, control, logs, model=None, **kwargs):
        if not self._initialized:
            self.setup(args, state, model)
        if state.is_world_process_zero:
            metrics = {}
            for k, v in logs.items():
                if isinstance(v, (int, float)):
                    metrics[k] = v
                else:
                    logger.warning(
                        f'Trainer is attempting to log a value of "{v}" of type {type(v)} for key "{k}" as a metric. '
                        "MLflow's log_metric() only accepts float and int types so we dropped this attribute."
                    )

            if self._async_log:
                self._ml_flow.log_metrics(metrics=metrics, step=state.global_step, synchronous=False)
            else:
                self._ml_flow.log_metrics(metrics=metrics, step=state.global_step)

    def on_train_end(self, args, state, control, **kwargs):
        if self._initialized and state.is_world_process_zero:
            if self._auto_end_run and self._ml_flow.active_run():
                self._ml_flow.end_run()

    def on_save(self, args, state, control, **kwargs):
        if self._initialized and state.is_world_process_zero and self._log_artifacts:
            ckpt_dir = f"checkpoint-{state.global_step}"
            artifact_path = os.path.join(args.output_dir, ckpt_dir)
            logger.info(f"Logging checkpoint artifacts in {ckpt_dir}. This may take time.")
            self._ml_flow.pyfunc.log_model(
                ckpt_dir,
                artifacts={"model_path": artifact_path},
                python_model=self._ml_flow.pyfunc.PythonModel(),
            )

    def __del__(self):
        # if the previous run is not terminated correctly, the fluent API will
        # not let you start a new run before the previous one is killed
        if (
            self._auto_end_run
            and callable(getattr(self._ml_flow, "active_run", None))
            and self._ml_flow.active_run() is not None
        ):
            self._ml_flow.end_run()


class DagsHubCallback(MLflowCallback):
    """
    A [`TrainerCallback`] that logs to [DagsHub](https://dagshub.com/). Extends [`MLflowCallback`]
    """

    def __init__(self):
        super().__init__()
        if not is_dagshub_available():
            raise ImportError("DagsHubCallback requires dagshub to be installed. Run `pip install dagshub`.")

        from dagshub.upload import Repo

        self.Repo = Repo

    def setup(self, *args, **kwargs):
        """
        Setup the DagsHub's Logging integration.

        Environment:
        - **HF_DAGSHUB_LOG_ARTIFACTS** (`str`, *optional*):
                Whether to save the data and model artifacts for the experiment. Default to `False`.
        """

        self.log_artifacts = os.getenv("HF_DAGSHUB_LOG_ARTIFACTS", "FALSE").upper() in ENV_VARS_TRUE_VALUES
        self.name = os.getenv("HF_DAGSHUB_MODEL_NAME") or "main"
        self.remote = os.getenv("MLFLOW_TRACKING_URI")
        self.repo = self.Repo(
            owner=self.remote.split(os.sep)[-2],
            name=self.remote.split(os.sep)[-1].split(".")[0],
            branch=os.getenv("BRANCH") or "main",
        )
        self.path = Path("artifacts")

        if self.remote is None:
            raise RuntimeError(
                "DagsHubCallback requires the `MLFLOW_TRACKING_URI` environment variable to be set. Did you run"
                " `dagshub.init()`?"
            )

        super().setup(*args, **kwargs)

    def on_train_end(self, args, state, control, **kwargs):
        if self.log_artifacts:
            if getattr(self, "train_dataloader", None):
                torch.save(self.train_dataloader.dataset, os.path.join(args.output_dir, "dataset.pt"))

            self.repo.directory(str(self.path)).add_dir(args.output_dir)


class NeptuneMissingConfiguration(Exception):
    def __init__(self):
        super().__init__(
            """
        ------ Unsupported ---- We were not able to create new runs. You provided a custom Neptune run to
        `NeptuneCallback` with the `run` argument. For the integration to work fully, provide your `api_token` and
        `project` by saving them as environment variables or passing them to the callback.
        """
        )


class NeptuneCallback(TrainerCallback):
    """TrainerCallback that sends the logs to [Neptune](https://app.neptune.ai).

    Args:
        api_token (`str`, *optional*): Neptune API token obtained upon registration.
            You can leave this argument out if you have saved your token to the `NEPTUNE_API_TOKEN` environment
            variable (strongly recommended). See full setup instructions in the
            [docs](https://docs.neptune.ai/setup/installation).
        project (`str`, *optional*): Name of an existing Neptune project, in the form "workspace-name/project-name".
            You can find and copy the name in Neptune from the project settings -> Properties. If None (default), the
            value of the `NEPTUNE_PROJECT` environment variable is used.
        name (`str`, *optional*): Custom name for the run.
        base_namespace (`str`, optional, defaults to "finetuning"): In the Neptune run, the root namespace
            that will contain all of the metadata logged by the callback.
        log_parameters (`bool`, *optional*, defaults to `True`):
            If True, logs all Trainer arguments and model parameters provided by the Trainer.
        log_checkpoints (`str`, *optional*): If "same", uploads checkpoints whenever they are saved by the Trainer.
            If "last", uploads only the most recently saved checkpoint. If "best", uploads the best checkpoint (among
            the ones saved by the Trainer). If `None`, does not upload checkpoints.
        run (`Run`, *optional*): Pass a Neptune run object if you want to continue logging to an existing run.
            Read more about resuming runs in the [docs](https://docs.neptune.ai/logging/to_existing_object).
        **neptune_run_kwargs (*optional*):
            Additional keyword arguments to be passed directly to the
            [`neptune.init_run()`](https://docs.neptune.ai/api/neptune#init_run) function when a new run is created.

    For instructions and examples, see the [Transformers integration
    guide](https://docs.neptune.ai/integrations/transformers) in the Neptune documentation.
    """

    integration_version_key = "source_code/integrations/transformers"
    model_parameters_key = "model_parameters"
    trial_name_key = "trial"
    trial_params_key = "trial_params"
    trainer_parameters_key = "trainer_parameters"
    flat_metrics = {"train/epoch"}

    def __init__(
        self,
        *,
        api_token: Optional[str] = None,
        project: Optional[str] = None,
        name: Optional[str] = None,
        base_namespace: str = "finetuning",
        run=None,
        log_parameters: bool = True,
        log_checkpoints: Optional[str] = None,
        **neptune_run_kwargs,
    ):
        if not is_neptune_available():
            raise ValueError(
                "NeptuneCallback requires the Neptune client library to be installed. "
                "To install the library, run `pip install neptune`."
            )

        try:
            from neptune import Run
            from neptune.internal.utils import verify_type
        except ImportError:
            from neptune.new.internal.utils import verify_type
            from neptune.new.metadata_containers.run import Run

        verify_type("api_token", api_token, (str, type(None)))
        verify_type("project", project, (str, type(None)))
        verify_type("name", name, (str, type(None)))
        verify_type("base_namespace", base_namespace, str)
        verify_type("run", run, (Run, type(None)))
        verify_type("log_parameters", log_parameters, bool)
        verify_type("log_checkpoints", log_checkpoints, (str, type(None)))

        self._base_namespace_path = base_namespace
        self._log_parameters = log_parameters
        self._log_checkpoints = log_checkpoints
        self._initial_run: Optional[Run] = run

        self._run = None
        self._is_monitoring_run = False
        self._run_id = None
        self._force_reset_monitoring_run = False
        self._init_run_kwargs = {"api_token": api_token, "project": project, "name": name, **neptune_run_kwargs}

        self._volatile_checkpoints_dir = None
        self._should_upload_checkpoint = self._log_checkpoints is not None
        self._recent_checkpoint_path = None

        if self._log_checkpoints in {"last", "best"}:
            self._target_checkpoints_namespace = f"checkpoints/{self._log_checkpoints}"
            self._should_clean_recently_uploaded_checkpoint = True
        else:
            self._target_checkpoints_namespace = "checkpoints"
            self._should_clean_recently_uploaded_checkpoint = False

    def _stop_run_if_exists(self):
        if self._run:
            self._run.stop()
            del self._run
            self._run = None

    def _initialize_run(self, **additional_neptune_kwargs):
        try:
            from neptune import init_run
            from neptune.exceptions import NeptuneMissingApiTokenException, NeptuneMissingProjectNameException
        except ImportError:
            from neptune.new import init_run
            from neptune.new.exceptions import NeptuneMissingApiTokenException, NeptuneMissingProjectNameException

        self._stop_run_if_exists()

        try:
            run_params = additional_neptune_kwargs.copy()
            run_params.update(self._init_run_kwargs)
            self._run = init_run(**run_params)
            self._run_id = self._run["sys/id"].fetch()
        except (NeptuneMissingProjectNameException, NeptuneMissingApiTokenException) as e:
            raise NeptuneMissingConfiguration() from e

    def _use_initial_run(self):
        self._run = self._initial_run
        self._is_monitoring_run = True
        self._run_id = self._run["sys/id"].fetch()
        self._initial_run = None

    def _ensure_run_with_monitoring(self):
        if self._initial_run is not None:
            self._use_initial_run()
        else:
            if not self._force_reset_monitoring_run and self._is_monitoring_run:
                return

            if self._run and not self._is_monitoring_run and not self._force_reset_monitoring_run:
                self._initialize_run(with_id=self._run_id)
                self._is_monitoring_run = True
            else:
                self._initialize_run()
                self._force_reset_monitoring_run = False

    def _ensure_at_least_run_without_monitoring(self):
        if self._initial_run is not None:
            self._use_initial_run()
        else:
            if not self._run:
                self._initialize_run(
                    with_id=self._run_id,
                    capture_stdout=False,
                    capture_stderr=False,
                    capture_hardware_metrics=False,
                    capture_traceback=False,
                )
                self._is_monitoring_run = False

    @property
    def run(self):
        if self._run is None:
            self._ensure_at_least_run_without_monitoring()
        return self._run

    @property
    def _metadata_namespace(self):
        return self.run[self._base_namespace_path]

    def _log_integration_version(self):
        self.run[NeptuneCallback.integration_version_key] = version

    def _log_trainer_parameters(self, args):
        self._metadata_namespace[NeptuneCallback.trainer_parameters_key] = args.to_sanitized_dict()

    def _log_model_parameters(self, model):
        from neptune.utils import stringify_unsupported

        if model and hasattr(model, "config") and model.config is not None:
            self._metadata_namespace[NeptuneCallback.model_parameters_key] = stringify_unsupported(
                model.config.to_dict()
            )

    def _log_hyper_param_search_parameters(self, state):
        if state and hasattr(state, "trial_name"):
            self._metadata_namespace[NeptuneCallback.trial_name_key] = state.trial_name

        if state and hasattr(state, "trial_params") and state.trial_params is not None:
            self._metadata_namespace[NeptuneCallback.trial_params_key] = state.trial_params

    def _log_model_checkpoint(self, source_directory: str, checkpoint: str):
        target_path = relative_path = os.path.join(source_directory, checkpoint)

        if self._volatile_checkpoints_dir is not None:
            consistent_checkpoint_path = os.path.join(self._volatile_checkpoints_dir, checkpoint)
            try:
                # Remove leading ../ from a relative path.
                cpkt_path = relative_path.replace("..", "").lstrip(os.path.sep)
                copy_path = os.path.join(consistent_checkpoint_path, cpkt_path)
                shutil.copytree(relative_path, copy_path)
                target_path = consistent_checkpoint_path
            except IOError as e:
                logger.warning(
                    "NeptuneCallback was unable to made a copy of checkpoint due to I/O exception: '{}'. "
                    "Could fail trying to upload.".format(e)
                )

        self._metadata_namespace[self._target_checkpoints_namespace].upload_files(target_path)

        if self._should_clean_recently_uploaded_checkpoint and self._recent_checkpoint_path is not None:
            self._metadata_namespace[self._target_checkpoints_namespace].delete_files(self._recent_checkpoint_path)

        self._recent_checkpoint_path = relative_path

    def on_init_end(self, args, state, control, **kwargs):
        self._volatile_checkpoints_dir = None
        if self._log_checkpoints and (args.overwrite_output_dir or args.save_total_limit is not None):
            self._volatile_checkpoints_dir = tempfile.TemporaryDirectory().name

        if self._log_checkpoints == "best" and not args.load_best_model_at_end:
            raise ValueError("To save the best model checkpoint, the load_best_model_at_end argument must be enabled.")

    def on_train_begin(self, args, state, control, model=None, **kwargs):
        if not state.is_world_process_zero:
            return

        self._ensure_run_with_monitoring()
        self._force_reset_monitoring_run = True

        self._log_integration_version()
        if self._log_parameters:
            self._log_trainer_parameters(args)
            self._log_model_parameters(model)

        if state.is_hyper_param_search:
            self._log_hyper_param_search_parameters(state)

    def on_train_end(self, args, state, control, **kwargs):
        self._stop_run_if_exists()

    def __del__(self):
        if self._volatile_checkpoints_dir is not None:
            shutil.rmtree(self._volatile_checkpoints_dir, ignore_errors=True)

        self._stop_run_if_exists()

    def on_save(self, args, state, control, **kwargs):
        if self._should_upload_checkpoint:
            self._log_model_checkpoint(args.output_dir, f"checkpoint-{state.global_step}")

    def on_evaluate(self, args, state, control, metrics=None, **kwargs):
        if self._log_checkpoints == "best":
            best_metric_name = args.metric_for_best_model
            if not best_metric_name.startswith("eval_"):
                best_metric_name = f"eval_{best_metric_name}"

            metric_value = metrics.get(best_metric_name)

            operator = np.greater if args.greater_is_better else np.less

            self._should_upload_checkpoint = state.best_metric is None or operator(metric_value, state.best_metric)

    @classmethod
    def get_run(cls, trainer):
        for callback in trainer.callback_handler.callbacks:
            if isinstance(callback, cls):
                return callback.run

        raise Exception("The trainer doesn't have a NeptuneCallback configured.")

    def on_log(self, args, state, control, logs: Optional[Dict[str, float]] = None, **kwargs):
        if not state.is_world_process_zero:
            return

        if logs is not None:
            for name, value in rewrite_logs(logs).items():
                if isinstance(value, (int, float)):
                    if name in NeptuneCallback.flat_metrics:
                        self._metadata_namespace[name] = value
                    else:
                        self._metadata_namespace[name].log(value, step=state.global_step)


class CodeCarbonCallback(TrainerCallback):
    """
    A [`TrainerCallback`] that tracks the CO2 emission of training.
    """

    def __init__(self):
        if not is_codecarbon_available():
            raise RuntimeError(
                "CodeCarbonCallback requires `codecarbon` to be installed. Run `pip install codecarbon`."
            )
        import codecarbon

        self._codecarbon = codecarbon
        self.tracker = None

    def on_init_end(self, args, state, control, **kwargs):
        if self.tracker is None and state.is_local_process_zero:
            # CodeCarbon will automatically handle environment variables for configuration
            self.tracker = self._codecarbon.EmissionsTracker(output_dir=args.output_dir)

    def on_train_begin(self, args, state, control, model=None, **kwargs):
        if self.tracker and state.is_local_process_zero:
            self.tracker.start()

    def on_train_end(self, args, state, control, **kwargs):
        if self.tracker and state.is_local_process_zero:
            self.tracker.stop()


class ClearMLCallback(TrainerCallback):
    """
    A [`TrainerCallback`] that sends the logs to [ClearML](https://clear.ml/).

    Environment:
    - **CLEARML_PROJECT** (`str`, *optional*, defaults to `HuggingFace Transformers`):
        ClearML project name.
    - **CLEARML_TASK** (`str`, *optional*, defaults to `Trainer`):
        ClearML task name.
    - **CLEARML_LOG_MODEL** (`bool`, *optional*, defaults to `False`):
        Whether to log models as artifacts during training.
    """

    log_suffix = ""

    _hparams_section = "Transformers"
    _model_config_section = "Model Configuration"
    _ignore_hparams_overrides = "_ignore_hparams_ui_overrides_"
    _ignoge_model_config_overrides = "_ignore_model_config_ui_overrides_"
    _model_config_description = "The configuration of model number {}."
    _model_config_description_note = (
        "Note that, when cloning this task and running it remotely,"
        " the configuration might be applied to another model instead of this one."
        " To avoid this, initialize the task externally by calling `Task.init`"
        " before the `ClearMLCallback` is instantiated."
    )
    _train_run_counter = 0
    _model_connect_counter = 0
    _task_created_in_callback = False
    _should_close_on_train_end = None

    def __init__(self):
        if is_clearml_available():
            import clearml

            self._clearml = clearml
        else:
            raise RuntimeError("ClearMLCallback requires 'clearml' to be installed. Run `pip install clearml`.")

        self._initialized = False
        self._clearml_task = None

        self._log_model = False
        self._checkpoints_saved = []

    def setup(self, args, state, model, tokenizer, **kwargs):
        if self._clearml is None:
            return
        if self._initialized:
            return
        ClearMLCallback._train_run_counter += 1
        ClearMLCallback._model_connect_counter += 1
        ClearMLCallback.log_suffix = (
            "" if ClearMLCallback._train_run_counter == 1 else "_" + str(ClearMLCallback._train_run_counter)
        )
        if state.is_world_process_zero:
            logger.info("Automatic ClearML logging enabled.")
            if self._clearml_task is None:
                if ClearMLCallback._should_close_on_train_end is None:
                    if not self._clearml.Task.running_locally() or self._clearml.Task.current_task():
                        ClearMLCallback._should_close_on_train_end = False
                    else:
                        ClearMLCallback._should_close_on_train_end = True

                # This might happen when running inside of a pipeline, where the task is already initialized
                # from outside of Hugging Face
                if self._clearml.Task.running_locally() and self._clearml.Task.current_task():
                    self._clearml_task = self._clearml.Task.current_task()
                    self._log_model = os.getenv(
                        "CLEARML_LOG_MODEL",
                        "FALSE" if not ClearMLCallback._task_created_in_callback else "TRUE",
                    ).upper() in ENV_VARS_TRUE_VALUES.union({"TRUE"})
                    logger.info("External ClearML Task has been connected.")
                else:
                    self._clearml_task = self._clearml.Task.init(
                        project_name=os.getenv("CLEARML_PROJECT", "HuggingFace Transformers"),
                        task_name=os.getenv("CLEARML_TASK", "Trainer"),
                        auto_connect_frameworks={"tensorboard": False, "pytorch": False},
                        output_uri=True,
                    )
                    self._log_model = os.getenv("CLEARML_LOG_MODEL", "TRUE").upper() in ENV_VARS_TRUE_VALUES.union(
                        {"TRUE"}
                    )
                    ClearMLCallback._task_created_in_callback = True
                    logger.info("ClearML Task has been initialized.")
                self._initialized = True

            suffixed_hparams_section = ClearMLCallback._hparams_section + ClearMLCallback.log_suffix
            ignore_hparams_config_section = suffixed_hparams_section + "/" + ClearMLCallback._ignore_hparams_overrides
            if self._clearml.Task.running_locally():
                self._copy_training_args_as_hparams(args, suffixed_hparams_section)
                self._clearml_task.set_parameter(
                    name=ignore_hparams_config_section,
                    value=True,
                    value_type=bool,
                    description=(
                        "If True, ignore Transformers hyperparameters overrides done in the UI/backend "
                        + "when running remotely. Otherwise, the overrides will be applied when running remotely"
                    ),
                )
            elif not self._clearml_task.get_parameter(ignore_hparams_config_section, default=True, cast=True):
                self._clearml_task.connect(args, suffixed_hparams_section)
            else:
                self._copy_training_args_as_hparams(
                    args, ClearMLCallback._hparams_section + ClearMLCallback.log_suffix
                )

            if getattr(model, "config", None) is not None:
                ignore_model_config_section = (
                    suffixed_hparams_section + "/" + ClearMLCallback._ignoge_model_config_overrides
                )
                configuration_object_description = ClearMLCallback._model_config_description.format(
                    ClearMLCallback._model_connect_counter
                )
                if ClearMLCallback._model_connect_counter != ClearMLCallback._train_run_counter:
                    configuration_object_description += " " + ClearMLCallback._model_config_description_note
                if self._clearml.Task.running_locally():
                    self._clearml_task.set_parameter(
                        name=ignore_model_config_section,
                        value=True,
                        value_type=bool,
                        description=(
                            "If True, ignore Transformers model configuration overrides done in the UI/backend "
                            + "when running remotely. Otherwise, the overrides will be applied when running remotely"
                        ),
                    )
                    self._clearml_task.set_configuration_object(
                        name=ClearMLCallback._model_config_section + ClearMLCallback.log_suffix,
                        config_dict=model.config.to_dict(),
                        description=configuration_object_description,
                    )
                elif not self._clearml_task.get_parameter(ignore_model_config_section, default=True, cast=True):
                    model.config = model.config.from_dict(
                        self._clearml_task.get_configuration_object_as_dict(
                            ClearMLCallback._model_config_section + ClearMLCallback.log_suffix
                        )
                    )
                else:
                    self._clearml_task.set_configuration_object(
                        name=ClearMLCallback._model_config_section + ClearMLCallback.log_suffix,
                        config_dict=model.config.to_dict(),
                        description=configuration_object_description,
                    )

    def on_train_begin(self, args, state, control, model=None, tokenizer=None, **kwargs):
        if self._clearml is None:
            return
        self._checkpoints_saved = []
        if state.is_hyper_param_search:
            self._initialized = False
        if not self._initialized:
            self.setup(args, state, model, tokenizer, **kwargs)

    def on_train_end(self, args, state, control, **kwargs):
        if ClearMLCallback._should_close_on_train_end:
            self._clearml_task.close()
            ClearMLCallback._train_run_counter = 0

    def on_log(self, args, state, control, model=None, tokenizer=None, logs=None, **kwargs):
        if self._clearml is None:
            return
        if not self._initialized:
            self.setup(args, state, model, tokenizer, **kwargs)
        if state.is_world_process_zero:
            eval_prefix = "eval_"
            eval_prefix_len = len(eval_prefix)
            test_prefix = "test_"
            test_prefix_len = len(test_prefix)
            single_value_scalars = [
                "train_runtime",
                "train_samples_per_second",
                "train_steps_per_second",
                "train_loss",
                "total_flos",
                "epoch",
            ]
            for k, v in logs.items():
                if isinstance(v, (int, float)):
                    if k in single_value_scalars:
                        self._clearml_task.get_logger().report_single_value(
                            name=k + ClearMLCallback.log_suffix, value=v
                        )
                    elif k.startswith(eval_prefix):
                        self._clearml_task.get_logger().report_scalar(
                            title="eval" + ClearMLCallback.log_suffix,
                            series=k[eval_prefix_len:],
                            value=v,
                            iteration=state.global_step,
                        )
                    elif k.startswith(test_prefix):
                        self._clearml_task.get_logger().report_scalar(
                            title="test" + ClearMLCallback.log_suffix,
                            series=k[test_prefix_len:],
                            value=v,
                            iteration=state.global_step,
                        )
                    else:
                        self._clearml_task.get_logger().report_scalar(
                            title="train" + ClearMLCallback.log_suffix,
                            series=k,
                            value=v,
                            iteration=state.global_step,
                        )
                else:
                    logger.warning(
                        "Trainer is attempting to log a value of "
                        f'"{v}" of type {type(v)} for key "{k}" as a scalar. '
                        "This invocation of ClearML logger's  report_scalar() "
                        "is incorrect so we dropped this attribute."
                    )

    def on_save(self, args, state, control, **kwargs):
        if self._log_model and self._clearml_task and state.is_world_process_zero:
            ckpt_dir = f"checkpoint-{state.global_step}"
            artifact_path = os.path.join(args.output_dir, ckpt_dir)
            name = ckpt_dir + ClearMLCallback.log_suffix
            logger.info(f"Logging checkpoint artifact `{name}`. This may take some time.")
            output_model = self._clearml.OutputModel(task=self._clearml_task, name=name)
            output_model.connect(task=self._clearml_task, name=name)
            output_model.update_weights_package(
                weights_path=artifact_path,
                target_filename=ckpt_dir,
                iteration=state.global_step,
                auto_delete_file=False,
            )
            self._checkpoints_saved.append(output_model)
            while args.save_total_limit and args.save_total_limit < len(self._checkpoints_saved):
                try:
                    self._clearml.model.Model.remove(
                        self._checkpoints_saved[0],
                        delete_weights_file=True,
                        force=True,
                        raise_on_errors=True,
                    )
                except Exception as e:
                    logger.warning(
                        "Could not remove checkpoint `{}` after going over the `save_total_limit`. Error is: {}".format(
                            self._checkpoints_saved[0].name, e
                        )
                    )
                    break
                self._checkpoints_saved = self._checkpoints_saved[1:]

    def _copy_training_args_as_hparams(self, training_args, prefix):
        as_dict = {
            field.name: getattr(training_args, field.name)
            for field in fields(training_args)
            if field.init and not field.name.endswith("_token")
        }
        flat_dict = {str(k): v for k, v in self._clearml.utilities.proxy_object.flatten_dictionary(as_dict).items()}
        self._clearml_task._arguments.copy_from_dict(flat_dict, prefix=prefix)


class FlyteCallback(TrainerCallback):
    """A [`TrainerCallback`] that sends the logs to [Flyte](https://flyte.org/).
    NOTE: This callback only works within a Flyte task.

    Args:
        save_log_history (`bool`, *optional*, defaults to `True`):
            When set to True, the training logs are saved as a Flyte Deck.

        sync_checkpoints (`bool`, *optional*, defaults to `True`):
            When set to True, checkpoints are synced with Flyte and can be used to resume training in the case of an
            interruption.

    Example:

    ```python
    # Note: This example skips over some setup steps for brevity.
    from flytekit import current_context, task


    @task
    def train_hf_transformer():
        cp = current_context().checkpoint
        trainer = Trainer(..., callbacks=[FlyteCallback()])
        output = trainer.train(resume_from_checkpoint=cp.restore())
    ```
    """

    def __init__(self, save_log_history: bool = True, sync_checkpoints: bool = True):
        super().__init__()
        if not is_flytekit_available():
            raise ImportError("FlyteCallback requires flytekit to be installed. Run `pip install flytekit`.")

        if not is_flyte_deck_standard_available() or not is_pandas_available():
            logger.warning(
                "Syncing log history requires both flytekitplugins-deck-standard and pandas to be installed. "
                "Run `pip install flytekitplugins-deck-standard pandas` to enable this feature."
            )
            save_log_history = False

        from flytekit import current_context

        self.cp = current_context().checkpoint
        self.save_log_history = save_log_history
        self.sync_checkpoints = sync_checkpoints

    def on_save(self, args, state, control, **kwargs):
        if self.sync_checkpoints and state.is_world_process_zero:
            ckpt_dir = f"checkpoint-{state.global_step}"
            artifact_path = os.path.join(args.output_dir, ckpt_dir)

            logger.info(f"Syncing checkpoint in {ckpt_dir} to Flyte. This may take time.")
            self.cp.save(artifact_path)

    def on_train_end(self, args, state, control, **kwargs):
        if self.save_log_history:
            import pandas as pd
            from flytekit import Deck
            from flytekitplugins.deck.renderer import TableRenderer

            log_history_df = pd.DataFrame(state.log_history)
            Deck("Log History", TableRenderer().to_html(log_history_df))


class DVCLiveCallback(TrainerCallback):
    """
    A [`TrainerCallback`] that sends the logs to [DVCLive](https://www.dvc.org/doc/dvclive).

    Use the environment variables below in `setup` to configure the integration. To customize this callback beyond
    those environment variables, see [here](https://dvc.org/doc/dvclive/ml-frameworks/huggingface).

    Args:
        live (`dvclive.Live`, *optional*, defaults to `None`):
            Optional Live instance. If None, a new instance will be created using **kwargs.
        log_model (Union[Literal["all"], bool], *optional*, defaults to `None`):
            Whether to use `dvclive.Live.log_artifact()` to log checkpoints created by [`Trainer`]. If set to `True`,
            the final checkpoint is logged at the end of training. If set to `"all"`, the entire
            [`TrainingArguments`]'s `output_dir` is logged at each checkpoint.
    """

    def __init__(
        self,
        live: Optional[Any] = None,
        log_model: Optional[Union[Literal["all"], bool]] = None,
        **kwargs,
    ):
        if not is_dvclive_available():
            raise RuntimeError("DVCLiveCallback requires dvclive to be installed. Run `pip install dvclive`.")
        from dvclive import Live

        self._initialized = False
        self.live = None
        if isinstance(live, Live):
            self.live = live
        elif live is not None:
            raise RuntimeError(f"Found class {live.__class__} for live, expected dvclive.Live")

        self._log_model = log_model
        if self._log_model is None:
            log_model_env = os.getenv("HF_DVCLIVE_LOG_MODEL", "FALSE")
            if log_model_env.upper() in ENV_VARS_TRUE_VALUES:
                self._log_model = True
            elif log_model_env.lower() == "all":
                self._log_model = "all"

    def setup(self, args, state, model):
        """
        Setup the optional DVCLive integration. To customize this callback beyond the environment variables below, see
        [here](https://dvc.org/doc/dvclive/ml-frameworks/huggingface).

        Environment:
        - **HF_DVCLIVE_LOG_MODEL** (`str`, *optional*):
            Whether to use `dvclive.Live.log_artifact()` to log checkpoints created by [`Trainer`]. If set to `True` or
            *1*, the final checkpoint is logged at the end of training. If set to `all`, the entire
            [`TrainingArguments`]'s `output_dir` is logged at each checkpoint.
        """
        from dvclive import Live

        self._initialized = True
        if state.is_world_process_zero:
            if not self.live:
                self.live = Live()
            self.live.log_params(args.to_dict())

    def on_train_begin(self, args, state, control, model=None, **kwargs):
        if not self._initialized:
            self.setup(args, state, model)

    def on_log(self, args, state, control, model=None, logs=None, **kwargs):
        if not self._initialized:
            self.setup(args, state, model)
        if state.is_world_process_zero:
            from dvclive.plots import Metric
            from dvclive.utils import standardize_metric_name

            for key, value in logs.items():
                if Metric.could_log(value):
                    self.live.log_metric(standardize_metric_name(key, "dvclive.huggingface"), value)
                else:
                    logger.warning(
                        "Trainer is attempting to log a value of "
                        f'"{value}" of type {type(value)} for key "{key}" as a scalar. '
                        "This invocation of DVCLive's Live.log_metric() "
                        "is incorrect so we dropped this attribute."
                    )
            self.live.next_step()

    def on_save(self, args, state, control, **kwargs):
        if self._log_model == "all" and self._initialized and state.is_world_process_zero:
            self.live.log_artifact(args.output_dir)

    def on_train_end(self, args, state, control, **kwargs):
        if self._initialized and state.is_world_process_zero:
            from transformers.trainer import Trainer

            if self._log_model is True:
                fake_trainer = Trainer(args=args, model=kwargs.get("model"), tokenizer=kwargs.get("tokenizer"))
                name = "best" if args.load_best_model_at_end else "last"
                output_dir = os.path.join(args.output_dir, name)
                fake_trainer.save_model(output_dir)
                self.live.log_artifact(output_dir, name=name, type="model", copy=True)
            self.live.end()


INTEGRATION_TO_CALLBACK = {
    "azure_ml": AzureMLCallback,
    "comet_ml": CometCallback,
    "mlflow": MLflowCallback,
    "neptune": NeptuneCallback,
    "tensorboard": TensorBoardCallback,
    "wandb": WandbCallback,
    "codecarbon": CodeCarbonCallback,
    "clearml": ClearMLCallback,
    "dagshub": DagsHubCallback,
    "flyte": FlyteCallback,
    "dvclive": DVCLiveCallback,
}


def get_reporting_integration_callbacks(report_to):
    for integration in report_to:
        if integration not in INTEGRATION_TO_CALLBACK:
            raise ValueError(
                f"{integration} is not supported, only {', '.join(INTEGRATION_TO_CALLBACK.keys())} are supported."
            )

    return [INTEGRATION_TO_CALLBACK[integration] for integration in report_to]<|MERGE_RESOLUTION|>--- conflicted
+++ resolved
@@ -26,14 +26,12 @@
 import tempfile
 from dataclasses import asdict, fields
 from pathlib import Path
-from platform import version
 from typing import TYPE_CHECKING, Any, Dict, Literal, Optional, Union
 
 import numpy as np
 import packaging.version
 
 from .. import PreTrainedModel, TFPreTrainedModel
-<<<<<<< HEAD
 from ..utils import (
     PushToHubMixin,
     flatten_dict,
@@ -42,10 +40,7 @@
     is_torch_available,
     logging,
 )
-=======
 from .. import __version__ as version
-from ..utils import flatten_dict, is_datasets_available, is_pandas_available, is_torch_available, logging
->>>>>>> b50e13ba
 
 
 logger = logging.get_logger(__name__)
@@ -82,15 +77,11 @@
         except importlib.metadata.PackageNotFoundError:
             _has_neptune = False
 
-<<<<<<< HEAD
-from .. import modelcard
-=======
 from .. import modelcard  # noqa: E402
->>>>>>> b50e13ba
 from ..trainer_callback import ProgressCallback, TrainerCallback  # noqa: E402
 from ..trainer_utils import PREFIX_CHECKPOINT_DIR, BestRun, IntervalStrategy  # noqa: E402
 from ..training_args import ParallelMode  # noqa: E402
-from ..utils import ENV_VARS_TRUE_VALUES, PushToHubMixin, is_torch_xla_available  # noqa: E402
+from ..utils import ENV_VARS_TRUE_VALUES, is_torch_xla_available  # noqa: E402
 
 
 # Integration functions:

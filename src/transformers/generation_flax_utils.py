--- conflicted
+++ resolved
@@ -190,11 +190,7 @@
 
         Parameters:
 
-<<<<<<< HEAD
-            input_ids (:obj:`jax_xla.DeviceArray` of shape :obj:`(batch_size, sequence_length)`):
-=======
-            input_ids (:obj:`jnp.ndarray` of shape :obj:`(batch_size, sequence_length)`, `optional`):
->>>>>>> 439a43b6
+            input_ids (:obj:`jnp.ndarray` of shape :obj:`(batch_size, sequence_length)`):
                 The sequence used as a prompt for the generation.
             max_length (:obj:`int`, `optional`, defaults to 20):
                 The maximum length of the sequence to be generated.

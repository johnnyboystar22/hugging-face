--- conflicted
+++ resolved
@@ -95,11 +95,7 @@
 # 1. all dependencies should be listed here with their version requirements if any
 # 2. once modified, run: `make deps_table_update` to update src/transformers/dependency_versions_table.py
 _deps = [
-<<<<<<< HEAD
-    "Pillow>=10.0.1,<=11.0",
-=======
     "Pillow>=10.0.1,<=15.0",
->>>>>>> 2f435419
     "accelerate>=0.20.3",
     "av==9.2.0",  # Latest version of PyAV (10.0.0) has issues with audio stream.
     "beautifulsoup4",

# coding=utf-8
# Copyright 2018 The Open AI Team Authors and The HuggingFace Inc. team.
#
# Licensed under the Apache License, Version 2.0 (the "License");
# you may not use this file except in compliance with the License.
# You may obtain a copy of the License at
#
#     http://www.apache.org/licenses/LICENSE-2.0
#
# Unless required by applicable law or agreed to in writing, software
# distributed under the License is distributed on an "AS IS" BASIS,
# WITHOUT WARRANTIES OR CONDITIONS OF ANY KIND, either express or implied.
# See the License for the specific language governing permissions and
# limitations under the License.
"""Tokenization classes for OpenAI GPT."""
from __future__ import (absolute_import, division, print_function,
                        unicode_literals)

import sys
import json
import logging
import os
import regex as re
from io import open

try:
    from functools import lru_cache
except ImportError:
    # Just a dummy decorator to get the checks to run on python2
    # because honestly I don't want to support a byte-level unicode BPE tokenizer on python 2 right now.
    def lru_cache():
        return lambda func: func

from .tokenization_utils import PreTrainedTokenizer

logger = logging.getLogger(__name__)

VOCAB_FILES_NAMES = {
    'vocab_file': 'vocab.json',
    'merges_file': 'merges.txt',
}

PRETRAINED_VOCAB_FILES_MAP = {
    'vocab_file':
    {
        'gpt2': "https://s3.amazonaws.com/models.huggingface.co/bert/gpt2-vocab.json",
        'gpt2-medium': "https://s3.amazonaws.com/models.huggingface.co/bert/gpt2-medium-vocab.json",
    },
    'merges_file':
    {
        'gpt2': "https://s3.amazonaws.com/models.huggingface.co/bert/gpt2-merges.txt",
        'gpt2-medium': "https://s3.amazonaws.com/models.huggingface.co/bert/gpt2-medium-merges.txt",
    },
}

PRETRAINED_POSITIONAL_EMBEDDINGS_SIZES = {
    'gpt2': 1024,
    'gpt2-medium': 1024,
}

@lru_cache()
def bytes_to_unicode():
    """
    Returns list of utf-8 byte and a corresponding list of unicode strings.
    The reversible bpe codes work on unicode strings.
    This means you need a large # of unicode characters in your vocab if you want to avoid UNKs.
    When you're at something like a 10B token dataset you end up needing around 5K for decent coverage.
    This is a signficant percentage of your normal, say, 32K bpe vocab.
    To avoid that, we want lookup tables between utf-8 bytes and unicode strings.
    And avoids mapping to whitespace/control characters the bpe code barfs on.
    """
    _chr = unichr if sys.version_info[0] == 2 else chr
    bs = list(range(ord("!"), ord("~")+1))+list(range(ord("¡"), ord("¬")+1))+list(range(ord("®"), ord("ÿ")+1))
    cs = bs[:]
    n = 0
    for b in range(2**8):
        if b not in bs:
            bs.append(b)
            cs.append(2**8+n)
            n += 1
    cs = [_chr(n) for n in cs]
    return dict(zip(bs, cs))

def get_pairs(word):
    """Return set of symbol pairs in a word.

    Word is represented as tuple of symbols (symbols being variable-length strings).
    """
    pairs = set()
    prev_char = word[0]
    for char in word[1:]:
        pairs.add((prev_char, char))
        prev_char = char
    return pairs

class GPT2Tokenizer(PreTrainedTokenizer):
    """
    GPT-2 BPE tokenizer. Peculiarities:
        - Byte-level BPE
    """
    vocab_files_names = VOCAB_FILES_NAMES
    pretrained_vocab_files_map = PRETRAINED_VOCAB_FILES_MAP
    max_model_input_sizes = PRETRAINED_POSITIONAL_EMBEDDINGS_SIZES

    def __init__(self, vocab_file, merges_file, errors='replace', unk_token="<|endoftext|>",
                 bos_token="<|endoftext|>", eos_token="<|endoftext|>", **kwargs):
<<<<<<< HEAD
        super(GPT2Tokenizer, self).__init__(bos_token=bos_token, eos_token=eos_token, **kwargs)
        with open(vocab_file, mode='r', encoding='utf-8') as reader:
            self.encoder = json.load(reader)
=======
        super(GPT2Tokenizer, self).__init__(bos_token=bos_token, eos_token=eos_token, unk_token=unk_token, **kwargs)

        self.encoder = json.load(open(vocab_file))
>>>>>>> a7b4cfe9
        self.decoder = {v:k for k,v in self.encoder.items()}
        self.errors = errors # how to handle errors in decoding
        self.byte_encoder = bytes_to_unicode()
        self.byte_decoder = {v:k for k, v in self.byte_encoder.items()}
        bpe_data = open(merges_file, encoding='utf-8').read().split('\n')[1:-1]
        bpe_merges = [tuple(merge.split()) for merge in bpe_data]
        self.bpe_ranks = dict(zip(bpe_merges, range(len(bpe_merges))))
        self.cache = {}

        # Should haved added re.IGNORECASE so BPE merges can happen for capitalized versions of contractions
        self.pat = re.compile(r"""'s|'t|'re|'ve|'m|'ll|'d| ?\p{L}+| ?\p{N}+| ?[^\s\p{L}\p{N}]+|\s+(?!\S)|\s+""")

    @property
    def vocab_size(self):
        return len(self.encoder)

    def bpe(self, token):
        if token in self.cache:
            return self.cache[token]
        word = tuple(token)
        pairs = get_pairs(word)

        if not pairs:
            return token

        while True:
            bigram = min(pairs, key = lambda pair: self.bpe_ranks.get(pair, float('inf')))
            if bigram not in self.bpe_ranks:
                break
            first, second = bigram
            new_word = []
            i = 0
            while i < len(word):
                try:
                    j = word.index(first, i)
                    new_word.extend(word[i:j])
                    i = j
                except:
                    new_word.extend(word[i:])
                    break

                if word[i] == first and i < len(word)-1 and word[i+1] == second:
                    new_word.append(first+second)
                    i += 2
                else:
                    new_word.append(word[i])
                    i += 1
            new_word = tuple(new_word)
            word = new_word
            if len(word) == 1:
                break
            else:
                pairs = get_pairs(word)
        word = ' '.join(word)
        self.cache[token] = word
        return word

    def _tokenize(self, text):
        """ Tokenize a string. """
        bpe_tokens = []
        for token in re.findall(self.pat, text):
            if sys.version_info[0] == 2:
                token = ''.join(self.byte_encoder[ord(b)] for b in token)
            else:
                token = ''.join(self.byte_encoder[b] for b in token.encode('utf-8'))
            bpe_tokens.extend(bpe_token for bpe_token in self.bpe(token).split(' '))
        return bpe_tokens

    def _convert_token_to_id(self, token):
        """ Converts a token (str/unicode) in an id using the vocab. """
        return self.encoder.get(token, self.encoder.get(self.unk_token))

    def _convert_id_to_token(self, index):
        """Converts an index (integer) in a token (string/unicode) using the vocab."""
        return self.decoder.get(index)

    def convert_tokens_to_string(self, tokens):
        """ Converts a sequence of tokens (string) in a single string. """
        text = ''.join(tokens)
        text = bytearray([self.byte_decoder[c] for c in text]).decode('utf-8', errors=self.errors)
        return text

    def save_vocabulary(self, save_directory):
        """Save the tokenizer vocabulary and merge files to a directory."""
        if not os.path.isdir(save_directory):
            logger.error("Vocabulary path ({}) should be a directory".format(save_directory))
            return
        vocab_file = os.path.join(save_directory, VOCAB_FILES_NAMES['vocab_file'])
        merge_file = os.path.join(save_directory, VOCAB_FILES_NAMES['merges_file'])

        with open(vocab_file, 'w', encoding='utf-8') as f:
            f.write(json.dumps(self.encoder, ensure_ascii=False))

        index = 0
        with open(merge_file, "w", encoding="utf-8") as writer:
            writer.write(u'#version: 0.2\n')
            for bpe_tokens, token_index in sorted(self.bpe_ranks.items(), key=lambda kv: kv[1]):
                if index != token_index:
                    logger.warning("Saving vocabulary to {}: BPE merge indices are not consecutive."
                                   " Please check that the tokenizer is not corrupted!".format(merge_file))
                    index = token_index
                writer.write(' '.join(bpe_tokens) + u'\n')
                index += 1

        return vocab_file, merge_file<|MERGE_RESOLUTION|>--- conflicted
+++ resolved
@@ -104,15 +104,9 @@
 
     def __init__(self, vocab_file, merges_file, errors='replace', unk_token="<|endoftext|>",
                  bos_token="<|endoftext|>", eos_token="<|endoftext|>", **kwargs):
-<<<<<<< HEAD
         super(GPT2Tokenizer, self).__init__(bos_token=bos_token, eos_token=eos_token, **kwargs)
         with open(vocab_file, mode='r', encoding='utf-8') as reader:
             self.encoder = json.load(reader)
-=======
-        super(GPT2Tokenizer, self).__init__(bos_token=bos_token, eos_token=eos_token, unk_token=unk_token, **kwargs)
-
-        self.encoder = json.load(open(vocab_file))
->>>>>>> a7b4cfe9
         self.decoder = {v:k for k,v in self.encoder.items()}
         self.errors = errors # how to handle errors in decoding
         self.byte_encoder = bytes_to_unicode()
